#                     C M A K E L I S T S . T X T
# BRL-CAD
#
# Copyright (c) 2010-2022 United States Government as represented by
# the U.S. Army Research Laboratory.
#
# Redistribution and use in source and binary forms, with or without
# modification, are permitted provided that the following conditions
# are met:
#
# 1. Redistributions of source code must retain the above copyright
# notice, this list of conditions and the following disclaimer.
#
# 2. Redistributions in binary form must reproduce the above
# copyright notice, this list of conditions and the following
# disclaimer in the documentation and/or other materials provided
# with the distribution.
#
# 3. The name of the author may not be used to endorse or promote
# products derived from this software without specific prior written
# permission.
#
# THIS SOFTWARE IS PROVIDED BY THE AUTHOR ``AS IS'' AND ANY EXPRESS
# OR IMPLIED WARRANTIES, INCLUDING, BUT NOT LIMITED TO, THE IMPLIED
# WARRANTIES OF MERCHANTABILITY AND FITNESS FOR A PARTICULAR PURPOSE
# ARE DISCLAIMED. IN NO EVENT SHALL THE AUTHOR BE LIABLE FOR ANY
# DIRECT, INDIRECT, INCIDENTAL, SPECIAL, EXEMPLARY, OR CONSEQUENTIAL
# DAMAGES (INCLUDING, BUT NOT LIMITED TO, PROCUREMENT OF SUBSTITUTE
# GOODS OR SERVICES; LOSS OF USE, DATA, OR PROFITS; OR BUSINESS
# INTERRUPTION) HOWEVER CAUSED AND ON ANY THEORY OF LIABILITY,
# WHETHER IN CONTRACT, STRICT LIABILITY, OR TORT (INCLUDING
# NEGLIGENCE OR OTHERWISE) ARISING IN ANY WAY OUT OF THE USE OF THIS
# SOFTWARE, EVEN IF ADVISED OF THE POSSIBILITY OF SUCH DAMAGE.
#
# NOTE: BRL-CAD as a collective work is distributed under the LGPL.
#       BRL-CAD's build system is under the BSD license.
#       See the COPYING file for more details.
#

# *******************************************************************
# ***                 BRL-CAD's CMakeLists.txt                    ***
# *******************************************************************
#
# This file defines the toplevel build logic for BRL-CAD.  As
# reasonably possible, proper ordering and separation of tests should
# be added to the labeled sections below as follows:
#
#   Stage 0 - project information 
#   Stage 1 - define top level options
#   Stage 2 - check programs
#   Stage 3 - check compiler characteristics
#   Stage 4 - check libraries
#   Stage 5 - check headers
#   Stage 6 - check types/structures
#   Stage 7 - check functions
#   Stage 8 - check system services
#   Stage 9 - define the BRL-CAD build targets
#
# There is an output summary printed at the end to report key info
# about the final build configuration.  Details are available in the
# CMakeCache.txt file in the build directory.
#


<<<<<<< HEAD
# set CMake project name
project(BRLCAD DESCRIPTION "Open Source Solid Modeling" HOMEPAGE_URL "https://brlcad.org" LANGUAGES C CXX) # ISPC support added in 3.18

=======
# ***********************************************************
# *               Stage 0 of 9 - Project Info               *
# ***********************************************************

cmake_minimum_required(VERSION 3.18)

#---------------------------------------------------------------------
# BRL-CAD's version is centrally stored in include/conf/.  See HACKING
# for details on updating the version.

file(READ "${CMAKE_CURRENT_SOURCE_DIR}/include/conf/MAJOR" BRLCAD_VERSION_MAJOR)
string(STRIP ${BRLCAD_VERSION_MAJOR} BRLCAD_VERSION_MAJOR)
file(READ "${CMAKE_CURRENT_SOURCE_DIR}/include/conf/MINOR" BRLCAD_VERSION_MINOR)
string(STRIP ${BRLCAD_VERSION_MINOR} BRLCAD_VERSION_MINOR)
file(READ "${CMAKE_CURRENT_SOURCE_DIR}/include/conf/PATCH" BRLCAD_VERSION_PATCH)
string(STRIP ${BRLCAD_VERSION_PATCH} BRLCAD_VERSION_PATCH)

set(BRLCAD_VERSION "${BRLCAD_VERSION_MAJOR}.${BRLCAD_VERSION_MINOR}.${BRLCAD_VERSION_PATCH}")
if(DEFINED BRLCAD_VERSION_AMEND)
  set(BRLCAD_VERSION "${BRLCAD_VERSION}-${BRLCAD_VERSION_AMEND}")
endif(DEFINED BRLCAD_VERSION_AMEND)


#######
project(BRLCAD VERSION ${BRLCAD_VERSION} DESCRIPTION "Open Source Solid Modeling" HOMEPAGE_URL "https://brlcad.org" LANGUAGES C CXX)
#######

# Policy CMP0060 tells CMake to use full paths in link specifications
if (POLICY CMP0060)
  cmake_policy(SET CMP0060 NEW)
endif (POLICY CMP0060)

# Policy CMP0074 allows CMake to search
# "prefixes specified by the <PackageName>_ROOT in find_package"
# https://cmake.org/cmake/help/git-stage/policy/CMP0074.html
if (POLICY CMP0074)
  cmake_policy(SET CMP0074 NEW)
endif (POLICY CMP0074)
>>>>>>> 031a9ea6

# Test name character check - need to look into this one...
if (POLICY CMP0110)
  cmake_policy(SET CMP0110 OLD)
endif (POLICY CMP0110)

# cmake_dependent_option() supports full Condition Syntax
if (POLICY CMP0127)
  cmake_policy(SET CMP0127 NEW)
endif (POLICY CMP0127)

<<<<<<< HEAD
=======

>>>>>>> 031a9ea6
#---------------------------------------------------------------------
# CMake derives much of its functionality from modules, typically
# stored in one directory - let CMake know where to find them.  If we
# are a subbuild, let the parent's CMAKE_MODULE_PATH supply files before
# our own, otherwise misc/CMake takes first priority.
set(BRLCAD_CMAKE_DIR "${BRLCAD_SOURCE_DIR}/misc/CMake")
list(APPEND CMAKE_MODULE_PATH "${BRLCAD_CMAKE_DIR}")


#---------------------------------------------------------------------
# We definitely do not want a .gitattributes files present, as it is
# a potential source of subtle problems.  Bail with an explanation if
# it is found to be present.
if (EXISTS "${BRLCAD_SOURCE_DIR}/.gitattributes")
<<<<<<< HEAD
  message(FATAL_ERROR "\nBRL-CAD does not use a .gitattributes file in its repository.  This is intended to prevent subtle errors from creeping in due to inadvertant pattern matches.  See ${BRLCAD_SOURCE_DIR}/doc/git/mime_types.txt for an in-depth discussion of the recommended alternatives to use for the problems .gitattributes is intended to address.\n")
endif (EXISTS "${BRLCAD_SOURCE_DIR}/.gitattributes")


#---------------------------------------------------------------------
# Setup and checks related to system environment settings.  Some of
# these impact search results needed to set default options, so we
# do this early in the process.
include(BRLCAD_Environment_Setup)


#---------------------------------------------------------------------
# Define various utilities.
include(BRLCAD_Util)
=======
  message(FATAL_ERROR "\nBRL-CAD does not use a .gitattributes file in its repository.  This is intended to prevent subtle errors from creeping in due to inadvertent pattern matches.  See ${BRLCAD_SOURCE_DIR}/doc/git/mime_types.txt for an in-depth discussion of the recommended alternatives to use for the problems .gitattributes is intended to address.\n")
endif (EXISTS "${BRLCAD_SOURCE_DIR}/.gitattributes")
>>>>>>> 031a9ea6


#---------------------------------------------------------------------
# Let CMake know where to look for our counting file for configuration
# passes.  It will impact whether we print certain messages
set(BRLCAD_CNT_FILE "${BRLCAD_BINARY_DIR}/CMakeTmp/BRLCAD_BUILD_COUNT")
if(NOT EXISTS ${BRLCAD_CNT_FILE})
  set(BRLCAD_PRINT_MSGS 1)
else(NOT EXISTS ${BRLCAD_CNT_FILE})
  set(BRLCAD_PRINT_MSGS 0)
endif(NOT EXISTS ${BRLCAD_CNT_FILE})

# Now that we know whether or not we're supposed to, print the CMake version
if(BRLCAD_PRINT_MSGS)
  message(STATUS "CMake version: ${CMAKE_VERSION}")
endif(BRLCAD_PRINT_MSGS)


#---------------------------------------------------------------------
# Setup and checks related to system environment settings.  Some of
# these impact search results needed to set default options, so we
# do this early in the process.
include(BRLCAD_Environment_Setup)


#---------------------------------------------------------------------
# Define various utilities.
include(BRLCAD_Util)


#---------------------------------------------------------------------
# Define an option to use OBJECT libraries.  If we are building with object
# libraries, we need position independent code.
include(CMakeDependentOption)
cmake_dependent_option(USE_OBJECT_LIBS "Use OBJECT libraries" ON "NOT MSVC" OFF)
mark_as_advanced(USE_OBJECT_LIBS)
if(USE_OBJECT_LIBS)
  set(CMAKE_POSITION_INDEPENDENT_CODE TRUE)
endif(USE_OBJECT_LIBS)

#---------------------------------------------------------------------
# Record the CMake command line arguments (more or less) in
# CMakeFiles/CMakeOutput.log
record_cmdline_args()

#---------------------------------------------------------------------
# Set up the necessary support for timing of the configuration and
# build processes
string(TIMESTAMP CONFIG_DATE "%Y%m%d")
string(TIMESTAMP CONFIG_DATESTAMP "%a, %d %b %Y %H:%M:%S UTC" UTC)

#---------------------------------------------------------------------
# Mark the time at which the configuration process began.

set(CONFIG_DELTA_START "${CMAKE_BINARY_DIR}/CMakeTmp/CONFIG_DELTA_START")
execute_process(COMMAND "${CMAKE_COMMAND}" -DSTAMP_FILE=${CONFIG_DELTA_START} -P "${BRLCAD_CMAKE_DIR}/scripts/timestamp.cmake")

#---------------------------------------------------------------------
# Define relative install locations and output directories.  Don't set
# these if they have already been set by some other means (like a
# higher level CMakeLists.txt file including this one).
# For output directories - where built library and executable
# files will be placed after building but prior to install.  The
# necessary variables change between single and multi configuration
# build systems, so it is necessary to handle both cases on a
# conditional basis.

include(Path_Setup)

#---------------------------------------------------------------------
# Management of build types
if (NOT BRLCAD_IS_SUBBUILD)
  include(BRLCAD_Build_Types)
endif (NOT BRLCAD_IS_SUBBUILD)

#---------------------------------------------------------------------
# For cleaning files as part of the distclean command, CMake needs
# to be aware of what various generators will (or might) write out
# in each build directory.
set(DISTCLEAN_OUTFILES
  CTestTestfile.cmake
  Testing/Temporary/CTestCostData.txt
  Testing/Temporary/LastTest.log
  )
if("${CMAKE_GENERATOR}" MATCHES "Make")
  set(DISTCLEAN_OUTFILES ${DISTCLEAN_OUTFILES} Makefile)
endif("${CMAKE_GENERATOR}" MATCHES "Make")
if("${CMAKE_GENERATOR}" MATCHES "Ninja")
  set(DISTCLEAN_OUTFILES ${DISTCLEAN_OUTFILES} build.ninja rules.ninja .ninja_log)
endif("${CMAKE_GENERATOR}" MATCHES "Ninja")

#---------------------------------------------------------------------
# CMake's default "make test" target is a bit limited - define
# our own "unit" and "check" targets that automate more of the
# dependency updating process.
include(BRLCAD_Test_Wrappers)

#---------------------------------------------------------------------
# Load macros that will be used to define the BRL-CAD
# build logic
include(BRLCAD_Options)
include(BRLCAD_Targets)
include(CheckTypeSize)
include(CheckCSourceCompiles)
include(CheckCXXSourceCompiles)


#---------------------------------------------------------------------
# print out the title with a pretty box computed to wrap around
BOX_PRINT("*** Configuring BRL-CAD Release ${BRLCAD_VERSION}, Build ${CONFIG_DATE} ***" "*")

#---------------------------------------------------------------------
# Set up include paths for generated header files.  For multi-config
# builds, make sure we get build-specific dirs.
if(CMAKE_CONFIGURATION_TYPES)
  include_directories(${CMAKE_BINARY_DIR}/$<CONFIG>/${INCLUDE_DIR})
  include_directories(${CMAKE_BINARY_DIR}/$<CONFIG>/${INCLUDE_DIR}/brlcad)
else(CMAKE_CONFIGURATION_TYPES)
  include_directories(${CMAKE_BINARY_DIR}/${INCLUDE_DIR}/brlcad)
endif(CMAKE_CONFIGURATION_TYPES)

#---------------------------------------------------------------------
# We want to check /usr/local by default, so add it if it exists
if (IS_DIRECTORY /usr/local)
  set(CMAKE_PREFIX_PATH ${CMAKE_PREFIX_PATH} /usr/local)
  if (IS_DIRECTORY /usr/local/include)
    set(CMAKE_REQUIRED_INCLUDES ${CMAKE_REQUIRED_INCLUDES} /usr/local/include)
  endif (IS_DIRECTORY /usr/local/include)
endif (IS_DIRECTORY /usr/local)

#---------------------------------------------------------------------
# Intricacies involved with setting the install path mostly revolve
# around build type dependent install directories.  Also needs the
# current version defined.

include(BRLCAD_Install_Prefix)

#---------------------------------------------------------------------
# The following logic is what allows binaries to run successfully in
# the build directory AND install directory.  Thanks to plplot for
# identifying the necessity of setting CMAKE_INSTALL_NAME_DIR on OSX.
# Documentation of these options is available at
# http://www.cmake.org/Wiki/CMake_RPATH_handling
if (NOT COMMAND std_build_rpath)
  include(RPath_Setup)
endif (NOT COMMAND std_build_rpath)

# We want the full RPATH set in the build tree so we can run programs without
# needing to set LD_LIBRARY_PATH
set(CMAKE_SKIP_BUILD_RPATH FALSE)

# We DON'T want the final install directory RPATH set in the build directory
# - it should only be set to the installation value when actually installed.
set(CMAKE_BUILD_WITH_INSTALL_RPATH FALSE)

# Add the automatically determined parts of the RPATH which point to
# directories outside the build tree to the install RPATH
set(CMAKE_INSTALL_RPATH_USE_LINK_PATH TRUE)

# Set RPATH value to use when installing.  This should be set to always
# prefer the version in the installed path when possible, but fall back on a
# location relative to the loading file's path if the installed version is
# not present.  How to do so is platform specific.
relative_rpath(RELPATH)
set(CMAKE_INSTALL_RPATH "${CMAKE_INSTALL_PREFIX}/${LIB_DIR}${RELPATH}")

std_build_rpath()

# For certain platforms (in particular Visual C++) we want to keep some pre-defined
# flags that are commonly used in the build logic.
if(NOT DEFINED CMAKE_C_FLAGS_DEFAULT)
  set(CMAKE_C_FLAGS_DEFAULT "${CMAKE_C_FLAGS}" CACHE STRING "Default C flags" FORCE)
endif(NOT DEFINED CMAKE_C_FLAGS_DEFAULT)
mark_as_advanced(CMAKE_C_FLAGS_DEFAULT)
if(NOT DEFINED CMAKE_CXX_FLAGS_DEFAULT)
  set(CMAKE_CXX_FLAGS_DEFAULT "${CMAKE_CXX_FLAGS}" CACHE STRING "Default CXX flags" FORCE)
endif(NOT DEFINED CMAKE_CXX_FLAGS_DEFAULT)
mark_as_advanced(CMAKE_CXX_FLAGS_DEFAULT)


# OpenBSD 6.6 doesn't tolerate these flags when using #include <iostream>,
# so we have to test
#---------------------------------------------------------------------
# We need compiler support for certain C and C++ standards when we
# build.  Set CMake's flags accordingly for what source code syntax
# (i.e., -std=xxx flags) and API (i.e., -D_POSIX_C_SOURCE defines) to
# permit and utilize respectively.  Common profiles:
#
#   2011-2016: C11 & C++11 (reliably targets: 2013)
#     ISO/IEC 9899:2011 __STDC_VERSION__==201112L
#     ISO/IEC 14882:2011 __cplusplus==201103L
#     IEEE 1003.1-2008 -D_POSIX_C_SOURCE=200809L
#     Open Group Single UNIX Specification, Version 4 (2008+) -D_XOPEN_SOURCE=700
#   2014-2017: C11 & C++14 (reliably targets: 2016)
#     ISO/IEC 9899:2011 __STDC_VERSION__==201112L
#     ISO/IEC 14882:2014 __cplusplus==201402L
#     IEEE 1003.1-2008 -D_POSIX_C_SOURCE=200809L
#     Open Group Single UNIX Specification, Version 4 (2008+) -D_XOPEN_SOURCE=700
#   2017-2020: C11 & C++17 (reliably targets: 2019)
#     ISO/IEC 9899:2011 __STDC_VERSION__==201112L
#     ISO/IEC 14882:2017 __cplusplus==201703L
#     IEEE 1003.1-2008 -D_POSIX_C_SOURCE=200809L
#     Open Group Single UNIX Specification, Version 4 (2008+) -D_XOPEN_SOURCE=700
#
# Sources: https://sourceforge.net/p/predef/wiki/Standards/

include(BRLCAD_API_Flag)
set(API_FLAGS)
BRLCAD_API_FLAG("-D_POSIX_C_SOURCE=200809L" API_FLAGS)
BRLCAD_API_FLAG("-D_XOPEN_SOURCE=700" API_FLAGS)

# C
unset(C_STANDARD_FLAGS)
set(CMAKE_C_EXTENSIONS OFF)
set(CMAKE_C_STANDARD 11)
set(CMAKE_C_STANDARD_REQUIRED ON)
set(C_STANDARD_FLAGS "${CMAKE_C_FLAGS_DEFAULT} ${CMAKE_C${CMAKE_C_STANDARD}_STANDARD_COMPILE_OPTION} ${API_FLAGS}")
string(STRIP "${C_STANDARD_FLAGS}" C_STANDARD_FLAGS)

# C++
unset(CXX_STANDARD_FLAGS)
set(CMAKE_CXX_EXTENSIONS OFF)
set(CMAKE_CXX_STANDARD 14)
set(CMAKE_CXX_STANDARD_REQUIRED ON)
set(CXX_STANDARD_FLAGS "${CMAKE_CXX_FLAGS_DEFAULT} ${CMAKE_CXX${CMAKE_CXX_STANDARD}_STANDARD_COMPILE_OPTION} ${API_FLAGS}")
string(STRIP "${CXX_STANDARD_FLAGS}" CXX_STANDARD_FLAGS)


#---------------------------------------------------------------------
# We will need a brlcad_config.h.in file to hold all the #cmakedefine
# statements, which will in turn be used to generate a brlcad_conf.h
# file.  In autotools this process is handled by autoheader - in the
# case of CMake we wrap the CHECK_* functions and the creation of the
# entry in the brlcad_config.h.in file into one step via a macro.
#
# To avoid hitting the disk I/O any harder than necessary, we store
# the eventual contents of brlcad_config.h.in as a CMake string until
# it is ready to process.  A global property is needed to hold the
# contents, because subdirectories (in particular, src/other) may
# have content to contribute to the top level config.h.in file and
# the default local variable scope in subdirectories means those
# changes would not automatically propagate back up.
#
# We also allow for multiple projects with this macro, in case
# subprojects are also managing a config.h.in a file of their own.

set(CONFIG_H_FILE "${BRLCAD_BINARY_DIR}/include/brlcad_config.h.in")

set(CMAKE_CURRENT_PROJECT BRLCAD)

define_property(GLOBAL PROPERTY BRLCAD_CONFIG_H_CONTENTS BRIEF_DOCS "config.h.in contents" FULL_DOCS "config.h.in contents for BRL-CAD project")
if(NOT COMMAND CONFIG_H_APPEND)
  function(CONFIG_H_APPEND PROJECT_NAME NEW_CONTENTS)
    if(PROJECT_NAME)
      get_property(${PROJECT_NAME}_CONFIG_H_CONTENTS GLOBAL PROPERTY ${PROJECT_NAME}_CONFIG_H_CONTENTS)
      set(${PROJECT_NAME}_CONFIG_H_FILE_CONTENTS "${${PROJECT_NAME}_CONFIG_H_CONTENTS}${NEW_CONTENTS}")
      set_property(GLOBAL PROPERTY ${PROJECT_NAME}_CONFIG_H_CONTENTS "${${PROJECT_NAME}_CONFIG_H_FILE_CONTENTS}")
    endif(PROJECT_NAME)
  endfunction(CONFIG_H_APPEND NEW_CONTENTS)
endif(NOT COMMAND CONFIG_H_APPEND)

CONFIG_H_APPEND(BRLCAD "/**** Define statements for CMake ****/\n")
CONFIG_H_APPEND(BRLCAD "#if !defined(BRLCADBUILD)\n")
CONFIG_H_APPEND(BRLCAD "  #  pragma message \"Warning: included brlcad_config.h (compile-time API) without BRLCADBUILD defined\"\n")
CONFIG_H_APPEND(BRLCAD "#endif\n")
CONFIG_H_APPEND(BRLCAD "#if !defined(HAVE_CONFIG_H)\n")
CONFIG_H_APPEND(BRLCAD "  #  pragma message \"Warning: included brlcad_config.h (compile-time API) without HAVE_CONFIG_H defined\"\n")
CONFIG_H_APPEND(BRLCAD "#endif\n")
CONFIG_H_APPEND(BRLCAD "#ifndef __CONFIG_H__\n")
CONFIG_H_APPEND(BRLCAD "#define __CONFIG_H__\n")

# Set up some of the define statements for path information and other basics
CONFIG_H_APPEND(BRLCAD "#define PACKAGE \"brlcad\"\n")
CONFIG_H_APPEND(BRLCAD "#define PACKAGE_BUGREPORT \"https://brlcad.org\"\n")
CONFIG_H_APPEND(BRLCAD "#define PACKAGE_NAME \"BRL-CAD\"\n")
CONFIG_H_APPEND(BRLCAD "#define PACKAGE_STRING \"BRL-CAD ${BRLCAD_VERSION}\"\n")
CONFIG_H_APPEND(BRLCAD "#define PACKAGE_TARNAME \"brlcad\"\n")

# Let programs know what the executable suffix and lib suffix are on this platform, if any
CONFIG_H_APPEND(BRLCAD "#define EXECUTABLE_SUFFIX \"${CMAKE_EXECUTABLE_SUFFIX}\"\n")
CONFIG_H_APPEND(BRLCAD "#define SHARED_LIBRARY_SUFFIX \"${CMAKE_SHARED_LIBRARY_SUFFIX}\"\n")

# Let bu_dir know what the target install directory is.  In a superbuild
# configuration this will be the most import place to be sure that we get the
# actual superbuild install path, not the local BRL-CAD subbuild install path.
CONFIG_H_APPEND(BRLCAD "#define BRLCAD_ROOT \"${CMAKE_INSTALL_PREFIX}\"\n")

# Define the various relative paths for bu_dir (be sure to have included
# Path_Setup.cmake before this point, as that file defines these variables.)
CONFIG_H_APPEND(BRLCAD "#define BRLCAD_BIN_DIR \"${BIN_DIR}\"\n")
CONFIG_H_APPEND(BRLCAD "#define BRLCAD_LIB_DIR \"${LIB_DIR}\"\n")
CONFIG_H_APPEND(BRLCAD "#define BRLCAD_LIBEXEC_DIR \"${LIBEXEC_DIR}\"\n")
CONFIG_H_APPEND(BRLCAD "#define BRLCAD_INCLUDE_DIR \"${INCLUDE_DIR}\"\n")
CONFIG_H_APPEND(BRLCAD "#define BRLCAD_DATA_DIR \"${DATA_DIR}\"\n")
CONFIG_H_APPEND(BRLCAD "#define BRLCAD_DOC_DIR \"${DOC_DIR}\"\n")
CONFIG_H_APPEND(BRLCAD "#define BRLCAD_MAN_DIR \"${MAN_DIR}\"\n")

# Define the amendment count if we have one
if(DEFINED BRLCAD_VERSION_AMEND)
  CONFIG_H_APPEND(BRLCAD "#define BRLCAD_VERSION_AMEND ${BRLCAD_VERSION_AMEND}\n")
endif(DEFINED BRLCAD_VERSION_AMEND)

#----------------------------------------------------------------------
# If we're not debugging, we want HIDDEN to be defined as static.  Set
# the NDEBUG flag accordingly, and common.h will take it from there.
# Don't set this if we're doing multi-config, since whether we want
# this on is not ultimately decided at configure time.
if(NOT "${CMAKE_BUILD_TYPE}" STREQUAL "Debug" AND NOT CMAKE_CONFIGURATION_TYPES)
  CONFIG_H_APPEND(BRLCAD "#define NDEBUG 1\n")
endif(NOT "${CMAKE_BUILD_TYPE}" STREQUAL "Debug" AND NOT CMAKE_CONFIGURATION_TYPES)

#----------------------------------------------------------------------
# Let our code know what the minimum active C++ standard is - behavior
# of some C++ functionality differs at runtime based on version.
CONFIG_H_APPEND(BRLCAD "#define CXX_STANDARD ${CMAKE_CXX_STANDARD}\n")

#----------------------------------------------------------------------
# Let config.h know whether we're doing a 32 or a 64 bit build.

CONFIG_H_APPEND(BRLCAD "#define SIZEOF_VOID_P ${CMAKE_SIZEOF_VOID_P}\n")

# OpenBSD doesn't define __WORD_SIZE
if(${CMAKE_WORD_SIZE} MATCHES "32BIT")
  CONFIG_H_APPEND(BRLCAD "#ifndef __WORDSIZE\n#  define __WORDSIZE 32\n#endif\n")
endif(${CMAKE_WORD_SIZE} MATCHES "32BIT")
if(${CMAKE_WORD_SIZE} MATCHES "64BIT")
  CONFIG_H_APPEND(BRLCAD "#ifndef __WORDSIZE\n#  define __WORDSIZE 64\n#endif\n")
endif(${CMAKE_WORD_SIZE} MATCHES "64BIT")


# *******************************************************************
if(BRLCAD_PRINT_MSGS)
  message("***********************************************************")
  message("*        Stage 1 of 9 - Top Level Configure Options       *")
  message("***********************************************************")
endif(BRLCAD_PRINT_MSGS)

# The BRL-CAD CMake build will also generate a configure script
# that emulates the command option style of GNU Autotool's
# configure.  Write the pre-defined header into the build-dir template
# to initialize the file.
file(REMOVE "${CMAKE_BINARY_DIR}/configure.new")
file(READ "${BRLCAD_CMAKE_DIR}/configure_prefix.sh" CONFIG_PREFIX)
file(WRITE "${CMAKE_BINARY_DIR}/configure.new.tmp" "${CONFIG_PREFIX}")
file(COPY "${CMAKE_BINARY_DIR}/configure.new.tmp" DESTINATION
  "${CMAKE_BINARY_DIR}/CMakeFiles" FILE_PERMISSIONS OWNER_READ OWNER_WRITE
  OWNER_EXECUTE GROUP_READ GROUP_EXECUTE WORLD_READ WORLD_EXECUTE)
file(REMOVE "${CMAKE_BINARY_DIR}/configure.new.tmp")
file(RENAME "${CMAKE_BINARY_DIR}/CMakeFiles/configure.new.tmp"
  "${CMAKE_BINARY_DIR}/configure.new")

include(BRLCAD_User_Options)

# global msvc-specific configuration setup
if("${CMAKE_GENERATOR}" MATCHES "Visual Studio")
  # Auto-reconfiguration - by default, a CMake generated build system
  # will re-run CMake if it detects that build system logic has
  # changed.  This is normally a good thing, but becomes problematic
  # when using Visual Studio - recent versions of MSVC will
  # individually prompt for a re-loading of generated solution files
  # one at a time.  Since BRL-CAD has over a thousand such files in a
  # default build, the only viable approach is to close Visual Studio,
  # re-run CMake manually, and re-open the project in Visual Studio.
  set(CMAKE_SUPPRESS_REGENERATION ON)

  # make visual studio default to a more useful output summary instead
  # of minimal lines with no compilation context.
  if (NOT DEFINED CMAKE_VERBOSE_MAKEFILE)
    set(CMAKE_VERBOSE_MAKEFILE ON)
  endif (NOT DEFINED CMAKE_VERBOSE_MAKEFILE)
endif("${CMAKE_GENERATOR}" MATCHES "Visual Studio")


# *******************************************************************
if(BRLCAD_PRINT_MSGS)
  message("***********************************************************")
  message("*             Stage 2 of 9 - Check for Programs           *")
  message("***********************************************************")
endif(BRLCAD_PRINT_MSGS)

# Load various wrapper macros for checking libraries, headers and
# functions, some in use by src/other build logic
include(BRLCAD_CheckFunctions)

# Load Doxygen related CMake macros
include(Doxygen)

# A variety of tools, such as the benchmark utilities, need
# a Bourne shell and other commands - check for them.
include(FindShellDeps)

# If using dtrace, we will need to find it
if(BRLCAD_ENABLE_DTRACE)
  find_program(DTRACE_EXEC NAMES dtrace DOC "path to dtrace executable")
endif(BRLCAD_ENABLE_DTRACE)

# SWIG is an automatic generator of wrappers for various
# software languages
find_package(SWIG)
mark_as_advanced(SWIG_EXECUTABLE)
mark_as_advanced(SWIG_DIR)
mark_as_advanced(SWIG_VERSION)

# Doxygen is a tool for generating formatted documentation
# from structured source code comments.
find_package(Doxygen)


# *******************************************************************
if(BRLCAD_PRINT_MSGS)
  message("***********************************************************")
  message("*     Stage 3 of 9 - Check for Compiler Characteristics   *")
  message("***********************************************************")
endif(BRLCAD_PRINT_MSGS)

# TODO - the Ninja single config generator in Release build uses the O3
# and other optimization flags, but they don't seem to make it to the
# step-g sources in MultiConfig release build???

# load our compiler testing macro definitions
include(CompilerFlags)

# Cache the original CMake sets of build flags for later use
if(NOT CMAKE_BUILD_FLAGS_CACHED_CMAKE_DEFAULT)
  CACHE_BUILD_FLAGS(_CMAKE_DEFAULT)
endif(NOT CMAKE_BUILD_FLAGS_CACHED_CMAKE_DEFAULT)

# Clear out most CMake-assigned defaults - We're managing
# our own compile flags, and don't (for example) want NDEBUG
# if we have debugging flags enabled for a Release build.
# At the same time, pull in any flags that have been set
# in the environment.
CLEAR_BUILD_FLAGS()

# Since this isn't src/other or misc/tools, we want the standards set.
set(CMAKE_C_FLAGS "${C_STANDARD_FLAGS}")
set(CMAKE_CXX_FLAGS "${CXX_STANDARD_FLAGS}")

# try to use -pipe to speed up the compiles
CHECK_C_FLAG(pipe)
CHECK_CXX_FLAG(pipe)

# Enable visibility restrictions.  We have to deal with this on Windows, so
# enable it wherever we can to keep the code working across all platforms.
CHECK_C_FLAG(fvisibility=hidden)
CHECK_CXX_FLAG(fvisibility=hidden)
# If we can, hide internal library symbols
if(FVISIBILITY_HIDDEN_CXX_FLAG_FOUND)
  set(HIDE_INTERNAL_SYMBOLS 1)
endif(FVISIBILITY_HIDDEN_CXX_FLAG_FOUND)
if(MSVC)
  # On platforms other than MSVC, the hidden symbols are a convenience and may
  # not be supported by system lib headers.  With Visual Studio, they are a
  # necessity - define an extra flag so we know to always set them in that
  # case in order to properly link against the system libs.
  set(HIDE_INTERNAL_SYMBOLS 1)
  set(HIDE_INTERNAL_SYMBOLS_EXT 1)
endif(MSVC)

# check for -fno-strict-aliasing
# XXX - THIS FLAG IS REQUIRED if any level of optimization is
# enabled with GCC as we do use aliasing and type-punning.
CHECK_C_FLAG(fno-strict-aliasing)
CHECK_CXX_FLAG(fno-strict-aliasing)

# check for -fno-common (libtcl needs it on darwin)
CHECK_C_FLAG(fno-common)
CHECK_CXX_FLAG(fno-common)

# check for -fexceptions
# this is needed to resolve __Unwind_Resume when compiling and
# linking against openNURBS in librt for any -static binaries
CHECK_C_FLAG(fexceptions)
CHECK_CXX_FLAG(fexceptions)

# check for -ftemplate-depth-NN this is needed in libpc and
# other code using boost where the template instantiation depth
# needs to be increased from the default ANSI minimum of 17.
CHECK_CXX_FLAG(ftemplate-depth-128)

# dynamic SSE optimizations for NURBS processing
#
# XXX disable the SSE flags for now as they can cause illegal instructions.
#     the test needs to also be tied to run-time functionality since gcc
#     may still output SSE instructions (e.g., for cross-compiling).
# CHECK_C_FLAG(msse)
# CHECK_C_FLAG(msse2)
# CHECK_C_FLAG(msse3)

# TODO - should be using this with MSVC, but it breaks the BUILD_SLEEP
# try_compile below with errors that appear to be coming from Windows
# headers??
# CHECK_C_FLAG("Za")

# 64bit compilation flags
if(${CMAKE_WORD_SIZE} MATCHES "64BIT" AND NOT CMAKE_CL_64)
  CHECK_C_FLAG(m64 VARS 64BIT_FLAG)
  CHECK_C_FLAG("arch x86_64" VARS 64BIT_FLAG)
  CHECK_C_FLAG(64 VARS 64BIT_FLAG)
  CHECK_C_FLAG("mabi=64" VARS  64BIT_FLAG)
  CHECK_C_FLAG(q64 VARS 64BIT_FLAG)
  if(64BIT_FLAG AND ${CMAKE_WORD_SIZE} MATCHES "64BIT")
    ADD_NEW_FLAG(C 64BIT_FLAG ALL)
    ADD_NEW_FLAG(CXX 64BIT_FLAG ALL)
    ADD_NEW_FLAG(SHARED_LINKER 64BIT_FLAG ALL)
    ADD_NEW_FLAG(EXE_LINKER 64BIT_FLAG ALL)
  endif(64BIT_FLAG AND ${CMAKE_WORD_SIZE} MATCHES "64BIT")
endif(${CMAKE_WORD_SIZE} MATCHES "64BIT" AND NOT CMAKE_CL_64)

# 32 bit compilation flags
if(${CMAKE_WORD_SIZE} MATCHES "32BIT" AND NOT ${BRLCAD_WORD_SIZE} MATCHES "AUTO" AND NOT MSVC)
  CHECK_C_FLAG(m32 VARS 32BIT_FLAG)
  CHECK_C_FLAG("arch i686" VARS 32BIT_FLAG)
  CHECK_C_FLAG(32 VARS 32BIT_FLAG)
  CHECK_C_FLAG("mabi=32" VARS 32BIT_FLAG)
  CHECK_C_FLAG(q32 VARS 32BIT_FLAG)
  if(32BIT_FLAG AND ${CMAKE_WORD_SIZE} MATCHES "32BIT")
    ADD_NEW_FLAG(C 32BIT_FLAG ALL)
    ADD_NEW_FLAG(CXX 32BIT_FLAG ALL)
    ADD_NEW_FLAG(SHARED_LINKER 32BIT_FLAG ALL)
    ADD_NEW_FLAG(EXE_LINKER 32BIT_FLAG ALL)
  endif(32BIT_FLAG AND ${CMAKE_WORD_SIZE} MATCHES "32BIT")
endif(${CMAKE_WORD_SIZE} MATCHES "32BIT" AND NOT ${BRLCAD_WORD_SIZE} MATCHES "AUTO" AND NOT MSVC)

# Debugging flags
if(BRLCAD_DEBUGGING)
  CHECK_C_FLAG(g GROUPS DEBUG_C_FLAGS)
  CHECK_CXX_FLAG(g GROUPS DEBUG_CXX_FLAGS)
  if(APPLE)
    EXEC_PROGRAM(sw_vers ARGS -productVersion OUTPUT_VARIABLE MACOSX_VERSION)
    if(${MACOSX_VERSION} VERSION_LESS "10.5")
      CHECK_C_FLAG(ggdb3 GROUPS DEBUG_C_FLAGS)
      CHECK_CXX_FLAG(ggdb3 GROUPS DEBUG_CXX_FLAGS)
    else(${MACOSX_VERSION} VERSION_LESS "10.5")
      # CHECK_C_COMPILER_FLAG silently eats gstabs+ - also, compiler
      # apparently doesn't like mixing stabs with another debug flag.
      set(DEBUG_C_FLAGS "-ggdb")
      set(DEBUG_CXX_FLAGS "-ggdb")
    endif(${MACOSX_VERSION} VERSION_LESS "10.5")
  else(APPLE)
    CHECK_C_FLAG(ggdb3 GROUPS DEBUG_C_FLAGS)
    CHECK_CXX_FLAG(ggdb3 GROUPS DEBUG_CXX_FLAGS)
  endif(APPLE)
  if(CMAKE_CONFIGURATION_TYPES)
    set(debug_config_list "${CMAKE_CONFIGURATION_TYPES}")
  else(CMAKE_CONFIGURATION_TYPES)
    set(debug_config_list "ALL")
  endif(CMAKE_CONFIGURATION_TYPES)
  ADD_NEW_FLAG(C DEBUG_C_FLAGS "${debug_config_list}")
  ADD_NEW_FLAG(CXX DEBUG_CXX_FLAGS "${debug_config_list}")
  # TODO - need to figure out a way to actually test linker flags
  ADD_NEW_FLAG(SHARED_LINKER DEBUG_C_FLAGS "${debug_config_list}")
  ADD_NEW_FLAG(EXE_LINKER DEBUG_C_FLAGS "${debug_config_list}")
  mark_as_advanced(DEBUG_FLAGS)
endif(BRLCAD_DEBUGGING)


# Warn if no minimum compilation linkage is set for Mac systems
if(APPLE AND "${CMAKE_BUILD_TYPE}" STREQUAL "Release" AND "$ENV{MACOSX_DEPLOYMENT_TARGET}" STREQUAL "")
  message(WARNING "}}}}}}}}}}}}}}}}}}}}}}}}}}}}}}}}}}}}}}}}}}}}}}}}}}\nMACOSX_DEPLOYMENT_TARGET should be set for release builds\nto something less than the latest release for portability\ne.g., export MACOSX_DEPLOYMENT_TARGET=10.5\nSee https://github.com/brlcad/MacOSX-SDKs\n}}}}}}}}}}}}}}}}}}}}}}}}}}}}}}}}}}}}}}}}}}}}}}}}}}")
endif(APPLE AND "${CMAKE_BUILD_TYPE}" STREQUAL "Release" AND "$ENV{MACOSX_DEPLOYMENT_TARGET}" STREQUAL "")


# Most of the src/other projects have their own logic for handling
# the C inline issue - BRL-CAD needs a fine-grained approach.  Mixed
# C and C++ sources require different treatment for the same build
# target, since C++11 doesn't allow inline to be re-defined. See
# misc/CMake/BRLCAD_Targets.cmake for handling of C_INLINE.
CHECK_C_INLINE(C_INLINE)
if(NOT HAVE_INLINE_KEYWORD AND HAVE___INLINE_KEYWORD)
  CONFIG_H_APPEND(BRLCAD "#ifndef __cplusplus\n")
  CONFIG_H_APPEND(BRLCAD "#  define inline __inline\n")
  CONFIG_H_APPEND(BRLCAD "#endif /* !__cplusplus */\n")
elseif(HAVE_INLINE_KEYWORD)
  # this ugly hack is to avoid broken Mac OS X (10.13 era) ctype
  # headers that drop the inline keyword when compiling c99.
  CONFIG_H_APPEND(BRLCAD "#if !defined(inline) && !defined(__cplusplus)\n")
  CONFIG_H_APPEND(BRLCAD "#  define inline inline\n")
  CONFIG_H_APPEND(BRLCAD "#endif /* !inline && !__cplusplus */\n")
endif(NOT HAVE_INLINE_KEYWORD AND HAVE___INLINE_KEYWORD)

# If building optimized, set _FORTIFY_SOURCE to 2.  Provides
# compile-time best-practice error checking on certain libc functions
# (e.g., memcpy), and provides run-time checks on buffer lengths and
# memory regions.  Unfortunately, glibc-1.6 made _FORTIFY_SOURCE spew
# an unquellable warning if optimization is disabled so we can't tie
# the flag to debug builds.
if(${BRLCAD_OPTIMIZED} MATCHES "ON")
  CONFIG_H_APPEND(BRLCAD "#ifndef _FORTIFY_SOURCE\n#  define _FORTIFY_SOURCE 2\n#endif\n")
endif(${BRLCAD_OPTIMIZED} MATCHES "ON")

# Enable this flag for additional reporting of undefined symbols.
# TODO: Fixing these is a work in progress.
# CHECK_C_COMPILER_FLAG("Wl,--no-undefined" NO_UNDEFINED_LINKER_FLAG)

# ******************************************************************* #
# For some tests, we need Werror to make sure the test actually fails

# TODO - replace this cache approach with the CMakePushCheckState module
set(CMAKE_REQUIRED_FLAGS_BAK ${CMAKE_REQUIRED_FLAGS})
CHECK_C_FLAG(Werror VARS ERROR_FLAG)
if (ERROR_FLAG)
  set(CMAKE_REQUIRED_FLAGS "-Werror")
endif (ERROR_FLAG)

# Check whether the compiler supports __attribute__((format (__printf__, 1, 2)))
check_c_source_compiles("int pf(const char *f, ...) __attribute__((format (__printf__, 1, 2))); int pf(const char *f, ...){return 1;} int main(int argc, char *argv[]) {return pf(\"%c\",'a');}" HAVE_PRINTF12_ATTRIBUTE)
if(HAVE_PRINTF12_ATTRIBUTE)
  CONFIG_H_APPEND(BRLCAD "#define HAVE_PRINTF12_ATTRIBUTE 1\n")
endif(HAVE_PRINTF12_ATTRIBUTE)

# Check whether the compiler supports __attribute__((format (__printf__, 2, 3)))
check_c_source_compiles("int pf(void *o, const char *f, ...) __attribute__((format (__printf__, 2, 3))); int pf(void *o, const char *f, ...){return 1;} int main(int argc, char *argv[]) {return pf((void *)0, \"%c\",'a');}" HAVE_PRINTF23_ATTRIBUTE)
if(HAVE_PRINTF23_ATTRIBUTE)
  CONFIG_H_APPEND(BRLCAD "#define HAVE_PRINTF23_ATTRIBUTE 1\n")
endif(HAVE_PRINTF23_ATTRIBUTE)

# Check whether the compiler supports __attribute__((format (__scanf__, 2, 3)))
check_c_source_compiles("int sf(void *o, const char *f, ...) __attribute__((format (__scanf__, 2, 3))); int sf(void *o, const char *f, ...){return 1;} int main(int argc, char *argv[]) {int i = 1; return sf((void *)0, \"%d\", &i);}" HAVE_SCANF23_ATTRIBUTE)
if(HAVE_SCANF23_ATTRIBUTE)
  CONFIG_H_APPEND(BRLCAD "#define HAVE_SCANF23_ATTRIBUTE 1\n")
endif(HAVE_SCANF23_ATTRIBUTE)

# Check whether the compiler supports __attribute__((deprecated))
check_c_source_compiles("__attribute__((deprecated)) void func(); void func(){} void func2(){} int main(int argc, char *argv[]) {func2(); return 0;}" HAVE_DEPRECATED_ATTRIBUTE)
if(HAVE_DEPRECATED_ATTRIBUTE)
  CONFIG_H_APPEND(BRLCAD "#define HAVE_DEPRECATED_ATTRIBUTE 1\n")
endif(HAVE_DEPRECATED_ATTRIBUTE)

# Check whether the compiler supports __declspec(deprecated())
check_c_source_compiles("__declspec(deprecated(\"DEPRECATED\")) void func(); void func(){} void func2(){} int main(int argc, char *argv[]) {func2(); return 0;}" HAVE_DEPRECATED_DECLSPEC)
if(HAVE_DEPRECATED_DECLSPEC)
  CONFIG_H_APPEND(BRLCAD "#define HAVE_DEPRECATED_DECLSPEC 1\n")
endif(HAVE_DEPRECATED_DECLSPEC)

# Check whether the compiler supports __attribute__((__noreturn__))
check_c_source_compiles("#include <stdlib.h>
__attribute__((__noreturn__)) void noret(); void noret(){exit(1);} int main(int argc, char *argv[]) {noret(); return 0;}" HAVE_NORETURN_ATTRIBUTE)
if(HAVE_NORETURN_ATTRIBUTE)
  CONFIG_H_APPEND(BRLCAD "#define HAVE_NORETURN_ATTRIBUTE 1\n")
endif(HAVE_NORETURN_ATTRIBUTE)

# Check whether the compiler supports __declspec(noreturn)
check_c_source_compiles("#include <stdlib.h>
__declspec(noreturn) void noret() {exit(1);} int main(int argc, char *argv[]) {noret(); return 0;}" HAVE_NORETURN_DECLSPEC)
if(HAVE_NORETURN_DECLSPEC)
  CONFIG_H_APPEND(BRLCAD "#define HAVE_NORETURN_DECLSPEC 1\n")
endif(HAVE_NORETURN_DECLSPEC)

# Check whether the compiler supports __attribute__((analyzer_noreturn))
check_c_source_compiles("__attribute__((analyzer_noreturn)) void anoret(); void anoret(){return;} int main(int argc, char *argv[]) {anoret(); return 0;}" HAVE_ANALYZER_NORETURN_ATTRIBUTE)
if(HAVE_ANALYZER_NORETURN_ATTRIBUTE)
  CONFIG_H_APPEND(BRLCAD "#define HAVE_ANALYZER_NORETURN_ATTRIBUTE 1\n")
endif(HAVE_ANALYZER_NORETURN_ATTRIBUTE)

# Check whether the compiler supports __attribute__((always_inline))
check_c_source_compiles("__attribute__((always_inline)) inline void always_inline(); inline void always_inline(){return;} int main(int argc, char *argv[]) {always_inline(); return 0;}" HAVE_ALWAYS_INLINE_ATTRIBUTE)
if(HAVE_ALWAYS_INLINE_ATTRIBUTE)
  CONFIG_H_APPEND(BRLCAD "#define HAVE_ALWAYS_INLINE_ATTRIBUTE 1\n")
endif(HAVE_ALWAYS_INLINE_ATTRIBUTE)

# Check whether the compiler supports __forceinline
check_c_source_compiles("__forceinline inline void always_inline(); inline void always_inline(){return;} int main(int argc, char *argv[]) {always_inline(); return 0;}" HAVE_FORCEINLINE)
if(HAVE_FORCEINLINE)
  CONFIG_H_APPEND(BRLCAD "#define HAVE_FORCEINLINE 1\n")
endif(HAVE_FORCEINLINE)

# Check whether the compiler supports __attribute__((const))
check_c_source_compiles("__attribute__((const)) void func(); void func(){return;} int main(int argc, char *argv[]) {func(); return 0;}" HAVE_CONST_ATTRIBUTE)
if(HAVE_CONST_ATTRIBUTE)
  CONFIG_H_APPEND(BRLCAD "#define HAVE_CONST_ATTRIBUTE 1\n")
endif(HAVE_CONST_ATTRIBUTE)

# Check whether the compiler supports __attribute__((pure))
check_c_source_compiles("__attribute__((pure)) void func(); void func(){return;} int main(int argc, char *argv[]) {func(); return 0;}" HAVE_PURE_ATTRIBUTE)
if(HAVE_PURE_ATTRIBUTE)
  CONFIG_H_APPEND(BRLCAD "#define HAVE_PURE_ATTRIBUTE 1\n")
endif(HAVE_PURE_ATTRIBUTE)

# Check whether the compiler supports __attribute__((cold))
check_c_source_compiles("__attribute__((cold)) void func(); void func(){return;} int main(int argc, char *argv[]) {func(); return 0;}" HAVE_COLD_ATTRIBUTE)
if(HAVE_COLD_ATTRIBUTE)
  CONFIG_H_APPEND(BRLCAD "#define HAVE_COLD_ATTRIBUTE 1\n")
endif(HAVE_COLD_ATTRIBUTE)

# Check whether the compiler supports __attribute__((hot))
check_c_source_compiles("__attribute__((hot)) void func(); void func(){return;} int main(int argc, char *argv[]) {func(); return 0;}" HAVE_HOT_ATTRIBUTE)
if(HAVE_HOT_ATTRIBUTE)
  CONFIG_H_APPEND(BRLCAD "#define HAVE_HOT_ATTRIBUTE 1\n")
endif(HAVE_HOT_ATTRIBUTE)

# Check whether the compiler supports __attribute__((nonnull))
check_c_source_compiles("__attribute__((nonnull)) int *func(int *); int *func(int *v){(*v)-=1; return v;} int main(int argc, char *argv[]) {int v = 1; int *vp = func(&v); return *vp;}" HAVE_NONNULL_ATTRIBUTE)
if(HAVE_NONNULL_ATTRIBUTE)
  CONFIG_H_APPEND(BRLCAD "#define HAVE_NONNULL_ATTRIBUTE 1\n")
endif(HAVE_NONNULL_ATTRIBUTE)

# Check whether the compiler supports __attribute__((warn_unused_result))
check_c_source_compiles("__attribute__((warn_unused_result)) int *func(int *); int *func(int *v){(*v)-=1; return v;} int main(int argc, char *argv[]) {int v = 1; int *vp = func(&v); return *vp;}" HAVE_WARN_UNUSED_RESULT_ATTRIBUTE)
if(HAVE_WARN_UNUSED_RESULT_ATTRIBUTE)
  CONFIG_H_APPEND(BRLCAD "#define HAVE_WARN_UNUSED_RESULT_ATTRIBUTE 1\n")
endif(HAVE_WARN_UNUSED_RESULT_ATTRIBUTE)

# Check whether the compiler supports __attribute__((flatten))
check_c_source_compiles("__attribute__((flatten)) int *func(int *v){(*v)-=1; return v;} __attribute((flatten)) int main(int argc, char *argv[]) {int v = 1; int *vp = func(&v); return *vp;}" HAVE_FLATTEN_ATTRIBUTE)
if(HAVE_FLATTEN_ATTRIBUTE)
  CONFIG_H_APPEND(BRLCAD "#define HAVE_FLATTEN_ATTRIBUTE 1\n")
endif(HAVE_FLATTEN_ATTRIBUTE)

# Silence check for unused arguments (used to silence clang warnings about
# unused options on the command line). By default clang generates a lot of
# warnings about such arguments, and we don't really care.
CHECK_C_FLAG(Qunused-arguments)
CHECK_CXX_FLAG(Qunused-arguments)


set(CMAKE_REQUIRED_FLAGS ${CMAKE_REQUIRED_FLAGS_BAK})


# The following tests are almost entirely for gcc/llvm style flags, so
# we don't unnecessarily slow down the Windows build.
if(NOT MSVC)

  # This is nominally a header test, but because it can impact the C/C++ flags
  # we do it before the final caching of BRL-CAD flags.  We need this because
  # pthread headers on some BSD platforms still haven't been scrubbed for
  # c90/posix.1 compliance - see r70785
  BRLCAD_INCLUDE_FILE(pthread.h PROBE_PTHREAD_H)
  if (NOT PROBE_PTHREAD_H)
    cmake_push_check_state(RESET)
    # pthread.h on FreeBSD 10 and some older Linucies use non-c90 types
    set(CMAKE_REQUIRED_DEFINITIONS "-Dclockid_t=clock_t")
    set(CMAKE_REQUIRED_FLAGS "-pthread")
    BRLCAD_INCLUDE_FILE(pthread.h PROBE_PTHREAD_H_CLOCKID_T)
    if (PROBE_PTHREAD_H_CLOCKID_T)
      set(C_STANDARD_FLAGS "${C_STANDARD_FLAGS} -Dclockid_t=clock_t -pthread")
      set(CXX_STANDARD_FLAGS "${CXX_STANDARD_FLAGS} -Dclockid_t=clock_t -pthread")
      set(CMAKE_C_FLAGS "${CMAKE_C_FLAGS} -Dclockid_t=clock_t -pthread")
      set(CMAKE_CXX_FLAGS "${CMAKE_CXX_FLAGS} -Dclockid_t=clock_t -pthread")
    endif (PROBE_PTHREAD_H_CLOCKID_T)
  endif (NOT PROBE_PTHREAD_H)

  # -O3/-Ofast can enable -ffast-math which can provoke a stack
  # corruption in the shadow computations because of strict aliasing
  # getting enabled.  we _require_ -fno-strict-aliasing until someone
  # changes how lists are managed.  -fast-math results in non-IEEE
  # floating point math among a handful of other optimizations that
  # cause substantial error in ray tracing and tessellation (and
  # probably more).

  CHECK_C_FLAG(O3 GROUPS OPTIMIZE_C_FLAGS)
  CHECK_CXX_FLAG(O3 GROUPS OPTIMIZE_CXX_FLAGS)

  # goes a step beyond O3, possibly using dangerous imprecise math
  # CHECK_C_FLAG(Ofast GROUPS OPTIMIZE_C_FLAGS)
  # CHECK_CXX_FLAG(Ofast GROUPS OPTIMIZE_CXX_FLAGS)

  # binaries will not necessarily work on a different machine
  # CHECK_C_FLAG(march=native GROUPS OPTIMIZE_C_FLAGS)
  # CHECK_CXX_FLAG(march=native GROUPS OPTIMIZE_CXX_FLAGS)

  # perform interprocedural analysis, slows compilation heavily
  CHECK_C_FLAG(fipa-pta GROUPS OPTIMIZE_C_FLAGS)
  CHECK_CXX_FLAG(fipa-pta GROUPS OPTIMIZE_CXX_FLAGS)

  # enabled at -O2, but not in older compilers
  CHECK_C_FLAG(fstrength-reduce GROUPS OPTIMIZE_C_FLAGS)
  CHECK_CXX_FLAG(fstrength-reduce GROUPS OPTIMIZE_CXX_FLAGS)

  # enabled at -O2, but not in older compilers
  CHECK_C_FLAG(fexpensive-optimizations GROUPS OPTIMIZE_C_FLAGS)
  CHECK_CXX_FLAG(fexpensive-optimizations GROUPS OPTIMIZE_CXX_FLAGS)

  # enabled at -O3, but not in older compilers
  CHECK_C_FLAG(finline-functions GROUPS OPTIMIZE_C_FLAGS)
  CHECK_CXX_FLAG(finline-functions GROUPS OPTIMIZE_CXX_FLAGS)

  # Profile-Guided Optimization -- this requires a two-pass compile,
  # with BRLCAD_PGO=ON and (optionally) the PGO_PATH environment
  # variable set to a temp folder

  set(pgo_flags_found "")
  if("$ENV{PGO_PATH}" STREQUAL "")
    set(BRLCAD_PGO_PATH "${CMAKE_BINARY_DIR}/profiling")
  else(NOT "$ENV{PGO_PATH}" STREQUAL "")
    set(BRLCAD_PGO_PATH "$ENV{PGO_PATH}")
  endif("$ENV{PGO_PATH}" STREQUAL "")

  if(BRLCAD_PGO AND NOT EXISTS "${BRLCAD_PGO_PATH}")

    if("${CMAKE_C_FLAGS}" MATCHES ".*fprofile-use.*")
      message(FATAL_ERROR "PGO path ${BRLCAD_PGO_PATH} does not exist, but C flags contain the -fprofile-use flag.  This probably means you need to remove a stale CMakeCache.txt file to clear the build flags before performing the first pass of the PGO compilation.\n")
    endif("${CMAKE_C_FLAGS}" MATCHES ".*fprofile-use.*")

    # gcc-style GEN
    if("${pgo_flags_found}" STREQUAL "")
      cmake_push_check_state()
        set(flags "fprofile-generate=\"${BRLCAD_PGO_PATH}\" -Wno-error=coverage-mismatch -fprofile-correction")
        set(CMAKE_REQUIRED_FLAGS "-${flags}")
        CHECK_C_FLAG("${flags}" GROUPS OPTIMIZE_C_FLAGS VARS pgo_flags_found)
        CHECK_CXX_FLAG("${flags}" GROUPS OPTIMIZE_CXX_FLAGS)
      cmake_pop_check_state()
    endif("${pgo_flags_found}" STREQUAL "")

    # llvm-style GEN
    if("${pgo_flags_found}" STREQUAL "")
      cmake_push_check_state()
        set(flags "fprofile-generate=\"${BRLCAD_PGO_PATH}\"")
        set(CMAKE_REQUIRED_FLAGS "-${flags}")
        CHECK_C_FLAG("${flags}" GROUPS OPTIMIZE_C_FLAGS VARS pgo_flags_found)
        CHECK_CXX_FLAG("${flags}" GROUPS OPTIMIZE_CXX_FLAGS)
      cmake_pop_check_state()
    endif("${pgo_flags_found}" STREQUAL "")

    if(NOT "${pgo_flags_found}" STREQUAL "")
      DISTCLEAN(${BRLCAD_PGO_PATH})
    endif(NOT "${pgo_flags_found}" STREQUAL "")

  elseif(BRLCAD_PGO AND EXISTS "${BRLCAD_PGO_PATH}")

    if(CMAKE_C_FLAGS)
      if("${CMAKE_C_FLAGS}" MATCHES ".*fprofile-generate.*")
	message(FATAL_ERROR "PGO path ${BRLCAD_PGO_PATH} exists, but C flags contain the -fprofile-generate flag.  This probably means you need to remove a stale CMakeCache.txt file to clear the build flags before performing the second pass of the PGO compilation.\n")
      endif("${CMAKE_C_FLAGS}" MATCHES ".*fprofile-generate.*")
    endif(CMAKE_C_FLAGS)

    # gcc-style USE
    if("${pgo_flags_found}" STREQUAL "")
      cmake_push_check_state()
        set(flags "fprofile-use=\"${BRLCAD_PGO_PATH}\" -Wno-error=coverage-mismatch -fprofile-correction")
        set(CMAKE_REQUIRED_FLAGS "-${flags}")
        CHECK_C_FLAG("${flags}" GROUPS OPTIMIZE_C_FLAGS VARS pgo_flags_found)
        CHECK_CXX_FLAG("${flags}" GROUPS OPTIMIZE_CXX_FLAGS)
      cmake_pop_check_state()
    endif("${pgo_flags_found}" STREQUAL "")

    # llvm-style USE
    if("${pgo_flags_found}" STREQUAL "")
      cmake_push_check_state()
        set(flags "fprofile-use=\"${BRLCAD_PGO_PATH}\" -Wno-profile-instr-out-of-date -Wno-profile-instr-unprofiled")
        set(CMAKE_REQUIRED_FLAGS "-${flags}")
        CHECK_C_FLAG("${flags}" GROUPS OPTIMIZE_C_FLAGS VARS pgo_flags_found)
        CHECK_CXX_FLAG("${flags}" GROUPS OPTIMIZE_CXX_FLAGS)
      cmake_pop_check_state()
    endif("${pgo_flags_found}" STREQUAL "")
  endif(BRLCAD_PGO AND NOT EXISTS "${BRLCAD_PGO_PATH}")

  # CHECK_C_FLAG("finline-limit=10000 --param inline-unit-growth=300 --param large-function-growth=300" GROUPS OPTIMIZE_C_FLAGS)
  # CHECK_CXX_FLAG("finline-limit=10000 --param inline-unit-growth=300 --param large-function-growth=300" GROUPS OPTIMIZE_CXX_FLAGS)

  # link-time optimization (LTO) results in slower linking, more
  # warnings, and better optimization, but requires newer versions of
  # compilers to avoid common bugs.
  if ("${CMAKE_C_COMPILER_ID}" STREQUAL "GNU" AND CMAKE_C_COMPILER_VERSION VERSION_LESS 4.9)
    # LTO bug in GCC 4.8.5 (__fread_chk_warn)
  else ()
    CHECK_C_FLAG(flto GROUPS OPTIMIZE_C_FLAGS)
    CHECK_CXX_FLAG(flto GROUPS OPTIMIZE_CXX_FLAGS)

    # When compiling with O3 + flto, GCC 6.3 (e.g. on Debian x64, and maybe
    # others, but I haven't tested) fails to link executables using libbrep.
    # See also: https://sourceforge.net/p/brlcad/discussion/362510/thread/676f80ce/
    #
    # The problem is that openNURBS' ~ON_SimpleArray virtual destructor (used by
    # ON_3dPointArray, for example) ends up having local binding in libbrep.so.
    # Then, when code calling it (by delete'ing an object) has to be linked, it
    # results in the error seen in the discussion thread above. libbrep.so's
    # entry for the destructor has the bogus value that is outside bounds,
    # causing the error in the thread.
    #
    # I don't know what tool causes the error (the compiler? the linker? ar?
    # ranlib?), and I don't know if it's a bug in the tool or in
    # libbrep/libOPENNUBRS, but finline-small-functions (activated by GCC at O2
    # and above) causes openNURBS' ~ON_SimpleArray virtual destructor to have
    # proper (weak) binding, allowing compilation to proceed.
    #
    # Going back through the commits, compilation started to fail after r70631,
    # which switched to C++98 from C++11.
    #
    # CHECK_CXX_FLAG(fno-inline-small-functions GROUPS OPTIMIZE_CXX_FLAGS)

  endif ("${CMAKE_C_COMPILER_ID}" STREQUAL "GNU" AND CMAKE_C_COMPILER_VERSION VERSION_LESS 4.9)


  # GCC 4.9+ introduced "thin" LTO object files that require special
  # ar/ranlib handling via wrappers or plugin specification.  These
  # wrappers work fine even if we're not using LTO, so just use them
  # if found.
  if (CMAKE_C_COMPILER_ID MATCHES "GNU" AND CMAKE_C_COMPILER_VERSION VERSION_GREATER 4.8)
    find_program(GCC_AR_LTO ${CMAKE_C_COMPILER}-ar NAMES gcc-ar DOC "GNU ARchiver wrapper with LTO support")
    if (GCC_AR_LTO)
      SET(CMAKE_AR "${GCC_AR_LTO}" CACHE FILEPATH "Archiver" FORCE)
    endif (GCC_AR_LTO)
    find_program(GCC_RANLIB_LTO ${CMAKE_C_COMPILER}-ranlib NAMES gcc-ranlib DOC "GNU Ranlib wrapper with LTO support")
    if (GCC_RANLIB_LTO)
      SET(CMAKE_RANLIB "${GCC_RANLIB_LTO}" CACHE FILEPATH "Ranlib" FORCE)
    endif (GCC_RANLIB_LTO)
  endif (CMAKE_C_COMPILER_ID MATCHES "GNU" AND CMAKE_C_COMPILER_VERSION VERSION_GREATER 4.8)

  # only omit the frame pointer if we have no interest in profiling or
  # debugging.

  if(${BRLCAD_OPTIMIZED} MATCHES "ON")
    if(NOT BRLCAD_PROFILING AND NOT BRLCAD_DEBUGGING)
      CHECK_C_FLAG(fomit-frame-pointer GROUPS OPTIMIZE_C_FLAGS)
      CHECK_CXX_FLAG(fomit-frame-pointer GROUPS OPTIMIZE_CXX_FLAGS)
    else(NOT BRLCAD_PROFILING AND NOT BRLCAD_DEBUGGING)
      CHECK_C_FLAG(fno-omit-frame-pointer GROUPS OPTIMIZE_C_FLAGS)
      CHECK_CXX_FLAG(fno-omit-frame-pointer GROUPS OPTIMIZE_CXX_FLAGS)
    endif(NOT BRLCAD_PROFILING AND NOT BRLCAD_DEBUGGING)
  endif(${BRLCAD_OPTIMIZED} MATCHES "ON")

  # Add optimization flags. If we're a multiconfig build, set up based
  # on build type.  If not, check if BRLCAD_OPTIMIZED is on.
  if(CMAKE_CONFIGURATION_TYPES)
    if(NOT ENABLE_ALL_CONFIG_TYPES)
      set(opt_conf_list "Release")
    else(NOT ENABLE_ALL_CONFIG_TYPES)
      set(opt_conf_list "Release;RelWithDebInfo;MinSizeRel")
    endif(NOT ENABLE_ALL_CONFIG_TYPES)
  else(CMAKE_CONFIGURATION_TYPES)
    if(${BRLCAD_OPTIMIZED} MATCHES "ON")
      set(opt_conf_list "ALL")
    endif(${BRLCAD_OPTIMIZED} MATCHES "ON")
  endif(CMAKE_CONFIGURATION_TYPES)
  if(opt_conf_list)
    ADD_NEW_FLAG(C OPTIMIZE_C_FLAGS "${opt_conf_list}")
    ADD_NEW_FLAG(CXX OPTIMIZE_CXX_FLAGS "${opt_conf_list}")
  endif(opt_conf_list)

  # enable stack protection for unoptimized debug builds.  this is
  # intended to help make it easier to identify problematic code but
  # only when compiling unoptimized (because the extra barrier checks
  # can affect the memory footprint and runtime performance.
  if(${BRLCAD_OPTIMIZED} MATCHES "OFF" AND BRLCAD_DEBUGGING)
    CHECK_C_FLAG(fstack-protector-all)
    CHECK_CXX_FLAG(fstack-protector-all)
    # checking both in case compiling c/c++ with different compilers
    CHECK_C_FLAG(qstackprotect)
    CHECK_CXX_FLAG(qstackprotect)
  endif(${BRLCAD_OPTIMIZED} MATCHES "OFF" AND BRLCAD_DEBUGGING)

  # Similarly, enable the AddressSanitizer memory address sanitizer.
  # See https://code.google.com/p/address-sanitizer/ for more info.
  # This typically is reported to cause a 2x slowdown.
  if(BRLCAD_ENABLE_ADDRESS_SANITIZER AND ${BRLCAD_OPTIMIZED} MATCHES "OFF" AND BRLCAD_DEBUGGING)
    set(CMAKE_REQUIRED_LINK_OPTIONS "${CMAKE_REQUIRED_LINK_OPTIONS};-lasan")
    CHECK_C_FLAG(fsanitize=address)
    CHECK_C_FLAG(fsanitize-address-use-after-return=always)
    CHECK_C_FLAG(fsanitize-address-use-after-scope)
    CHECK_C_FLAG(fno-omit-frame-pointer)
    CHECK_CXX_FLAG(fsanitize=address)
    CHECK_CXX_FLAG(fsanitize-address-use-after-return=always)
    CHECK_CXX_FLAG(fsanitize-address-use-after-scope)
    CHECK_CXX_FLAG(fno-omit-frame-pointer)
  endif(BRLCAD_ENABLE_ADDRESS_SANITIZER AND ${BRLCAD_OPTIMIZED} MATCHES "OFF" AND BRLCAD_DEBUGGING)

  # Differently, enable the ThreadSanitizer race condition detector
  # only as requested since it can incur a 5x-15x slowdown.  See
  # https://code.google.com/p/thread-sanitizer/ for more info.
  if(BRLCAD_SANITIZE_THREAD)
    CHECK_C_FLAG(fsanitize=thread)
    CHECK_CXX_FLAG(fsanitize=thread)
  endif(BRLCAD_SANITIZE_THREAD)

  # verbose warning flags.  we intentionally try to turn on as many as
  # possible.  adding more is encouraged (as long as all issues are
  # fixed first).
  if(BRLCAD_WARNINGS OR BRLCAD_ENABLE_STRICT)
    # also of interest:
    # -Wunreachable-code -Wmissing-declarations -Wmissing-prototypes -Wstrict-prototypes -ansi
    # -Wformat=2 (after bu_fopen_uniq() is obsolete)
    #
    # -Werror=implicit-function-declaration -Werror=implicit-fallthrough=3 
    # -Werror=maybe-uninitialized -Werror=missing-field-initializers 
    # -Werror=incompatible-pointer-types -Werror=int-conversion 
    # -Werror=redundant-decls -Werror=parentheses -Wformat-nonliteral 
    # -Wformat-security -Winit-self -Wmaybe-uninitialized 
    # -Wold-style-definition -Wredundant-decls -Wstrict-prototypes

    CHECK_C_FLAG(pedantic)
    CHECK_CXX_FLAG(pedantic)

    #Added to make llvm happy on FreeBSD, but a good idea anyway
    CHECK_C_FLAG(pedantic-errors)
    #CHECK_CXX_FLAG(pedantic-errors)  #This line makes poissonrecon break, so disable for now

    # this catches a lot, it's good
    CHECK_C_FLAG(Wall)
    CHECK_CXX_FLAG(Wall)

    # this catches a lot more, also good
    CHECK_C_FLAG(Wextra)
    CHECK_CXX_FLAG(Wextra)

    # make sure our preprocessor logic references defined symbol names
    CHECK_C_FLAG(Wundef)
    CHECK_CXX_FLAG(Wundef)

    # this makes sure we don't try to compare floating point exactly
    CHECK_C_FLAG(Wfloat-equal)
    CHECK_CXX_FLAG(Wfloat-equal)

    # make sure we're using unambiguous symbol names, no shadowing
    CHECK_C_FLAG(Wshadow)
    CHECK_CXX_FLAG(Wshadow)

    # make sure we're not dangerously casting return types. C-only for
    # gcc, but maybe not for clang or others.
    CHECK_C_FLAG(Wbad-function-cast)
    CHECK_CXX_FLAG(Wbad-function-cast)

    # C-only: this makes sure C sources will compile as C++ code
    CHECK_C_FLAG(Wc++-compat)

    # FIXME: this one is a lot of work, a work-in-progress, but good to have eventually
    # this makes sure prototypes are properly declared, no k&r and no assuming () means (void)
    # CHECK_C_FLAG(Wstrict-prototypes)

    # FIXME: shouldn't be throwing away const, should be using it more.  ton of work.
    # this reports where we throw away const
    #  CHECK_C_FLAG(Wcast-qual)
    #  CHECK_CXX_FLAG(Wcast-qual)

    # check for redundant declarations
    #  CHECK_C_FLAG(Wredundant-decls)
    #  CHECK_CXX_FLAG(Wredundant-decls)

    # want inline warnings, but not for some c++ buggy compilers
    CHECK_C_FLAG(Winline)
    if ("${CMAKE_CXX_COMPILER_ID}" STREQUAL "GNU")
      # g++ 4.7 spews unquellable bogus warnings on default
      # constructors (e.g., in opennurbs and boost) and there
      # are reports of problems with newer GCC as well.
      CHECK_CXX_FLAG(Wno-inline)
    else()
      CHECK_CXX_FLAG(Winline)
    endif ("${CMAKE_CXX_COMPILER_ID}" STREQUAL "GNU")

    # NOTE: Cannot directly test for -Wno-... flags because GCC
    # intentionally emits no diagnostic, only warning about
    # unrecognized options when other diagnostics are produced.
    # Instead, we must use an indirect test via -Wno-error=...

    CHECK_C_FLAG(Wno-error=long-long VARS long_long)
    if(long_long)
      # this makes sure we don't warn about using long long.  really, it's okay.
      CHECK_C_FLAG(Wno-long-long)
      CHECK_CXX_FLAG(Wno-long-long)
    endif(long_long)

    CHECK_C_FLAG(Wno-error=variadic-macros VARS variadic_macros)
    if(variadic_macros)
      # this is for X11 headers, they use variadic macros
      CHECK_C_FLAG(Wno-variadic-macros)
      CHECK_CXX_FLAG(Wno-variadic-macros)
    endif(variadic_macros)

    # this is used to check Doxygen comment syntax
    CHECK_C_FLAG(Wdocumentation)
    CHECK_CXX_FLAG(Wdocumentation)

  endif(BRLCAD_WARNINGS OR BRLCAD_ENABLE_STRICT)

  if(BRLCAD_ENABLE_COVERAGE)
    # TODO: These seem to GCC specific flags - should probably set up for clang
    # as well if that's our compiler...
    # https://clang.llvm.org/docs/SourceBasedCodeCoverage.html
    # If we need different settings for different tools, should
    # encapsulate each tool's setup in a function
    CHECK_C_FLAG(ftest-coverage)
    CHECK_CXX_FLAG(ftest-coverage)
    if(FTEST_COVERAGE_C_FLAG_FOUND)
      SET(CMAKE_C_FLAGS "${CMAKE_C_FLAGS} -ftest-coverage -fprofile-arcs")
      SET(CMAKE_CXX_FLAGS "${CMAKE_CXX_FLAGS} -ftest-coverage -fprofile-arcs")
      SET(CMAKE_SHARED_LINKER_FLAGS  "${CMAKE_SHARED_LINKER_FLAGS} -lgcov -ftest-coverage -fprofile-arcs")
      SET(CMAKE_EXE_LINKER_FLAGS  "${CMAKE_EXE_LINKER_FLAGS} -lgcov -ftest-coverage -fprofile-arcs")
    else(FTEST_COVERAGE_C_FLAG_FOUND)
      message(SEND_ERROR "Building with coverage is not supported by BRL-CAD on this platform.")
    endif(FTEST_COVERAGE_C_FLAG_FOUND)
  endif(BRLCAD_ENABLE_COVERAGE)

  if(BRLCAD_ENABLE_STRICT)

    # NOTE: Cannot directly test for -Wno-... flags because GCC
    # intentionally emits no diagnostic, only warning about
    # unrecognized options when other diagnostics are produced.
    # Instead, we must use an indirect test via -Wno-error=...

    CHECK_C_FLAG(Wno-error=c11-extensions VARS c11_extensions)
    if(c11_extensions)
      # If we're going strict, suppress C11 warnings about isnan due
      # to clang issue: https://llvm.org/bugs/show_bug.cgi?id=17788
      CHECK_C_FLAG(Wno-c11-extensions)
      CHECK_CXX_FLAG(Wno-c11-extensions)
    endif(c11_extensions)

    # Add the flag that actually turns warnings into errors
    CHECK_C_FLAG(Werror)
    CHECK_CXX_FLAG(Werror)
  endif(BRLCAD_ENABLE_STRICT)

  # End detection of flags intended for BRL-CAD use.  Make sure all variables have
  # their appropriate values written to the cache - otherwise, DiffCache will see
  # differences and update the COUNT file.
  set(CMAKE_C_FLAGS "${CMAKE_C_FLAGS}" CACHE STRING "C Compiler flags used by all targets" FORCE)
  set(CMAKE_CXX_FLAGS "${CMAKE_CXX_FLAGS}" CACHE STRING "C++ Compiler flags used by all targets" FORCE)
  set(CMAKE_SHARED_LINKER_FLAGS "${CMAKE_SHARED_LINKER_FLAGS}" CACHE STRING "Linker flags used by all shared library targets" FORCE)
  set(CMAKE_EXE_LINKER_FLAGS "${CMAKE_EXE_LINKER_FLAGS}" CACHE STRING "Linker flags used by all exe targets" FORCE)
  mark_as_advanced(CMAKE_C_FLAGS)
  mark_as_advanced(CMAKE_CXX_FLAGS)
  mark_as_advanced(CMAKE_SHARED_LINKER_FLAGS)
  mark_as_advanced(CMAKE_EXE_LINKER_FLAGS)
  if(CMAKE_BUILD_TYPE)
    string(TOUPPER "${CMAKE_BUILD_TYPE}" BUILD_TYPE_UPPER)
    set(CMAKE_C_FLAGS_${BUILD_TYPE_UPPER} "${CMAKE_C_FLAGS_${BUILD_TYPE_UPPER}}" CACHE STRING "C Compiler flags used for ${CMAKE_BUILD_TYPE} builds" FORCE)
    set(CMAKE_CXX_FLAGS_${BUILD_TYPE_UPPER} "${CMAKE_CXX_FLAGS_${BUILD_TYPE_UPPER}}" CACHE STRING "C++ Compiler flags used for ${CMAKE_BUILD_TYPE} builds" FORCE)
    set(CMAKE_SHARED_LINKER_FLAGS_${BUILD_TYPE_UPPER} "${CMAKE_SHARED_LINKER_FLAGS_${BUILD_TYPE_UPPER}}" CACHE STRING "Linker flags used for ${CMAKE_BUILD_TYPE} builds" FORCE)
    set(CMAKE_EXE_LINKER_FLAGS_${BUILD_TYPE_UPPER} "${CMAKE_EXE_LINKER_FLAGS_${BUILD_TYPE_UPPER}}" CACHE STRING "Exe linker flags used for ${CMAKE_BUILD_TYPE} builds" FORCE)
    mark_as_advanced(CMAKE_C_FLAGS_${BUILD_TYPE_UPPER})
    mark_as_advanced(CMAKE_CXX_FLAGS_${BUILD_TYPE_UPPER})
    mark_as_advanced(CMAKE_SHARED_LINKER_FLAGS_${BUILD_TYPE_UPPER})
    mark_as_advanced(CMAKE_EXE_LINKER_FLAGS_${BUILD_TYPE_UPPER})
  endif(CMAKE_BUILD_TYPE)

  foreach(CFG_TYPE ${CMAKE_CONFIGURATION_TYPES})
    string(TOUPPER "${CFG_TYPE}" CFG_TYPE_UPPER)
    set(CMAKE_C_FLAGS_${CFG_TYPE_UPPER} "${CMAKE_C_FLAGS_${CFG_TYPE_UPPER}}" CACHE STRING "C Compiler flags used for ${CFG_TYPE} builds" FORCE)
    set(CMAKE_CXX_FLAGS_${CFG_TYPE_UPPER} "${CMAKE_CXX_FLAGS_${CFG_TYPE_UPPER}}" CACHE STRING "C++ Compiler flags used for ${CFG_TYPE} builds" FORCE)
    set(CMAKE_SHARED_LINKER_FLAGS_${CFG_TYPE_UPPER} "${CMAKE_SHARED_LINKER_FLAGS_${CFG_TYPE_UPPER}}" CACHE STRING "Linker flags used for ${CFG_TYPE} builds" FORCE)
    set(CMAKE_EXE_LINKER_FLAGS_${CFG_TYPE_UPPER} "${CMAKE_EXE_LINKER_FLAGS_${CFG_TYPE_UPPER}}" CACHE STRING "Exe linker flags used for ${CFG_TYPE} builds" FORCE)
    mark_as_advanced(CMAKE_C_FLAGS_${CFG_TYPE_UPPER})
    mark_as_advanced(CMAKE_CXX_FLAGS_${CFG_TYPE_UPPER})
    mark_as_advanced(CMAKE_SHARED_LINKER_FLAGS_${CFG_TYPE_UPPER})
    mark_as_advanced(CMAKE_EXE_LINKER_FLAGS_${CFG_TYPE_UPPER})
  endforeach(CFG_TYPE ${CMAKE_CONFIGURATION_TYPES})

  # TODO - figure out if this should be integrated above
  CHECK_COMPILER_FLAG(C "-Wunused-const-variable" HAVE_C_WUNUSED_CONST_VARIABLE)

endif(NOT MSVC)


# *******************************************************************
if(BRLCAD_PRINT_MSGS)
  message("***********************************************************")
  message("*             Stage 4 of 9 - Check for Libraries          *")
  message("***********************************************************")
endif(BRLCAD_PRINT_MSGS)

# While the primary purpose of this section is to identify libraries,
# some of the headers we are looking for are associated with the
# libraries checked here.  In those cases, we will handle the header
# logic here as opposed to separating the header logic from the
# find_package call.

# TODO - need to make LINKOPT vars for anything here that will
# be referenced in a pkgconfig file

# Look for threads (doesn't check for headers)
# Post 3.1 CMake has switched to recommending using an imported target
# and setting a "prefer pthreads" flag - previously we were using the
# CMAKE_THREAD_LIBS_INIT variable
set(THREADS_PREFER_PTHREAD_FLAG TRUE)
set(CMAKE_THREAD_PREFER_PTHREAD TRUE)
find_package(Threads REQUIRED)
<<<<<<< HEAD
if(CMAKE_THREAD_LIBS_INIT)
  message("Using threading library: ${CMAKE_THREAD_LIBS_INIT}")
else(CMAKE_THREAD_LIBS_INIT)
  message("Using threading from system library")
endif(CMAKE_THREAD_LIBS_INIT)
mark_as_advanced(CMAKE_HP_PTHREADS_INIT)
mark_as_advanced(CMAKE_THREADS_LIBS_INIT)
mark_as_advanced(CMAKE_USE_PTHREADS_INIT)
mark_as_advanced(CMAKE_USE_WIN32_THREADS_INIT)

=======
>>>>>>> 031a9ea6
# By default, the Threads package doesn't stash any of its values in
# cache.  This is inconvenient for debugging, so we set them ourselves.
set(CMAKE_HP_PTHREADS_INIT ${CMAKE_HP_PTHREADS_INIT} CACHE STRING "Threads")
set(CMAKE_THREAD_LIBS_INIT ${CMAKE_THREAD_LIBS_INIT} CACHE STRING "Threads")
set(CMAKE_USE_PTHREADS_INIT ${CMAKE_USE_PTHREADS_INIT} CACHE STRING "Threads")
set(CMAKE_USE_WIN32_THREADS_INIT ${CMAKE_USE_WIN32_THREADS_INIT} CACHE STRING "Threads")
mark_as_advanced(CMAKE_HP_PTHREADS_INIT)
mark_as_advanced(CMAKE_THREADS_LIBS_INIT)
mark_as_advanced(CMAKE_USE_PTHREADS_INIT)
mark_as_advanced(CMAKE_USE_WIN32_THREADS_INIT)

# Check for the C++ STL library - need to link it explicitly in
# some compilation situations
find_package(STL)

# Check for an MPI library
set(CMAKE_Fortran_COMPILER_LOADED 0 CACHED) # silence find_package(MPI) warning
find_package(MPI COMPONENTS C)

# Check for the daemon function in -lbsd and/or -lc for adrt
BRLCAD_CHECK_LIBRARY(BSD bsd daemon)
BRLCAD_CHECK_LIBRARY(BSD c daemon)

# Check for CoreFoundation and Cocoa on Apple
if(APPLE)
  include(CMakeFindFrameworks)
  CMAKE_FIND_FRAMEWORKS(Foundation)
  if(Foundation_FRAMEWORKS)
    set(Foundation_LIBRARIES "-framework Foundation" CACHE FILEPATH "Foundation framework" FORCE)
    CONFIG_H_APPEND(BRLCAD "#define HAVE_FOUNDATION_FOUNDATION_H 1\n")
  endif(Foundation_FRAMEWORKS)
  mark_as_advanced(CMAKE_OSX_ARCHITECTURES CMAKE_OSX_DEPLOYMENT_TARGET CMAKE_OSX_SYSROOT)
  mark_as_advanced(Foundation_LIBRARIES)
endif(APPLE)

# Mark X11 as available if it is enabled and we find Xlib.h
if(BRLCAD_ENABLE_X11)
  message("X11 detected and enabled")
  if(X11_Xlib_INCLUDE_PATH)
    set(HAVE_X11_XLIB_H 1)
    CONFIG_H_APPEND(BRLCAD "#cmakedefine HAVE_X11_XLIB_H 1\n")
    # message("Defining HAVE_X11_XLIB_H")
  endif(X11_Xlib_INCLUDE_PATH)
  if(X11_Xi_INCLUDE_PATH)
    set(HAVE_X11_EXTENSIONS_XINPUT_H 1)
    CONFIG_H_APPEND(BRLCAD "#cmakedefine HAVE_X11_EXTENSIONS_XINPUT_H 1\n")
    # message("Defining HAVE_X11_EXTENSIONS_XINPUT_H")
  endif(X11_Xi_INCLUDE_PATH)
endif(BRLCAD_ENABLE_X11)

# math library
BRLCAD_CHECK_LIBRARY(M m cos)

# uuid library
find_package(UUID)
if (UUID_FOUND)
  BRLCAD_CHECK_LIBRARY(UUID uuid uuid_generate)
endif (UUID_FOUND)

# network socket library (linux, bsd)
BRLCAD_CHECK_LIBRARY(SOCKET socket socket)

# network socket library (solaris)
BRLCAD_CHECK_LIBRARY(NSL nsl gethostbyaddr)

# network socket library (haiku, beos)
BRLCAD_CHECK_LIBRARY(NETWORK network socket)

# malloc library
BRLCAD_CHECK_LIBRARY(MALLOC c mallopt)
BRLCAD_CHECK_LIBRARY(MALLOC malloc mallopt)

# dynamic link library
BRLCAD_CHECK_LIBRARY(DL dl dlopen)

# Solaris lexer library
BRLCAD_CHECK_LIBRARY(SOLARIS_LEXER l yyless)

# timeSetEvent in Windows memory management
if("${HAVE_TIMESETEVENT}" MATCHES "^${HAVE_TIMESETEVENT}$")
  # TODO - replace this cache approach with the CMakePushCheckState module
  set(CMAKE_REQUIRED_LIBRARIES_BAK ${CMAKE_REQUIRED_LIBRARIES})
  set(CMAKE_REQUIRED_LIBRARIES "winmm.lib")
  check_c_source_compiles("#include <windows.h>\nint main() {(void)timeSetEvent(1000, 100, (LPTIMECALLBACK)NULL, (DWORD_PTR)NULL, TIME_ONESHOT);}" HAVE_TIMESETEVENT)
  if(HAVE_TIMESETEVENT)
    CONFIG_H_APPEND(BRLCAD "#cmakedefine HAVE_TIMESETEVENT 1\n")
    set(WINMM_LIBRARY "winmm.lib")
  endif(HAVE_TIMESETEVENT)
  set(CMAKE_REQUIRED_LIBRARIES ${CMAKE_REQUIRED_LIBRARIES_BAK})
endif("${HAVE_TIMESETEVENT}" MATCHES "^${HAVE_TIMESETEVENT}$")

# Grumble... find_library doesn't find ws2_32.  Until we come up with
# working tests for these, set them by hand
if(MSVC)
  set(COMCTL32_LIBRARY comctl32.lib)
  set(IMM32_LIBRARY imm32.lib)
  # TODO - mged and adrt call this specific OpenGL library out - why doesn't
  # OPENGL_LIBRARIES do the trick?
  set(OPENGL32_LIBRARY opengl32.lib)
  set(PSAPI_LIB psapi.lib)
  set(RPCRT_LIB rpcrt4.lib)
  set(WINSOCK_LIB ws2_32.lib)
  set(WS2_32_LIBRARY ws2_32)
else(MSVC)
  set(COMCTL32_LIBRARY "")
  set(IMM32_LIBRARY "")
  set(OPENGL32_LIBRARY "")
  set(PSAPI_LIB "")
  set(RPCRT_LIB "")
  set(WINSOCK_LIB "")
  set(WS2_32_LIBRARY "")
endif(MSVC)

# *******************************************************************
if(BRLCAD_PRINT_MSGS)
  message("***********************************************************")
  message("*               Stage 5 of 9 - Check for Headers          *")
  message("***********************************************************")
endif(BRLCAD_PRINT_MSGS)

# C89 headers: assert.h, ctype.h, errno.h, float.h, limits.h, locale.h,
# math.h, setjmp.h, signal.h, stdarg.h, stddef.h, stdio.h, stdlib.h,
# string.h, time.h

# C95 headers: wchar.h, wctype.h, iso646.h

# C99 headers: complex.h, fenv.h, inttypes.h, stdbool.h, stdint.h,
# tgmath.h

# POSIX.1 headers includes C89, C95, and C99 plus the following:
# aio.h, arpa/inet.h, cpio.h, dirent.h, dlfcn.h, fcntl.h, fmtmsg.h,
# fnmatch.h, ftw.h, glob.h, grp.h, iconv.h, langinfo.h, libgen.h,
# monetary.h, mqueue.h, ndbm.h, net/if.h, netdb.h, netinet/in.h,
# netinet/tcp.h, nl_types.h, poll.h, pthread.h, pwd.h, regex.h,
# sched.h, search.h, semaphore.h, spawn.h, strings.h, stropts.h,
# sys/ipc.h, sys/mman.h, sys/msg.h, sys/resource.h, sys/select.h,
# sys/stat.h, sys/statvfs.h, sys/time.h, sys/timeb.h, sys/times.h,
# sys/types.h, sys/uio.h, sys/un.h, sys/utsname.h, sys/wait.h,
# syslog.h, tar.h, termios.h, trace.h, ucontext.h, ulimit.h, unistd.h,
# utime.h, utmpx.h, wordexp.h

# Because libtclcad, bwish and mged include Tcl headers, we need to define
# STDC_HEADERS here - the Tcl headers do need the definition.  Just
# define it - we require C89, so the test itself is not needed.
CONFIG_H_APPEND(BRLCAD "#define STDC_HEADERS 1\n")

# AC_HEADER_SYS_WAIT
BRLCAD_HEADER_SYS_WAIT()

# dirent.h is POSIX.1, but not present on Windows (grr)
# so we need to check for it
BRLCAD_INCLUDE_FILE(dirent.h HAVE_DIRENT_H)

BRLCAD_INCLUDE_FILE(arpa/inet.h HAVE_ARPA_INET_H)
BRLCAD_INCLUDE_FILE(direct.h HAVE_DIRECT_H)
BRLCAD_INCLUDE_FILE(dlfcn.h HAVE_DLFCN_H)
BRLCAD_INCLUDE_FILE(dslib.h HAVE_DSLIB_H)
BRLCAD_INCLUDE_FILE(emmintrin.h HAVE_EMMINTRIN_H)
BRLCAD_INCLUDE_FILE(getopt.h HAVE_GETOPT_H)
BRLCAD_INCLUDE_FILE(GL/gl.h HAVE_GL_GL_H)
BRLCAD_INCLUDE_FILE(gl/device.h HAVE_GL_DEVICE_H)
BRLCAD_INCLUDE_FILE(gl/glext.h HAVE_GL_GLEXT_H)
BRLCAD_INCLUDE_FILE(gl/wglext.h HAVE_GL_WGLEXT_H)
BRLCAD_INCLUDE_FILE(glob.h HAVE_GLOB_H)
BRLCAD_INCLUDE_FILE(grp.h HAVE_GRP_H)
BRLCAD_INCLUDE_FILE(inttypes.h HAVE_INTTYPES_H)
BRLCAD_INCLUDE_FILE(io.h HAVE_IO_H)
BRLCAD_INCLUDE_FILE(libgen.h HAVE_LIBGEN_H)
# BRLCAD_INCLUDE_FILE(libproc.h HAVE_LIBPROC_H) - see below
BRLCAD_INCLUDE_FILE(mach/host_info.h HAVE_MACH_HOST_INFO_H)
BRLCAD_INCLUDE_FILE(mach/mach_host.h HAVE_MACH_MACH_HOST_H)
BRLCAD_INCLUDE_FILE(mach/thread_policy.h HAVE_MACH_THREAD_POLICY_H)
BRLCAD_INCLUDE_FILE(memory.h HAVE_MEMORY_H)
BRLCAD_INCLUDE_FILE(netdb.h HAVE_NETDB_H)
BRLCAD_INCLUDE_FILE(netinet/in.h HAVE_NETINET_IN_H)
BRLCAD_INCLUDE_FILE(poll.h HAVE_POLL_H)
BRLCAD_INCLUDE_FILE(process.h HAVE_PROCESS_H)
BRLCAD_INCLUDE_FILE(pthread.h HAVE_PTHREAD_H)
BRLCAD_INCLUDE_FILE(pthread_np.h HAVE_PTHREAD_NP_H)
BRLCAD_INCLUDE_FILE(pwd.h HAVE_PWD_H)
BRLCAD_INCLUDE_FILE(rle.h HAVE_RLE_H)
BRLCAD_INCLUDE_FILE(sched.h HAVE_SCHED_H)
BRLCAD_INCLUDE_FILE(sgtty.h HAVE_SGTTY_H)
BRLCAD_INCLUDE_FILE(signal.h HAVE_SIGNAL_H)
BRLCAD_INCLUDE_FILE(stdint.h HAVE_STDINT_H)
BRLCAD_INCLUDE_FILE(stdlib.h HAVE_STDLIB_H)
BRLCAD_INCLUDE_FILE(string.h HAVE_STRING_H)
BRLCAD_INCLUDE_FILE(strings.h HAVE_STRINGS_H)
BRLCAD_INCLUDE_FILE(strsafe.h HAVE_STRSAFE_H)
BRLCAD_INCLUDE_FILE(sys/_ioctl.h HAVE_SYS__IOCTL_H)

# FIXME: fails freebsd due to non-encapsulated header (__BEGIN_DECLS undecl)
BRLCAD_INCLUDE_FILE(sys/cpuset.h HAVE_SYS_CPUSET_H)

BRLCAD_INCLUDE_FILE(sys/file.h HAVE_SYS_FILE_H)
BRLCAD_INCLUDE_FILE(sys/ioctl.h HAVE_SYS_IOCTL_H)
BRLCAD_INCLUDE_FILE(sys/ioctl_compat.h HAVE_SYS_IOCTL_COMPAT_H)
BRLCAD_INCLUDE_FILE(sys/ipc.h HAVE_SYS_IPC_H)
BRLCAD_INCLUDE_FILE(sys/machd.h HAVE_SYS_MACHD_H)
BRLCAD_INCLUDE_FILE(sys/mman.h HAVE_SYS_MMAN_H)
BRLCAD_INCLUDE_FILE(sys/mount.h HAVE_SYS_MOUNT_H)
BRLCAD_INCLUDE_FILE(sys/param.h HAVE_SYS_PARAM_H)
BRLCAD_INCLUDE_FILE(sys/prctl.h HAVE_SYS_PRCTL_H)
BRLCAD_INCLUDE_FILE(sys/resource.h HAVE_SYS_RESOURCE_H)
BRLCAD_INCLUDE_FILE(sys/sched.h HAVE_SYS_SCHED_H)
BRLCAD_INCLUDE_FILE(sys/select.h HAVE_SYS_SELECT_H)
BRLCAD_INCLUDE_FILE(sys/shm.h HAVE_SYS_SHM_H)
BRLCAD_INCLUDE_FILE(sys/socket.h HAVE_SYS_SOCKET_H)
BRLCAD_INCLUDE_FILE(sys/stat.h HAVE_SYS_STAT_H)
BRLCAD_INCLUDE_FILE(sys/sysctl.h HAVE_SYS_SYSCTL_H)
BRLCAD_INCLUDE_FILE(sys/sysinfo.h HAVE_SYS_SYSINFO_H)
BRLCAD_INCLUDE_FILE(sys/sysmp.h HAVE_SYS_SYSMP_H)
BRLCAD_INCLUDE_FILE(sys/time.h HAVE_SYS_TIME_H)
BRLCAD_INCLUDE_FILE(sys/times.h HAVE_SYS_TIMES_H)
BRLCAD_INCLUDE_FILE(sys/types.h HAVE_SYS_TYPES_H)
BRLCAD_INCLUDE_FILE(sys/uio.h HAVE_SYS_UIO_H)
BRLCAD_INCLUDE_FILE(sys/un.h HAVE_SYS_UN_H)
BRLCAD_INCLUDE_FILE(sys/utsname.h HAVE_SYS_UTSNAME_H)
BRLCAD_INCLUDE_FILE(sys/wait.h HAVE_SYS_WAIT_H)
BRLCAD_INCLUDE_FILE(syslog.h HAVE_SYSLOG_H)
BRLCAD_INCLUDE_FILE(ulocks.h HAVE_ULOCKS_H)
BRLCAD_INCLUDE_FILE(uuid.h HAVE_UUID_H) # for uuid_generate() on BSD
BRLCAD_INCLUDE_FILE(unistd.h HAVE_UNISTD_H)
BRLCAD_INCLUDE_FILE(uuid/uuid.h HAVE_UUID_UUID_H) # for uuid_generate() on Mac & Linux

# TODO - this test is failing on the github runner???
#BRLCAD_INCLUDE_FILE(windows.h HAVE_WINDOWS_H) # for QueryPerformanceCounter() on Windows
if(MSVC)
  CONFIG_H_APPEND(BRLCAD "#define HAVE_WINDOWS_H 1\n")
  set(HAVE_WINDOWS_H 1)
endif(MSVC)


# custom sys/sysctl.h test due to BSDisms when compiling
check_c_source_compiles("typedef void *rusage_info_t;\ntypedef unsigned char u_char;\ntypedef unsigned int u_int;\ntypedef unsigned long u_long;\ntypedef unsigned short u_short;\n#define SOCK_MAXADDRLEN 255\n#include <sys/types.h>\n#include <sys/sysctl.h>\nint main() { return 0; }" HAVE_SYS_SYSCTL_H)
if(HAVE_SYS_SYSCTL_H)
  CONFIG_H_APPEND(BRLCAD "#define HAVE_SYS_SYSCTL_H 1\n")
endif(HAVE_SYS_SYSCTL_H)

# custom libproc.h test due to BSDisms when compiling
check_c_source_compiles("typedef void *rusage_info_t;\ntypedef unsigned char u_char;\ntypedef unsigned int u_int;\ntypedef unsigned long u_long;\ntypedef unsigned short u_short;\n#define SOCK_MAXADDRLEN 255\n#include <sys/types.h>\n#include <libproc.h>\nint main() { return 0; }" HAVE_LIBPROC_H)
if(HAVE_LIBPROC_H)
  CONFIG_H_APPEND(BRLCAD "#define HAVE_LIBPROC_H 1\n")
endif(HAVE_LIBPROC_H)

BRLCAD_INCLUDE_FILE(termios.h HAVE_TERMIOS_H)
BRLCAD_INCLUDE_FILE(termio.h HAVE_TERMIO_H)

# C++
BRLCAD_INCLUDE_FILE_CXX(istream HAVE_ISTREAM)
BRLCAD_INCLUDE_FILE_CXX(limits HAVE_LIMITS)

# Other special-case tests that need custom macros
BRLCAD_CHECK_BASENAME()
BRLCAD_CHECK_DIRNAME()

# OpenGL headers
if(BRLCAD_ENABLE_OPENGL)
  find_package(OpenGL)
  if(OPENGL_INCLUDE_DIR_GL)
    CONFIG_H_APPEND(BRLCAD "#define HAVE_GL_GL_H 1\n")
  endif(OPENGL_INCLUDE_DIR_GL)
  if(OPENGL_INCLUDE_DIR_GLX)
    CONFIG_H_APPEND(BRLCAD "#define HAVE_GL_GLX_H 1\n")
  endif(OPENGL_INCLUDE_DIR_GLX)
  if(OPENGL_USING_FRAMEWORK)
    CONFIG_H_APPEND(BRLCAD "#define HAVE_OPENGL_GL_H 1\n")
  endif(OPENGL_USING_FRAMEWORK)
endif(BRLCAD_ENABLE_OPENGL)

# may have the header, but ensure it works in pedantic mode (gcc bug)
if(HAVE_EMMINTRIN_H)
  check_c_source_compiles("#include <emmintrin.h>\nint main() { return 0; }" HAVE_EMMINTRIN)
  if(HAVE_EMMINTRIN)
    CONFIG_H_APPEND(BRLCAD "#define HAVE_EMMINTRIN 1\n")
  endif(HAVE_EMMINTRIN)
endif(HAVE_EMMINTRIN_H)

# *******************************************************************
if(BRLCAD_PRINT_MSGS)
  message("***********************************************************")
  message("*          Stage 6 of 9 - Check for Types/Structures      *")
  message("***********************************************************")
endif(BRLCAD_PRINT_MSGS)

BRLCAD_STRUCT_MEMBER("struct stat" st_blksize sys/stat.h STRUCT_STAT_ST_BLKSIZE)
BRLCAD_STRUCT_MEMBER("struct stat" st_blocks sys/stat.h STRUCT_STAT_ST_BLOCKS)
BRLCAD_STRUCT_MEMBER("struct stat" st_rdev sys/stat.h STRUCT_STAT_ST_RDEV)

# timespec can come in through sys/select.h
if(HAVE_SYS_SELECT_H)
  BRLCAD_STRUCT_MEMBER("struct timespec" tv_sec sys/select.h STRUCT_TIMESPEC)
endif(HAVE_SYS_SELECT_H)

# socklen_t
BRLCAD_TYPE_SIZE("socklen_t" "")
if(NOT HAVE_SOCKLEN_T)
  BRLCAD_TYPE_SIZE("socklen_t" "sys/types.h")
  if(NOT HAVE_SOCKLEN_T)
    BRLCAD_TYPE_SIZE("socklen_t" "sys/socket.h")
  endif(NOT HAVE_SOCKLEN_T)
endif(NOT HAVE_SOCKLEN_T)

# FIXME: false negative on barebones linux
BRLCAD_TYPE_SIZE("cpu_set_t" "sched.h")

BRLCAD_TYPE_SIZE("int" "")
BRLCAD_TYPE_SIZE("long" "")
BRLCAD_TYPE_SIZE("long long" "")
BRLCAD_TYPE_SIZE("off_t" "")
BRLCAD_TYPE_SIZE("ptrdiff_t" "")
BRLCAD_TYPE_SIZE("size_t" "")
BRLCAD_TYPE_SIZE("ssize_t" "")
BRLCAD_TYPE_SIZE("uint64_t" "")
BRLCAD_TYPE_SIZE("uintptr_t" "")
BRLCAD_TYPE_SIZE("sig_t" "signal.h")

# see if compile settings disable historic unsigned bsd types.
# typically disabled on posix conformant systems.
BRLCAD_TYPE_SIZE("u_char" "sys/types.h")
BRLCAD_TYPE_SIZE("u_int" "sys/types.h")
BRLCAD_TYPE_SIZE("u_long" "sys/types.h")
BRLCAD_TYPE_SIZE("u_short" "sys/types.h")
if (HAVE_U_CHAR AND HAVE_U_INT AND HAVE_U_LONG AND HAVE_U_SHORT)
  CONFIG_H_APPEND(BRLCAD "#define HAVE_U_TYPES 1\n")
endif (HAVE_U_CHAR AND HAVE_U_INT AND HAVE_U_LONG AND HAVE_U_SHORT)

# If we have an off_t that's too small, we'll need to deal with that in order to
# support large files successfully.
if (CMAKE_SIZEOF_VOID_P AND HAVE_OFF_T)
  if (${CMAKE_SIZEOF_VOID_P} GREATER ${HAVE_OFF_T})
    if (NOT DEFINED OFF_T_SIZE_MISMATCH)
      message("Note: platform void pointer size (${CMAKE_SIZEOF_VOID_P}) is greater than off_t size (${HAVE_OFF_T})")
    endif (NOT DEFINED OFF_T_SIZE_MISMATCH)
    CONFIG_H_APPEND(BRLCAD "#define OFF_T_SIZE_MISMATCH 1\n")
    set(OFF_T_SIZE_MISMATCH  1 CACHE INTERNAL "Have off_t that is too small for platform.")
  endif (${CMAKE_SIZEOF_VOID_P} GREATER ${HAVE_OFF_T})
  if (CMAKE_WORD_SIZE STREQUAL "64BIT")
    CONFIG_H_APPEND(BRLCAD "#define HAVE_OFF_T_64BIT 1\n")
  endif (CMAKE_WORD_SIZE STREQUAL "64BIT")
endif (CMAKE_SIZEOF_VOID_P AND HAVE_OFF_T)

# see if we have a TLS intrinsic, first check C++11 compliance
check_cxx_source_compiles("static thread_local int i = 0; int main() { return i; }" HAVE_THREAD_LOCAL)
if (HAVE_THREAD_LOCAL)
  CONFIG_H_APPEND(BRLCAD "#define HAVE_THREAD_LOCAL 1\n")
else (HAVE_THREAD_LOCAL)
  # try GCC except Mac OS X
  include(CheckCXXSourceRuns)
  check_cxx_source_runs("static __thread int i = 0; int main() { return i; }" HAVE___THREAD)
  if (HAVE___THREAD)
    CONFIG_H_APPEND(BRLCAD "#define HAVE___THREAD 1\n")
  else (HAVE___THREAD)
    # try Windows
    check_cxx_source_compiles("static __declspec(thread) int i = 0; int main() { return i; }" HAVE___DECLSPEC_THREAD)
    if (HAVE___DECLSPEC_THREAD)
      CONFIG_H_APPEND(BRLCAD "#define HAVE___DECLSPEC_THREAD 1\n")
    endif (HAVE___DECLSPEC_THREAD)
  endif (HAVE___THREAD)
endif (HAVE_THREAD_LOCAL)

# Test for C++11 features that we need - CMake will sometimes assert that a
# C++11 compiler flag exists, but the actual compiler support for C++11 language
# ends up lacking in practice.
include(CheckCXX11Features)
cxx11_check_feature("nullptr" HAS_CXX11_NULLPTR)
# cxx11_check_feature("lib_regex" HAS_CXX11_LIB_REGEX)

# see if the compiler supports %z as a size_t print width specifier
BRLCAD_CHECK_PERCENT_Z()

# see if the compiler supports [static] array hints
BRLCAD_CHECK_STATIC_ARRAYS()

# see if we have a TLS intrinsic, first check C++11 compliance
check_cxx_source_compiles("static thread_local int i = 0; int main() { return i; }" HAVE_THREAD_LOCAL)


# *******************************************************************
if(BRLCAD_PRINT_MSGS)
  message("***********************************************************")
  message("*              Stage 7 of 9 - Check for Functions         *")
  message("***********************************************************")
endif(BRLCAD_PRINT_MSGS)

include(CheckSymbolExists)

BRLCAD_FUNCTION_EXISTS(XQueryExtension)
BRLCAD_FUNCTION_EXISTS(_putenv_s)
BRLCAD_FUNCTION_EXISTS(_splitpath)
BRLCAD_FUNCTION_EXISTS(_strtoi64)
BRLCAD_FUNCTION_EXISTS(alarm)
BRLCAD_FUNCTION_EXISTS(asinh REQUIRED_LIBS ${M_LIBRARY})
BRLCAD_FUNCTION_EXISTS(confstr) # darwin/mac/linux
BRLCAD_FUNCTION_EXISTS(dlopen)
BRLCAD_FUNCTION_EXISTS(dladdr)
BRLCAD_FUNCTION_EXISTS(drand48)
BRLCAD_FUNCTION_EXISTS(fchmod)
BRLCAD_FUNCTION_EXISTS(fdopen)
BRLCAD_FUNCTION_EXISTS(fmemopen)
BRLCAD_FUNCTION_EXISTS(fseeko) # implies ftello
BRLCAD_FUNCTION_EXISTS(fsync)
BRLCAD_FUNCTION_EXISTS(funopen)
BRLCAD_FUNCTION_EXISTS(getcwd)
BRLCAD_FUNCTION_EXISTS(getegid)
BRLCAD_FUNCTION_EXISTS(getenv_s)
BRLCAD_FUNCTION_EXISTS(geteuid)
BRLCAD_FUNCTION_EXISTS(gethostname)
BRLCAD_FUNCTION_EXISTS(getloadavg)
BRLCAD_FUNCTION_EXISTS(getopt_long)
BRLCAD_FUNCTION_EXISTS(getpid)
BRLCAD_FUNCTION_EXISTS(getprogname)
BRLCAD_FUNCTION_EXISTS(gettimeofday)
BRLCAD_FUNCTION_EXISTS(htonl)
BRLCAD_FUNCTION_EXISTS(htonll)
BRLCAD_FUNCTION_EXISTS(hypot REQUIRED_LIBS ${M_LIBRARY})
BRLCAD_FUNCTION_EXISTS(isascii)
BRLCAD_FUNCTION_EXISTS(isinf REQUIRED_LIBS ${M_LIBRARY})
BRLCAD_FUNCTION_EXISTS(isnan REQUIRED_LIBS ${M_LIBRARY})
BRLCAD_FUNCTION_EXISTS(logb REQUIRED_LIBS ${M_LIBRARY})
BRLCAD_FUNCTION_EXISTS(lrand48)
BRLCAD_FUNCTION_EXISTS(lseek)
BRLCAD_FUNCTION_EXISTS(mkstemp)
BRLCAD_FUNCTION_EXISTS(modff REQUIRED_LIBS ${M_LIBRARY})
BRLCAD_FUNCTION_EXISTS(nextafter REQUIRED_LIBS ${M_LIBRARY})
BRLCAD_FUNCTION_EXISTS(nextafterf REQUIRED_LIBS ${M_LIBRARY})
BRLCAD_FUNCTION_EXISTS(ntohll)
BRLCAD_FUNCTION_EXISTS(pipe)
BRLCAD_FUNCTION_EXISTS(popen) # implies pclose
BRLCAD_FUNCTION_EXISTS(posix_memalign) # IEEE Std 1003.1-2001
BRLCAD_FUNCTION_EXISTS(proc_pidpath) # Mac OS X
BRLCAD_FUNCTION_EXISTS(program_invocation_name)
BRLCAD_FUNCTION_EXISTS(random)
BRLCAD_FUNCTION_EXISTS(realpath)
BRLCAD_FUNCTION_EXISTS(rint REQUIRED_LIBS ${M_LIBRARY})
BRLCAD_FUNCTION_EXISTS(setenv)
BRLCAD_FUNCTION_EXISTS(setpgid)
BRLCAD_FUNCTION_EXISTS(setpriority)
BRLCAD_FUNCTION_EXISTS(setsid)
BRLCAD_FUNCTION_EXISTS(shmat)
BRLCAD_FUNCTION_EXISTS(shmctl)
BRLCAD_FUNCTION_EXISTS(shmdt)
BRLCAD_FUNCTION_EXISTS(shmget)
BRLCAD_FUNCTION_EXISTS(snprintf)
BRLCAD_FUNCTION_EXISTS(srand48)
BRLCAD_FUNCTION_EXISTS(strcasecmp)
BRLCAD_FUNCTION_EXISTS(strdup)
BRLCAD_FUNCTION_EXISTS(strlcat)
BRLCAD_FUNCTION_EXISTS(strlcpy)
BRLCAD_FUNCTION_EXISTS(strncasecmp)
BRLCAD_FUNCTION_EXISTS(strtoll)
BRLCAD_FUNCTION_EXISTS(sync)
BRLCAD_FUNCTION_EXISTS(sysctl)
BRLCAD_FUNCTION_EXISTS(sysmp)
BRLCAD_FUNCTION_EXISTS(time)
BRLCAD_FUNCTION_EXISTS(toascii)
BRLCAD_FUNCTION_EXISTS(tzset)
BRLCAD_FUNCTION_EXISTS(uname)
BRLCAD_FUNCTION_EXISTS(vfork)
BRLCAD_FUNCTION_EXISTS(vsnprintf)
BRLCAD_FUNCTION_EXISTS(vsscanf)
BRLCAD_FUNCTION_EXISTS(wait)
BRLCAD_FUNCTION_EXISTS(writev)

# ALLOCA test - based on AC_FUNC_ALLOCA
BRLCAD_ALLOCA()

# We may want access to some POSIX functions even when compiling in strict
# mode, if they are present. For those cases, we need to record the DECL
# test result.
BRLCAD_FUNCTION_EXISTS(kill)
BRLCAD_FUNCTION_EXISTS(fileno)

# test for daemon(), which is deprecated on Mac OS X 10.5+
BRLCAD_FUNCTION_EXISTS(daemon)
if (HAVE_DAEMON)
  check_c_source_compiles("#include <stdlib.h>\nint main() { (void)daemon; return 0; }" HAVE_WORKING_DAEMON_FUNCTION)
  if (HAVE_WORKING_DAEMON_FUNCTION)
    CONFIG_H_APPEND(BRLCAD "#define HAVE_WORKING_DAEMON_FUNCTION 1\n")
  endif (HAVE_WORKING_DAEMON_FUNCTION)
endif (HAVE_DAEMON)

# sysconf may not always define everything we want on various
# systems - do some extra checks
BRLCAD_FUNCTION_EXISTS(sysconf)
if (HAVE_SYSCONF)
  check_c_source_compiles("#include <unistd.h>\nint main() { (void)sysconf(_SC_AVPHYS_PAGES); return 0; }" HAVE_SYSCONF_AVPHYS)
  if (HAVE_SYSCONF_AVPHYS)
    CONFIG_H_APPEND(BRLCAD "#define HAVE_SYSCONF_AVPHYS 1\n")
  endif (HAVE_SYSCONF_AVPHYS)
endif (HAVE_SYSCONF)

# ntohll and htonll may be harder to spot - do some extra tests
if("${HAVE_NTOHLL}" STREQUAL "")
  CHECK_SYMBOL_EXISTS(ntohll "sys/_endian.h" HAVE_NTOHLL_SYS__ENDIAN)
  if(HAVE_NTOHLL_SYS__ENDIAN)
    set(HAVE_NTOHLL 1 CACHE INTERNAL "Have function NTOHLL")
    CONFIG_H_APPEND(BRLCAD "#cmakedefine HAVE_NTOHLL 1\n")
  endif(HAVE_NTOHLL_SYS__ENDIAN)
endif("${HAVE_NTOHLL}" STREQUAL "")
if("${HAVE_HTONLL}" STREQUAL "")
  CHECK_SYMBOL_EXISTS(htonll "sys/_endian.h" HAVE_HTONLL_SYS__ENDIAN)
  if(HAVE_HTONLL_SYS__ENDIAN)
    set(HAVE_HTONLL 1 CACHE INTERNAL "Have function HTONLL")
    CONFIG_H_APPEND(BRLCAD "#cmakedefine HAVE_HTONLL 1\n")
  endif(HAVE_HTONLL_SYS__ENDIAN)
endif("${HAVE_HTONLL}" STREQUAL "")

# Test for _snprintf() if we don't have snprintf
if(NOT HAVE_SNPRINTF)
  BRLCAD_FUNCTION_EXISTS(_snprintf)
  if(HAVE__SNPRINTF)
    CONFIG_H_APPEND(BRLCAD "#define snprintf _snprintf\n")
  endif(HAVE__SNPRINTF)
endif(NOT HAVE_SNPRINTF)

<<<<<<< HEAD
if(HAVE_REALPATH)
=======
if(HAVE_REALPATH AND NOT HAVE_WORKING_REALPATH)
>>>>>>> 031a9ea6
  check_c_source_runs("#include<limits.h>\n#include <stdlib.h>\nint main() { char dir[PATH_MAX]; const char *d = \"/tmp/REALPATH_TEST_PATH\"; d = (const char *)realpath(d, dir); return 0; }" HAVE_WORKING_REALPATH)
  if(HAVE_WORKING_REALPATH)
    CONFIG_H_APPEND(BRLCAD "#define HAVE_WORKING_REALPATH 1\n")
  endif(HAVE_WORKING_REALPATH)
<<<<<<< HEAD
endif(HAVE_REALPATH)
=======
endif(HAVE_REALPATH AND NOT HAVE_WORKING_REALPATH)
>>>>>>> 031a9ea6

# GetFullPathName
check_c_source_compiles("
#include <windows.h>
int main() {
const char *path = \"Windows\";
char *resolved_path;
(void)GetFullPathName(path, MAX_PATH, resolved_path, NULL);
return 0;
}
" HAVE_GETFULLPATHNAME)
if(HAVE_GETFULLPATHNAME)
  CONFIG_H_APPEND(BRLCAD "#define HAVE_GETFULLPATHNAME 1\n")
endif(HAVE_GETFULLPATHNAME)

# If we have GetProcessTimes, we need it instead of clock() for CPU time.
# https://docs.microsoft.com/en-us/cpp/c-runtime-library/reference/clock
check_c_source_compiles("
#include <windows.h>
int main() {
FILETIME a,b,c,d;
(void)GetProcessTimes(GetCurrentProcess(),&a,&b,&c,&d);
return 0;
}
" HAVE_GETPROCESSTIMES)
if(HAVE_GETPROCESSTIMES)
  CONFIG_H_APPEND(BRLCAD "#define HAVE_GETPROCESSTIMES 1\n")
endif(HAVE_GETPROCESSTIMES)

# GetCurrentProcessId
check_c_source_compiles("
#include <windows.h>
int main() {
DWORD cpid = GetCurrentProcessId();
return 0;
}
" HAVE_GETCURRENTPROCESSID)
if(HAVE_GETCURRENTPROCESSID)
  CONFIG_H_APPEND(BRLCAD "#define HAVE_GETCURRENTPROCESSID 1\n")
endif(HAVE_GETCURRENTPROCESSID)

# functionality tests for lrint
set(lrint_test "long int lrint(double); int main() {return lrint(3.14);}")
set(lrint_test_negative "long int lrint(double); int main() {return lrint(-1);}")
# decl test for lrint
set(lrint_decl_test "#include <math.h>\nint main() { (void)lrint(0); return 0; }")
BRLCAD_FUNCTION_EXISTS(lrint DECL_TEST_SRCS lrint_decl_test
  WORKING_TEST_SRCS lrint_test lrint_test_negative
  REQUIRED_LIBS ${M_LIBRARY})
if(HAVE_DECL_LRINT)
  CONFIG_H_APPEND(BRLCAD "#cmakedefine HAVE_DECL_LRINT 1\n")
endif(HAVE_DECL_LRINT)
if(NOT HAVE_LRINT AND NOT DEFINED HAVE_WORKING_LRINT_MACRO)
  cmake_push_check_state(RESET)
  set(CMAKE_REQUIRED_LIBRARIES ${M_LIBRARY})
  # NOTE: this must match the lrint #define in include/common.h
  check_c_source_compiles("#define lrint(_x) (((_x) < 0.0) ? ceil((_x)-0.5) : floor((_x)+0.5))\nint main() {return lrint(3.14);}" HAVE_WORKING_LRINT_MACRO)
endif(NOT HAVE_LRINT AND NOT DEFINED HAVE_WORKING_LRINT_MACRO)
if(HAVE_WORKING_LRINT_MACRO)
  CONFIG_H_APPEND(BRLCAD "#cmakedefine HAVE_WORKING_LRINT_MACRO 1\n")
endif(HAVE_WORKING_LRINT_MACRO)

# test for tgamma
set(tgamma_test "#include <math.h>\nint main() {double tga = tgamma(3.14); return 0;}")
BRLCAD_FUNCTION_EXISTS(tgamma COMPILE_TEST_SRCS tgamma_test REQUIRED_LIBS ${M_LIBRARY})

# test for gethostbyaddr
set(gethostbyaddr_test "#include<stdlib.h>\n#include <netdb.h>\nint main() {(void)gethostbyaddr; return 0;}")
set(GETHOSTBYADDR_REQUIRED_FLAGS "-Werror")
BRLCAD_FUNCTION_EXISTS(gethostbyaddr DECL_TEST_SRCS gethostbyaddr_test REQUIRED_LIBS ${NL_LIBRARY})

# test for gethostbyname
set(gethostbyname_test "#include<stdlib.h>\n#include <netdb.h>\nint main() {(void)gethostbyname; return 0;}")
set(GETHOSTBYNAME_REQUIRED_FLAGS "-Werror")
BRLCAD_FUNCTION_EXISTS(gethostbyname DECL_TEST_SRCS gethostbyname_test REQUIRED_LIBS ${NL_LIBRARY})

# Check for logb in C++
check_cxx_source_compiles("#include <cmath>\nint main() {return logb(3.14);}" HAVE_CXX_LOGB)
CONFIG_H_APPEND(BRLCAD "#cmakedefine HAVE_CXX_LOGB 1\n")

#-----------------------------------------------------------------------

# On Windows, we need to check for hypot etc.  This test pertains
# to the windows specific config file, not CONFIG_H_FILE - hence,
# just run the test and it will be handled by configure_file later.
if(WIN32)

  # consider all warnings as errors (MSVC)
  # CHECK_C_FLAG(WX)
  # CHECK_CXX_FLAG(WX)

  CHECK_SYMBOL_EXISTS(hypot "math.h" HAVE_HYPOT)
  if(NOT HAVE_HYPOT)
    set(hypot 1)
  endif(NOT HAVE_HYPOT)

  CHECK_SYMBOL_EXISTS(asinh "math.h" HAVE_ASINH)
  if(NOT HAVE_ASINH)
    set(asinh 1)
  endif(NOT HAVE_ASINH)

  CHECK_SYMBOL_EXISTS(isnan "math.h" HAVE_ISNAN)
  if(HAVE_ISNAN)
    CONFIG_H_APPEND(BRLCAD "#define HAVE_ISNAN 1\n")
  else(HAVE_ISNAN)
    CHECK_SYMBOL_EXISTS(_isnan "float.h" HAVE__ISNAN)
    if (HAVE__ISNAN)
      CONFIG_H_APPEND(BRLCAD "#define HAVE__ISNAN 1\n")
    endif (HAVE__ISNAN)
  endif(HAVE_ISNAN)

  CHECK_SYMBOL_EXISTS(isinf "math.h" HAVE_ISINF)
  if(NOT HAVE_ISINF)
    set(isinf 1)
  endif(NOT HAVE_ISINF)

  CHECK_SYMBOL_EXISTS(rint "math.h" HAVE_RINT)

  CHECK_SYMBOL_EXISTS(fmax "math.h" HAVE_FMAX)
  if(NOT HAVE_FMAX)
    set(fmax 1)
  endif(NOT HAVE_FMAX)

  CHECK_SYMBOL_EXISTS(nextafterf "math.h" HAVE_NEXTAFTERF)
  if(NOT HAVE_NEXTAFTERF)
    set(nextafterf 1)
  endif(NOT HAVE_NEXTAFTERF)

  CHECK_SYMBOL_EXISTS(nextafterl "math.h" HAVE_NEXTAFTERL)
  if(NOT HAVE_NEXTAFTERL)
    set(nextafterl 1)
  endif(NOT HAVE_NEXTAFTERL)

  BRLCAD_FUNCTION_EXISTS(_fseeki64)
  BRLCAD_FUNCTION_EXISTS(_lseeki64)
  BRLCAD_FUNCTION_EXISTS(_ftelli64)

endif(WIN32)


# *******************************************************************
if(BRLCAD_PRINT_MSGS)
  message("***********************************************************")
  message("*          Stage 8 of 9 - Check for System Services       *")
  message("***********************************************************")
endif(BRLCAD_PRINT_MSGS)

# COUNT - Count how many times the configuration has changed.
set(buildCounter 0)
if(EXISTS "${BRLCAD_CNT_FILE}")
  file(READ "${BRLCAD_CNT_FILE}" buildCounter_raw)
  string(STRIP ${buildCounter_raw} buildCounter)
  math(EXPR buildCounter "${buildCounter} + 1")
  file(WRITE "${BRLCAD_CNT_FILE}" "${buildCounter}\n")
else(EXISTS "${BRLCAD_CNT_FILE}")
  file(WRITE "${BRLCAD_CNT_FILE}" "${buildCounter}\n")
endif(EXISTS "${BRLCAD_CNT_FILE}")
DISTCLEAN("${BRLCAD_CNT_FILE}")
set(BRLCAD_COMPILE_COUNT ${buildCounter})

# DATE - RFC2822 timestamp
set(BRLCAD_COMPILE_DATE \"${CONFIG_DATESTAMP}\")

# HOST
cmake_host_system_information(RESULT BRLCAD_COMPILE_HOSTNAME QUERY HOSTNAME)
string(STRIP "${BRLCAD_COMPILE_HOSTNAME}" BRLCAD_COMPILE_HOSTNAME)

# USER
set(BRLCAD_COMPILE_USER $ENV{USERNAME})
string(STRIP "${BRLCAD_COMPILE_USER}" BRLCAD_COMPILE_USER)

if(MSVC)
  # By default, do not warn when built on machines using only VS Express
  # From: http://www.cmake.org/pipermail/cmake/2011-May/044166.html
  if(NOT DEFINED CMAKE_INSTALL_SYSTEM_RUNTIME_LIBS_NO_WARNINGS)
    set(CMAKE_INSTALL_SYSTEM_RUNTIME_LIBS_NO_WARNINGS ON)
  endif()
  # For Windows, we need some dlls to be redistributed with the installer.
  include(InstallRequiredSystemLibraries)

  # For portability with older Windows versions - remove this once we are no
  # longer worried about Windows versions older than Windows 7/Windows 2008 R2
  # https://blogs.msdn.microsoft.com/vcblog/2009/08/27/windows-sdk-v7-0v7-0a-incompatibility-workaround/
  add_definitions(-DPSAPI_VERSION=1)

  # Before we finalize, set some specific global linker flags
  set(CMAKE_EXE_LINKER_FLAGS "${CMAKE_EXE_LINKER_FLAGS} /STACK:10000000 /NOLOGO")
  set(CMAKE_SHARED_LINKER_FLAGS "${CMAKE_SHARED_LINKER_FLAGS} /STACK:10000000 /NOLOGO")
  set(CMAKE_MODULE_LINKER_FLAGS "${CMAKE_MODULE_LINKER_FLAGS} /STACK:10000000 /NOLOGO")
endif(MSVC)

#-----------------------------------------------------------------------------
# Before we head into src/other and misc/tools, store all the build
# flags that have been built up.  It's hard to be sure what will and
# won't be set in those directories, so make sure we can restore the
# BRL-CAD flags for the actual BRL-CAD subdirectories.
CACHE_BUILD_FLAGS(_BRLCAD)

# For lower build levels, some of the third party components are not
# needed.  define some variables we can use for testing.
set(BRLCAD_LEVEL2 0)
set(BRLCAD_LEVEL3 0)
if(NOT BRLCAD_ENABLE_TARGETS)
  set(BRLCAD_LEVEL2 1)
  set(BRLCAD_LEVEL3 1)
else(NOT BRLCAD_ENABLE_TARGETS)
  if(${BRLCAD_ENABLE_TARGETS} GREATER 1)
    set(BRLCAD_LEVEL2 1)
  endif(${BRLCAD_ENABLE_TARGETS} GREATER 1)
  if(${BRLCAD_ENABLE_TARGETS} GREATER 2)
    set(BRLCAD_LEVEL3 1)
  endif(${BRLCAD_ENABLE_TARGETS} GREATER 2)
endif(NOT BRLCAD_ENABLE_TARGETS)

# If we're below level 2, we don't need Tcl
if (NOT BRLCAD_LEVEL2)
  set(BRLCAD_ENABLE_TCL OFF CACHE BOOL "Disabled due to level 1 build" FORCE)
endif (NOT BRLCAD_LEVEL2)

# Before we head into src/other and misc/tools, store all the build
# flags that have been built up.  It's hard to be sure what will and
# won't be set in those directories, so make sure we can restore the
# BRL-CAD flags for the actual BRL-CAD subdirectories.
CACHE_BUILD_FLAGS(_BRLCAD)

# At the start, clear the misc/tools subdirs list so repeated
# configures will correctly add the required directories
set(MISC_ADDED_DIRS "" CACHE STRING "initialize 3rd party sub-directories list" FORCE)
mark_as_advanced(MISC_ADDED_DIRS)

# The first order of business is the ext projects
add_subdirectory(src/other/ext)

# Add misc/tools for tools that are used in BRL-CAD's build process
# but are not otherwise usable in BRL-CAD (due to licensing, design
# intent, etc.)  misc/tools must be handled before src/other because
# some of src/other's projects may need tools from misc/tools.
add_subdirectory(misc/tools)

# Now that we've done the system tests with BRL-CAD's compile flags,
# add src/other to pick up any tests it needs.  We must add src/other
# before the main BRL-CAD directories to provide the necessary build
# targets.  Remember that src/other wipes the top level flags generated
# by BRL-CAD for its own subdirectories - it is added after the BRL-CAD
# tests so the CACHE reflects BRL-CAD's test results.
add_subdirectory(src/other)

# Now put back the BRL-CAD flags
RESTORE_CACHED_BUILD_FLAGS(_BRLCAD)

# Define some Tcl related variables for libtclcad
if(BRLCAD_ITCL_BUILD)
  CONFIG_H_APPEND(BRLCAD "#cmakedefine ITCL_VERSION \"${ITCL_VERSION}\"\n")
endif(BRLCAD_ITCL_BUILD)
if(BRLCAD_ITK_BUILD)
  CONFIG_H_APPEND(BRLCAD "#cmakedefine ITK_VERSION \"${ITK_VERSION}\"\n")
endif(BRLCAD_ITK_BUILD)
if(DEFINED IWIDGETS_VERSION)
  set(IWIDGETS_VERSION "4.1.1")
  CONFIG_H_APPEND(BRLCAD "#cmakedefine IWIDGETS_VERSION \"${IWIDGETS_VERSION}\"\n")
endif(DEFINED IWIDGETS_VERSION)

if(BRLCAD_PRINT_MSGS)
  message("***********************************************************")
  message("*        Stage 9 of 9 - Output and Summarize Config       *")
  message("***********************************************************")
endif(BRLCAD_PRINT_MSGS)

# Enable CTest Testing support - this is done after src/other is added
# to avoid incorporating src/other CTests into BRL-CAD's own testing.
include(CTest)
mark_as_advanced(BUILD_TESTING)

# We've done the toplevel configure steps, now add the subdirectories
function(verbose_add_subdirectory root dir)
    if(BRLCAD_PRINT_MSGS)
      if(NOT "${root}" STREQUAL "")
	message("-- Adding ${root}/${dir}...")
      else(NOT "${root}" STREQUAL "")
	message("-- Adding ${dir}...")
      endif(NOT "${root}" STREQUAL "")
    endif(BRLCAD_PRINT_MSGS)
    add_subdirectory(${dir})
    if(BRLCAD_PRINT_MSGS)
      if(NOT "${root}" STREQUAL "")
	message("-- Adding ${root}/${dir} - done")
      else(NOT "${root}" STREQUAL "")
	message("-- Adding ${dir} - done")
      endif(NOT "${root}" STREQUAL "")
    endif(BRLCAD_PRINT_MSGS)
endfunction()

verbose_add_subdirectory("" src)
verbose_add_subdirectory("" include)
verbose_add_subdirectory("" sh)
verbose_add_subdirectory("" misc)
if(NOT BRLCAD_ENABLE_TARGETS OR "${BRLCAD_ENABLE_TARGETS}" GREATER 2)
  verbose_add_subdirectory("" doc)
  verbose_add_subdirectory("" db)
  verbose_add_subdirectory("" bench)
  verbose_add_subdirectory("" regress)
endif(NOT BRLCAD_ENABLE_TARGETS OR "${BRLCAD_ENABLE_TARGETS}" GREATER 2)

# Restore BRL-CAD configurations, if necessary
if(NOT ENABLE_ALL_CONFIG_TYPES)
  if(CMAKE_CONFIGURATION_TYPES AND NOT "${CMAKE_CONFIGURATION_TYPES}" STREQUAL "Debug;Release")
    set(CMAKE_CONFIGURATION_TYPES "Debug;Release" CACHE STRING "Allowed BRL-CAD configuration types" FORCE)
  endif(CMAKE_CONFIGURATION_TYPES AND NOT "${CMAKE_CONFIGURATION_TYPES}" STREQUAL "Debug;Release")
endif(NOT ENABLE_ALL_CONFIG_TYPES)

# Make sure we have the target dir
file(MAKE_DIRECTORY "${BRLCAD_BINARY_DIR}/${DATA_DIR}/data")

# If we're building on Windows with MSVC, use config_win.h file
if(MSVC)
  CONFIG_H_APPEND(BRLCAD "#include \"brlcad/config_win.h\"\n")
endif(MSVC)

# Finalize brlcad_config.h
CONFIG_H_APPEND(BRLCAD "#endif /* __CONFIG_H__ */\n")
get_property(CONFIG_H_FILE_CONTENTS GLOBAL PROPERTY ${CMAKE_PROJECT_NAME}_CONFIG_H_CONTENTS)
set_source_files_properties(${CONFIG_H_FILE} PROPERTIES GENERATED TRUE)
file(WRITE ${CONFIG_H_FILE} "${CONFIG_H_FILE_CONTENTS}")
BUILD_CFG_HDR(${CONFIG_H_FILE} ${INCLUDE_DIR}/brlcad)

#---------------------------------------------------------------------
# Rules for the toplevel documentation files
set(toplevel_DOCFILES
  AUTHORS
  CHANGES
  COPYING
  HACKING
  INSTALL
  NEWS
  README
  )
BRLCAD_ADDDATA(toplevel_DOCFILES ".")

# Now that everything is configured, print a summary of the build
# settings.
if(NOT BRLCAD_DISABLE_SUMMARY)
  include(BRLCAD_Summary)
  BRLCAD_Summary()
endif(NOT BRLCAD_DISABLE_SUMMARY)

# *******************************************************************
# ***                      Timestamp Rules                        ***
# *******************************************************************
# Set up rules to print a timestamp string during build
set(BUILD_DELTA_START "${CMAKE_BINARY_DIR}/CMakeTmp/BUILD_DELTA_START")

add_custom_command(
    OUTPUT ${BUILD_DELTA_START}
    COMMAND "${CMAKE_COMMAND}" -DSTAMP_FILE=${BUILD_DELTA_START} -P "${BRLCAD_CMAKE_DIR}/scripts/timestamp.cmake"
    COMMENT ""
    )
add_custom_target(timestamp ALL
    COMMAND "${CMAKE_COMMAND}" -DMSG=\"Build Time:\" -P "${BRLCAD_CMAKE_DIR}/scripts/printtime.cmake"
    DEPENDS ${BUILD_DELTA_START}
    )
set_target_properties(timestamp PROPERTIES FOLDER "Compilation Utilities")
add_custom_target(buildtimedelta ALL
    COMMAND ${CMAKE_BINARY_DIR}/CMakeTmp/dreport${EXE_EXT} final ${BUILD_DELTA_START} ${CONFIG_DELTA_START}
    COMMAND ${CMAKE_COMMAND} -E remove ${BUILD_DELTA_START}
    )
set_target_properties(buildtimedelta PROPERTIES FOLDER "Compilation Utilities")

#------------------------------------------------------------------------------
# We want the timestamp to come first, so make all targets depend on timestamp.
# Similarly, buildtimedelta needs to depend on every target not excluded from
# the default build list.  Doing this without function overrides for
# bookkeeping drives a minimum CMake version requirement of 3.7, in order to
# get the SUBDIRECTORIES and BUILDSYTEM_TARGETS properties.

# First, use the SUBDIRECTORIES property to build up a list of all
# active directories in CMake:
# https://cmake.org/cmake/help/latest/prop_dir/SUBDIRECTORIES.html
#
# We do this because we need to use get_property on them, and get_property will
# produce an error if we give it a non-CMake processed directory.  As a side
# benefit, it should also be considerably faster than using FILE_GLOB and
# trying to trim down the results.
set(ALL_DIRS)
get_property(SUBDIRS DIRECTORY "${CMAKE_SOURCE_DIR}" PROPERTY SUBDIRECTORIES)
while(SUBDIRS)
  list(POP_FRONT SUBDIRS CDIR)
  set(ALL_DIRS ${ALL_DIRS} ${CDIR})
  get_property(CSUBDIRS DIRECTORY "${CDIR}" PROPERTY SUBDIRECTORIES)
  set(SUBDIRS ${SUBDIRS} ${CSUBDIRS})
endwhile(SUBDIRS)

# Next, for all active directories, collect the list of targets using the
# BUILDSYSTEM_TARGETS property set on each directory.

# Iterate over all the SUBDIRECTORIES identified directories to build up the
# comprehensive set.  As target names are unique, we don't need to worry about
# removing duplicates.  Because we're using the set of all active directories
# assembled above, this should collect all build targets we need to care about
# for timestamping purposes.
set(ALL_TARGETS)
foreach(ad ${ALL_DIRS})
  get_property(DIR_TARGETS DIRECTORY "${ad}" PROPERTY BUILDSYSTEM_TARGETS SET)
  if (DIR_TARGETS)
    get_property(DIR_TARGETS DIRECTORY "${ad}" PROPERTY BUILDSYSTEM_TARGETS)
    set(ALL_TARGETS ${ALL_TARGETS} ${DIR_TARGETS})
  endif (DIR_TARGETS)
endforeach(ad ${ALL_DIRS})

# Now, set up the target dependencies for timestamp and buildtimedelta.  These
# dependencies will produce a build-tool-independent ordering that gives us the
# timing behavior we want.
foreach(ctarget ${ALL_TARGETS})
  if(NOT ${ctarget} MATCHES "timestamp")
    add_dependencies(${ctarget} timestamp)
  endif(NOT ${ctarget} MATCHES "timestamp")
  if(NOT ${ctarget} MATCHES "buildtimedelta")
    get_target_property(not_in_all ${ctarget} EXCLUDE_FROM_ALL)
    get_target_property(not_in_default ${ctarget} EXCLUDE_FROM_DEFAULT_BUILD)
    if(NOT not_in_all AND NOT not_in_default)
      add_dependencies(buildtimedelta ${ctarget})
    endif(NOT not_in_all AND NOT not_in_default)
  endif(NOT ${ctarget} MATCHES "buildtimedelta")
endforeach(ctarget ${ALL_TARGETS})

#------------------------------------------------------------------------------
# Use the set of all directories assembled above to also set up distclean rules.
# This eliminates the need to override add_subdirectory.  Needs CMake 3.7 for
# BINARY_DIR property.
foreach(ad ${ALL_DIRS})
  get_property(BDIR DIRECTORY "${ad}" PROPERTY BINARY_DIR)
  DISTCLEAN("${BDIR}/CMakeFiles")
  DISTCLEAN("${BDIR}/cmake_install.cmake")
  foreach(clearpattern ${DISTCLEAN_OUTFILES})
    DISTCLEAN("${BDIR}/${clearpattern}")
  endforeach(clearpattern ${DISTCLEAN_OUTFILES})
endforeach(ad ${ALL_DIRS})

#------------------------------------------------------------------------------
# To set correct install paths for CMake at build time, rather than CMake
# time, some rather special logic is necessary - a build target that needs
# to be run when the current build type changes, and introspective scripting
# that updates the CMake files themselves to have the correct path.
# Unfortunately, there does not appear to be a way to control this well enough
# from the CMake level - a build-type aware path is technically possible, but
# it does not conform to BRL-CAD's conventions for installation directory
# naming.
if(CMAKE_CONFIGURATION_TYPES AND NOT BRLCAD_IS_SUBBUILD)
  # if we have stale cmake_install.cmake.orig files around, clear them now.
  file(GLOB_RECURSE ALL_CMAKE_INSTALL_FILES_ORIG "*cmake_install.cmake.orig")
  if(ALL_CMAKE_INSTALL_FILES_ORIG)
    file(REMOVE ${ALL_CMAKE_INSTALL_FILES_ORIG})
  endif(ALL_CMAKE_INSTALL_FILES_ORIG)
  # need a build target for this one - install directory may be dependent on configuration, but that won't
  # do for BRL-CAD reporting purposes - must get the fully qualified path at build time.
  configure_file("${BRLCAD_CMAKE_DIR}/multiconfig_path_clean.cmake.in" "${CMAKE_BINARY_DIR}/CMakeTmp/multiconfig_path_clean.cmake" @ONLY)
  DISTCLEAN("${CMAKE_BINARY_DIR}/CMakeTmp/multiconfig_path_clean.cmake")
  configure_file("${BRLCAD_CMAKE_DIR}/multiconfig_path_read.cmake.in" "${CMAKE_BINARY_DIR}/CMakeTmp/multiconfig_path_read.cmake" @ONLY)
  DISTCLEAN("${CMAKE_BINARY_DIR}/CMakeTmp/multiconfig_path_read.cmake")
  if(EXISTS "${CMAKE_BINARY_DIR}/CMakeTmp/CURRENT_PATH")
    file(REMOVE_RECURSE "${CMAKE_BINARY_DIR}/CMakeTmp/CURRENT_PATH")
  endif(EXISTS "${CMAKE_BINARY_DIR}/CMakeTmp/CURRENT_PATH")
  file(MAKE_DIRECTORY "${CMAKE_BINARY_DIR}/CMakeTmp/CURRENT_PATH")
  add_custom_command(
    OUTPUT "${CMAKE_BINARY_DIR}/CMakeTmp/CURRENT_PATH/${CMAKE_CFG_INTDIR}.done"
    COMMAND "${CMAKE_COMMAND}" -P "${CMAKE_BINARY_DIR}/CMakeTmp/multiconfig_path_clean.cmake"
    COMMAND "${CMAKE_COMMAND}" -E touch "${CMAKE_BINARY_DIR}/CMakeTmp/CURRENT_PATH/${CMAKE_CFG_INTDIR}"
    COMMAND "${CMAKE_COMMAND}" -P "${CMAKE_BINARY_DIR}/CMakeTmp/multiconfig_path_read.cmake"
    COMMAND "${CMAKE_COMMAND}" -E touch "${CMAKE_BINARY_DIR}/CMakeTmp/CURRENT_PATH/${CMAKE_CFG_INTDIR}.done"
    )
  # To make sure multiconfig_path runs in time for the source code builds it might impact, we will need to add the output file as a dependency
  # to the first target to run - the timestamp printing.
  add_custom_target(multiconfig_path DEPENDS "${CMAKE_BINARY_DIR}/CMakeTmp/CURRENT_PATH/${CMAKE_CFG_INTDIR}.done")
  set_target_properties(multiconfig_path PROPERTIES FOLDER "Compilation Utilities")
  add_dependencies(timestamp multiconfig_path)
endif(CMAKE_CONFIGURATION_TYPES AND NOT BRLCAD_IS_SUBBUILD)


# CPack is used to produce tgz files, RPMS, etc.  If SUBBUILD is enabled this
# becomes the responsibility of the parent project.
if(NOT BRLCAD_IS_SUBBUILD)
  include(BRLCAD_CPack)
endif(NOT BRLCAD_IS_SUBBUILD)


if(NOT BRLCAD_IS_SUBBUILD)
  # Some files to ignore for distcheck.  For this case
  # only, we add CMakeLists.txt (others are handled
  # by add_subdirectory wrapper
  set(toplevel_ignore_files
<<<<<<< HEAD
    .github/workflows/check.yml
=======
    .github/workflows/analysis.yml
    .github/workflows/check.yml
    .github/workflows/codeql-analysis.yml
>>>>>>> 031a9ea6
    .gitignore
    BUGS
    CMakeLists.txt
    ChangeLog
    TODO
    configure
    )
  CMAKEFILES(${toplevel_ignore_files})

  # Handle some toplevel distclean listings
  DISTCLEAN("${CMAKE_BINARY_DIR}/CMakeCache.txt")
  DISTCLEAN("${CMAKE_BINARY_DIR}/cmakefiles.cmake")
  DISTCLEAN("${CMAKE_BINARY_DIR}/brlcadexec.cmake")
  DISTCLEAN("${CMAKE_BINARY_DIR}/cmake_install.cmake")
  DISTCLEAN("${CMAKE_BINARY_DIR}/install_manifest.txt")
  DISTCLEAN("${CMAKE_BINARY_DIR}/BRLCAD_OPTIONS")
  DISTCLEAN("${CMAKE_BINARY_DIR}/CMakeFiles")
  DISTCLEAN("${CMAKE_BINARY_DIR}/CMakeTmp")
  DISTCLEAN("${CMAKE_BINARY_DIR}/configure.new")
  DISTCLEAN("${CMAKE_BINARY_DIR}/INSTALL.new")
  DISTCLEAN("${CMAKE_BINARY_DIR}/include/brlcad_config.h.in")
  DISTCLEAN("${CMAKE_BINARY_DIR}/CMakeDoxyfile.in")
  DISTCLEAN("${CMAKE_BINARY_DIR}/CMakeDoxygenDefaults.cmake")
  DISTCLEAN("${CMAKE_BINARY_DIR}/CPackProperties.cmake")
  foreach(clearpattern ${DISTCLEAN_OUTFILES})
    DISTCLEAN("${CMAKE_BINARY_DIR}/${clearpattern}")
  endforeach(clearpattern ${DISTCLEAN_OUTFILES})
  if("${CMAKE_GENERATOR}" MATCHES "Ninja*")
    DISTCLEAN("${CMAKE_BINARY_DIR}/.ninja_log")
    DISTCLEAN("${CMAKE_BINARY_DIR}/.ninja_deps")
  endif("${CMAKE_GENERATOR}" MATCHES "Ninja*")

  # ----------------------------------------------------------------------------
  # Define a distcheck target.  This performs a variety of tests to determine
  # whether BRL-CAD is in a distribution ready state.  Default to the standard
  # set of tests - Debug and Release build configurations
  include(Distcheck)

  # Define some custom distcheck targets for distcheck-full (not run by default)
  #
  # CREATE_DISTCHECK(TARGET_SUFFIX CMAKE_OPTS source_dir build_dir install_dir [custom_template])
  CREATE_DISTCHECK(default_build_type "-DBRLCAD_BUNDLED_LIBS=AUTO" "${CPACK_SOURCE_PACKAGE_FILE_NAME}" "build" "install")
  CREATE_DISTCHECK(no_tcl "-DCMAKE_BUILD_TYPE=Debug -DBRLCAD_BUNDLED_LIBS=BUNDLED -DBRLCAD_ENABLE_TCL=OFF" "${CPACK_SOURCE_PACKAGE_FILE_NAME}" "build" "install" distcheck_no_tcl.cmake.in)
  CREATE_DISTCHECK(no_tk "-DCMAKE_BUILD_TYPE=Debug -DBRLCAD_BUNDLED_LIBS=BUNDLED -DBRLCAD_ENABLE_TK=OFF" "${CPACK_SOURCE_PACKAGE_FILE_NAME}" "build" "install")
  CREATE_DISTCHECK(no_strict "-DCMAKE_BUILD_TYPE=Debug -DBRLCAD_BUNDLED_LIBS=BUNDLED -DBRLCAD_ENABLE_STRICT=OFF" "${CPACK_SOURCE_PACKAGE_FILE_NAME}" "build" "install")
  CREATE_DISTCHECK(no_object "-DCMAKE_BUILD_TYPE=Debug -DBRLCAD_BUNDLED_LIBS=BUNDLED -DUSE_OBJECT_LIBS=OFF" "${CPACK_SOURCE_PACKAGE_FILE_NAME}" "build" "install")
  CREATE_DISTCHECK(autodetect_debug "-DCMAKE_BUILD_TYPE=Debug -DBRLCAD_BUNDLED_LIBS=AUTO" "${CPACK_SOURCE_PACKAGE_FILE_NAME}" "build" "install")
  CREATE_DISTCHECK(autodetect_release "-DCMAKE_BUILD_TYPE=Release -DBRLCAD_BUNDLED_LIBS=AUTO" "${CPACK_SOURCE_PACKAGE_FILE_NAME}" "build" "install")
  # The odd pathnames test cannot work with bundled autoconf builds, so disable
  # if any of them have set the flag.  This isn't perfect, since a configure
  # with BRLCAD_BUNDLED_LIBS= BUNDLED will disable this test even if a viable
  # system component is present.  However, the complexity/fragility of
  # attempting to stash the system detections when we want the variables set to
  # the bundled versions outweighs the minor benefit of trying harder to enable
  # this test (which may or may not be viable anyway depending on system
  # component availability.)
  if (NOT BRLCAD_DISABLE_ODD_PATHNAMES_TEST)
    CREATE_DISTCHECK(odd_pathnames "-DCMAKE_BUILD_TYPE=Debug -DBRLCAD_BUNDLED_LIBS=BUNDLED ${BRLCAD_DISABLE_ODD_PATHNAMES_FLAGS}" "1 Odd_ source dir ++" "1 Odd_ build dir ++" "1 Odd_ install dir ++")
  endif (NOT BRLCAD_DISABLE_ODD_PATHNAMES_TEST)
  CREATE_DISTCHECK(in_src_dir "-DCMAKE_BUILD_TYPE=Debug -DBRLCAD_BUNDLED_LIBS=BUNDLED" "${CPACK_SOURCE_PACKAGE_FILE_NAME}" "${CPACK_SOURCE_PACKAGE_FILE_NAME}" "install" distcheck_in_src_dir.cmake.in)

  # Now that we're set up and have added the extra targets we want for distcheck-full, define the build targets
  DEFINE_DISTCHECK_TARGET(STD)
endif(NOT BRLCAD_IS_SUBBUILD)

# ----------------------------------------------------------------------------
# Mark various miscellaneous things as advanced that we don't want in our
# default view
mark_as_advanced(CMAKE_BACKWARDS_COMPATIBILITY)
mark_as_advanced(EXECUTABLE_OUTPUT_PATH)
mark_as_advanced(LIBRARY_OUTPUT_PATH)
mark_as_advanced(CMAKE_CXX_COMPILER)
mark_as_advanced(CMAKE_C_COMPILER)
mark_as_advanced(CMAKE_AR)

# ----------------------------------------------------------------------------
# If options have been defined that we are going to document, by now they've
# been documented.  Make an updated copy of the "INSTALL" file and see whether
# anything has changed.
#
# Although the CMake configure process should leave the src dir pristine, the
# INSTALL and configure files present a problem in that they *do* need to be
# updated in the source tree.  As a compromise, what will happen when versions
# of these files are produced that are different from those found in the source
# tree the configure process will fail, with a message indicating that the user
# needs to move the newly generated version of the file(s) into the correct
# locations in the source tree.

set(CONFIG_FATAL_ERROR 0)

function(DIFF_FILE filename)
  file(READ "${BRLCAD_SOURCE_DIR}/${filename}" SRC_STR)
  file(READ "${BRLCAD_BINARY_DIR}/${filename}.new" BIN_STR)
  string(REGEX REPLACE "\r?\n" "" OLD_STR "${SRC_STR}")
  string(REGEX REPLACE "\r?\n" "" NEW_STR "${BIN_STR}")
  if(NOT "${OLD_STR}" STREQUAL "${NEW_STR}")
    set(CONFIG_FATAL_ERROR 1 PARENT_SCOPE)
    message("\nERROR: \"${BRLCAD_SOURCE_DIR}/${filename}\" is out of date.  An updated version has been generated at \"${BRLCAD_BINARY_DIR}/${filename}.new\"\nTo clear this, replace \"${BRLCAD_SOURCE_DIR}/${filename}\" with \"${BRLCAD_BINARY_DIR}/${filename}.new\" or find the source of the difference.\n")
  endif(NOT "${OLD_STR}" STREQUAL "${NEW_STR}")
endfunction(DIFF_FILE filename)

# Finalize and check INSTALL file
file(READ "${BRLCAD_SOURCE_DIR}/INSTALL" SRC_INSTALL_STR)
string(REGEX REPLACE "${CONFIG_OPT_STRING}.*" "" INSTALL_PREFIX "${SRC_INSTALL_STR}")
file(WRITE "${BRLCAD_BINARY_DIR}/INSTALL.new" "${INSTALL_PREFIX}")
file(READ "${BRLCAD_BINARY_DIR}/BRLCAD_OPTIONS" INSTALL_OPTS)
file(APPEND "${BRLCAD_BINARY_DIR}/INSTALL.new" "${INSTALL_OPTS}")
file(APPEND "${BRLCAD_BINARY_DIR}/INSTALL.new" "\n\n*** Note - Do not add or edit configuration option descriptions and alias
   lists in this file - those entries are auto-generated from information in
   the toplevel CMakeLists.txt file and src/other/CMakeLists.txt - any changes
   should be made in those files.  The CMake configuration process will
   automatically re-generate INSTALL with the new descriptions and alias
   information.\n"
   )
DIFF_FILE(INSTALL)

# Do the same thing for the configure shell script - finish it and check
# for differences.
file(READ "${BRLCAD_CMAKE_DIR}/configure_suffix.sh" CONFIG_SUFFIX)
file(APPEND "${CMAKE_BINARY_DIR}/configure.new" "${CONFIG_SUFFIX}")
DIFF_FILE(configure)

if(CONFIG_FATAL_ERROR)
  message(FATAL_ERROR "Configure haulted because INSTALL and/or configure script are out of date.")
endif(CONFIG_FATAL_ERROR)


# Because the build-time-delta needs a configure-file but comes at the
# end of the CMake configure, the preparation of the final distclean
# list must account for it.  Also, the distclean script itself must
# be added to the list, as it is generated by CMake
DISTCLEAN("${CMAKE_BINARY_DIR}/CMakeTmp/timedelta_end.c")
get_property(CMAKE_DISTCLEAN_TARGET_LIST GLOBAL PROPERTY CMAKE_DISTCLEAN_TARGET_LIST)
list(REMOVE_DUPLICATES CMAKE_DISTCLEAN_TARGET_LIST)
configure_file("${BRLCAD_CMAKE_DIR}/distclean.cmake.in" "${BRLCAD_BINARY_DIR}/distclean.cmake" @ONLY)
DISTCLEAN("${BRLCAD_BINARY_DIR}/distclean.cmake")
if ("${CMAKE_GENERATOR}" MATCHES "Visual Studio")
  add_custom_target(distclean
    COMMAND ${CMAKE_COMMAND} -P "${BRLCAD_BINARY_DIR}/distclean.cmake"
    )
else ("${CMAKE_GENERATOR}" MATCHES "Visual Studio")
  add_custom_target(distclean
    COMMAND ${CMAKE_COMMAND} -E echo "Running clean target..."
    COMMAND ${CMAKE_COMMAND} --build ${BRLCAD_BINARY_DIR} --target clean
    COMMAND ${CMAKE_COMMAND} -E echo "Running clean target... done."
    COMMAND ${CMAKE_COMMAND} -P "${BRLCAD_BINARY_DIR}/distclean.cmake"
    )
endif ("${CMAKE_GENERATOR}" MATCHES "Visual Studio")
if(TARGET distclean)
  set_target_properties(distclean PROPERTIES FOLDER "Compilation Utilities")
endif(TARGET distclean)

# Have touched every file that we are going to touch with the build system -
# time to write out our list for future processing.
get_property(CMAKE_IGNORE_FILES GLOBAL PROPERTY CMAKE_IGNORE_FILES)
list(REMOVE_DUPLICATES CMAKE_IGNORE_FILES)
string(REPLACE ";" "\n" CMAKE_IGNORE_FILES "${CMAKE_IGNORE_FILES}")
file(WRITE "${CMAKE_CURRENT_BINARY_DIR}/cmakefiles.cmake" "${CMAKE_IGNORE_FILES}")

get_property(BRLCAD_EXEC_FILES GLOBAL PROPERTY BRLCAD_EXEC_FILES)
list(REMOVE_DUPLICATES BRLCAD_EXEC_FILES)
list(SORT BRLCAD_EXEC_FILES)
string(REPLACE ";" "\n" BRLCAD_EXEC_FILES "${BRLCAD_EXEC_FILES}")
file(WRITE "${CMAKE_CURRENT_BINARY_DIR}/brlcadexec.cmake" "${BRLCAD_EXEC_FILES}")

# Done with all really time-consuming steps - do the configure time delta
if(NOT BRLCAD_IS_SUBBUILD)
  execute_process(COMMAND "${CMAKE_BINARY_DIR}/CMakeTmp/dreport" "Elapsed configuration time: " "${CONFIG_DELTA_START}")
endif(NOT BRLCAD_IS_SUBBUILD)

# Write out the Doxygen feature list
DOXYGEN_FEATURE_SUMMARY("${BRLCAD_BINARY_DIR}/CMakeTmp/features.dox")

add_custom_target(print-warning-message ${CMAKE_COMMAND} -E echo ""
  COMMAND ${CMAKE_COMMAND} -E echo "\"**********************************************************************\""
  COMMAND ${CMAKE_COMMAND} -E echo "NOTE: The \"test\" target runs all of BRL-CAD\\'s available unit tests"
  COMMAND ${CMAKE_COMMAND} -E echo "      including tests for API currently under development.  It is not"
  COMMAND ${CMAKE_COMMAND} -E echo "      necessarily cause for concern if any of these tests fail.  It is"
  COMMAND ${CMAKE_COMMAND} -E echo "      always helpful to fix tests that are failing, except this one."
  COMMAND ${CMAKE_COMMAND} -E echo "\"**********************************************************************\""
  COMMAND ${CMAKE_COMMAND} -E echo ""
  COMMAND false
  )
set_target_properties(print-warning-message PROPERTIES FOLDER "Compilation Utilities")

# NOTE: set to NEW and remove slashes after 3.19 is required
if(POLICY CMP0110)
  cmake_policy(SET CMP0110 OLD)
endif(POLICY CMP0110)
add_test(NAME "NOTE:\\ some\\ 'test'\\ tests\\ are\\ expected\\ to\\ fail,\\ 'regress'\\ must\\ pass" COMMAND ${CMAKE_COMMAND} --build . --target print-warning-message)

# Local Variables:
# tab-width: 8
# mode: cmake
# indent-tabs-mode: t
# End:
# ex: shiftwidth=2 tabstop=8<|MERGE_RESOLUTION|>--- conflicted
+++ resolved
@@ -62,11 +62,6 @@
 #
 
 
-<<<<<<< HEAD
-# set CMake project name
-project(BRLCAD DESCRIPTION "Open Source Solid Modeling" HOMEPAGE_URL "https://brlcad.org" LANGUAGES C CXX) # ISPC support added in 3.18
-
-=======
 # ***********************************************************
 # *               Stage 0 of 9 - Project Info               *
 # ***********************************************************
@@ -105,7 +100,6 @@
 if (POLICY CMP0074)
   cmake_policy(SET CMP0074 NEW)
 endif (POLICY CMP0074)
->>>>>>> 031a9ea6
 
 # Test name character check - need to look into this one...
 if (POLICY CMP0110)
@@ -117,10 +111,7 @@
   cmake_policy(SET CMP0127 NEW)
 endif (POLICY CMP0127)
 
-<<<<<<< HEAD
-=======
-
->>>>>>> 031a9ea6
+
 #---------------------------------------------------------------------
 # CMake derives much of its functionality from modules, typically
 # stored in one directory - let CMake know where to find them.  If we
@@ -135,25 +126,8 @@
 # a potential source of subtle problems.  Bail with an explanation if
 # it is found to be present.
 if (EXISTS "${BRLCAD_SOURCE_DIR}/.gitattributes")
-<<<<<<< HEAD
-  message(FATAL_ERROR "\nBRL-CAD does not use a .gitattributes file in its repository.  This is intended to prevent subtle errors from creeping in due to inadvertant pattern matches.  See ${BRLCAD_SOURCE_DIR}/doc/git/mime_types.txt for an in-depth discussion of the recommended alternatives to use for the problems .gitattributes is intended to address.\n")
-endif (EXISTS "${BRLCAD_SOURCE_DIR}/.gitattributes")
-
-
-#---------------------------------------------------------------------
-# Setup and checks related to system environment settings.  Some of
-# these impact search results needed to set default options, so we
-# do this early in the process.
-include(BRLCAD_Environment_Setup)
-
-
-#---------------------------------------------------------------------
-# Define various utilities.
-include(BRLCAD_Util)
-=======
   message(FATAL_ERROR "\nBRL-CAD does not use a .gitattributes file in its repository.  This is intended to prevent subtle errors from creeping in due to inadvertent pattern matches.  See ${BRLCAD_SOURCE_DIR}/doc/git/mime_types.txt for an in-depth discussion of the recommended alternatives to use for the problems .gitattributes is intended to address.\n")
 endif (EXISTS "${BRLCAD_SOURCE_DIR}/.gitattributes")
->>>>>>> 031a9ea6
 
 
 #---------------------------------------------------------------------
@@ -1320,19 +1294,6 @@
 set(THREADS_PREFER_PTHREAD_FLAG TRUE)
 set(CMAKE_THREAD_PREFER_PTHREAD TRUE)
 find_package(Threads REQUIRED)
-<<<<<<< HEAD
-if(CMAKE_THREAD_LIBS_INIT)
-  message("Using threading library: ${CMAKE_THREAD_LIBS_INIT}")
-else(CMAKE_THREAD_LIBS_INIT)
-  message("Using threading from system library")
-endif(CMAKE_THREAD_LIBS_INIT)
-mark_as_advanced(CMAKE_HP_PTHREADS_INIT)
-mark_as_advanced(CMAKE_THREADS_LIBS_INIT)
-mark_as_advanced(CMAKE_USE_PTHREADS_INIT)
-mark_as_advanced(CMAKE_USE_WIN32_THREADS_INIT)
-
-=======
->>>>>>> 031a9ea6
 # By default, the Threads package doesn't stash any of its values in
 # cache.  This is inconvenient for debugging, so we set them ourselves.
 set(CMAKE_HP_PTHREADS_INIT ${CMAKE_HP_PTHREADS_INIT} CACHE STRING "Threads")
@@ -1849,20 +1810,12 @@
   endif(HAVE__SNPRINTF)
 endif(NOT HAVE_SNPRINTF)
 
-<<<<<<< HEAD
-if(HAVE_REALPATH)
-=======
 if(HAVE_REALPATH AND NOT HAVE_WORKING_REALPATH)
->>>>>>> 031a9ea6
   check_c_source_runs("#include<limits.h>\n#include <stdlib.h>\nint main() { char dir[PATH_MAX]; const char *d = \"/tmp/REALPATH_TEST_PATH\"; d = (const char *)realpath(d, dir); return 0; }" HAVE_WORKING_REALPATH)
   if(HAVE_WORKING_REALPATH)
     CONFIG_H_APPEND(BRLCAD "#define HAVE_WORKING_REALPATH 1\n")
   endif(HAVE_WORKING_REALPATH)
-<<<<<<< HEAD
-endif(HAVE_REALPATH)
-=======
 endif(HAVE_REALPATH AND NOT HAVE_WORKING_REALPATH)
->>>>>>> 031a9ea6
 
 # GetFullPathName
 check_c_source_compiles("
@@ -2352,13 +2305,9 @@
   # only, we add CMakeLists.txt (others are handled
   # by add_subdirectory wrapper
   set(toplevel_ignore_files
-<<<<<<< HEAD
-    .github/workflows/check.yml
-=======
     .github/workflows/analysis.yml
     .github/workflows/check.yml
     .github/workflows/codeql-analysis.yml
->>>>>>> 031a9ea6
     .gitignore
     BUGS
     CMakeLists.txt
