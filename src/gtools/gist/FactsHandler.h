--- conflicted
+++ resolved
@@ -1,5 +1,3 @@
-<<<<<<< HEAD
-=======
 /*                  F A C T S H A N D L E R . H
  * BRL-CAD
  *
@@ -20,7 +18,6 @@
  * information.
  */
 
->>>>>>> 87a4244b
 #pragma once
 
 #include "pch.h"
@@ -41,4 +38,15 @@
 void makeFileInfoSection(IFPainter& img, InformationGatherer& info, int offsetX, int offsetY, int width, int height, Options& opt);
 void makeVerificationSection(IFPainter& img, InformationGatherer& info, int offsetX, int offsetY, int width, int height);
 void makeHierarchySection(IFPainter& img, InformationGatherer& info, int offsetX, int offsetY, int width, int height, Options& opt);
-void makeVVSection(IFPainter& img, InformationGatherer& info, int offsetX, int offsetY, int width, int height);+void makeVVSection(IFPainter& img, InformationGatherer& info, int offsetX, int offsetY, int width, int height);
+
+
+/*
+ * Local Variables:
+ * tab-width: 8
+ * mode: C
+ * indent-tabs-mode: t
+ * c-file-style: "stroustrup"
+ * End:
+ * ex: shiftwidth=4 tabstop=8
+ */