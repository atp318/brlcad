--- conflicted
+++ resolved
@@ -1,11 +1,7 @@
 /*                  O B J _ G R A M M A R . Y Y
  * BRL-CAD
  *
-<<<<<<< HEAD
- * Copyright (c) 2010-2018 United States Government as represented by
-=======
  * Copyright (c) 2010-2020 United States Government as represented by
->>>>>>> 60304d81
  * the U.S. Army Research Laboratory.
  *
  * This library is free software; you can redistribute it and/or
@@ -25,11 +21,7 @@
 /*                  O B J _ G R A M M A R . Y Y
  * BRL-CAD
  *
-<<<<<<< HEAD
- * Copyright (c) 2010-2018 United States Government as represented by
-=======
  * Copyright (c) 2010-2020 United States Government as represented by
->>>>>>> 60304d81
  * the U.S. Army Research Laboratory.
  *
  * This library is free software; you can redistribute it and/or
