--- conflicted
+++ resolved
@@ -135,18 +135,11 @@
 {
     union tree *facetize_tree;
     struct model *nmg_model;
-    struct nmgregion *current_region;
-
-<<<<<<< HEAD
-    /* static to silence warnings over longjmp  */
-    static struct rt_bot_internal *result;
-    static struct shell *current_shell = NULL;
-=======
+
     /* volatile to silence warnings over longjmp */
     struct nmgregion * volatile current_region = NULL;
     struct rt_bot_internal * volatile result = NULL;
     struct shell * volatile current_shell = NULL;
->>>>>>> a56b9db9
 
     RT_CK_DBI(db);
     RT_CK_FULL_PATH(path);
