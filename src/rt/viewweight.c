/*                    V I E W W E I G H T . C
 * BRL-CAD
 *
 * Copyright (c) 1988-2022 United States Government as represented by
 * the U.S. Army Research Laboratory.
 *
 * This program is free software; you can redistribute it and/or
 * modify it under the terms of the GNU Lesser General Public License
 * version 2.1 as published by the Free Software Foundation.
 *
 * This program is distributed in the hope that it will be useful, but
 * WITHOUT ANY WARRANTY; without even the implied warranty of
 * MERCHANTABILITY or FITNESS FOR A PARTICULAR PURPOSE.  See the GNU
 * Lesser General Public License for more details.
 *
 * You should have received a copy of the GNU Lesser General Public
 * License along with this file; see the file named COPYING for more
 * information.
 */
/** @file rt/viewweight.c
 *
 * Ray Tracing program RTWEIGHT bottom half.
 *
 * This module outputs the weights and moments of a target model
 * using density values located in ".density" or "$HOME/.density"
 * Output is given in metric and english units, although input is
 * assumed in lbs/cu.in.
 *
 */

#include "common.h"

#include <stdlib.h>
#include <stdio.h>
#include <string.h>
#include <time.h>

#include "bu/app.h"
#include "bu/parallel.h"
#include "bu/str.h"
#include "bu/sort.h"
#include "bu/units.h"
#include "bu/vls.h"
#include "vmath.h"
#include "raytrace.h"
#include "analyze.h"

#include "rt/db4.h"  /* FIXME: Yes, I know I shouldn't be peeking, put I
		    am only looking to see what units we prefer... */

#include "./rtuif.h"
#include "./ext.h"


extern struct resource resource[];

/* Viewing module specific "set" variables */
struct bu_structparse view_parse[] = {
    {"",	0, (char *)0,	0,	BU_STRUCTPARSE_FUNC_NULL, NULL, NULL}
};


const char title[] = "RT Weight";

int noverlaps = 0;
FILE *densityfp;
#define DENSITY_FILE ".density"

#define MAX_MATERIAL_ID  32768

struct analyze_densities *density = NULL;

struct datapoint {
    struct datapoint *next;
    vect_t centroid;
    fastf_t weight;
    fastf_t volume;
};


extern int rpt_overlap;     	/* report region verbosely */
extern fastf_t cell_width;      	/* model space grid cell width */
extern fastf_t cell_height;     	/* model space grid cell height */
extern FILE *outfp;          	/* optional output file */
extern char *outputfile;     	/* name of base of output file */
extern char *densityfile;     	/* name of density file */
extern int output_is_binary;	/* !0 means output is binary */


int
densities_prep(struct rt_i * rtip, int minus_o)
{
    struct bu_vls pbuff_msgs = BU_VLS_INIT_ZERO;
    struct bu_mapped_file *dfile = NULL;
    char *dbuff = NULL;
	int found_densities = 0;

    if (!minus_o) {
	outfp = stdout;
	output_is_binary = 0;
    } else {
	if (outfp == NULL && outputfile != NULL && strlen(outputfile) > 0)
	    outfp = fopen(outputfile, "w");
    }

    if (outfp == NULL && outputfile != NULL && strlen(outputfile) > 0) {
	bu_log("Unable to open output file \"%s\" for writing\n", outputfile);
	goto densities_prep_rtweight_fail;
    }

    if (analyze_densities_create(&density)) {
	bu_log("INTERNAL ERROR: Unable to initialize density table\n");
    }

    /* densityfile is global to this file and will be used later (and then freed) */
    if (densityfile) {
	if (!bu_file_exists(densityfile, NULL)) {
	    bu_log("Unable to load density file \"%s\" for reading\n", densityfile);
	    goto densities_prep_rtweight_fail;
	}

	dfile = bu_open_mapped_file(densityfile, "densities file");
	if (!dfile) {
	    bu_log("Unable to open density file \"%s\" for reading\n", densityfile);
	    goto densities_prep_rtweight_fail;
	}

	dbuff = (char *)(dfile->buf);


	/* Read in density */
	if (analyze_densities_load(density, dbuff, &pbuff_msgs, NULL) ==  0) {
	    bu_log("Unable to parse density file \"%s\":%s\n", densityfile, bu_vls_cstr(&pbuff_msgs));
	    bu_close_mapped_file(dfile);
	    goto densities_prep_rtweight_fail;
	}
	bu_close_mapped_file(dfile);
	found_densities = 1;


    } else {

	/* If we don't have a density file, first try the .g itself */
	struct directory *dp;
	dp = db_lookup(rtip->rti_dbip, "_DENSITIES", LOOKUP_QUIET);
	if (dp != (struct directory *)NULL) {
	    int ret=0, ecnt=0;
	    char *buf = NULL;
	    struct rt_db_internal intern = RT_DB_INTERNAL_INIT_ZERO;
	    struct rt_binunif_internal *bip = NULL;
	    struct bu_vls msgs = BU_VLS_INIT_ZERO;
	    if (rt_db_get_internal(&intern, dp, rtip->rti_dbip, NULL, &rt_uniresource) < 0) {
		bu_log("Could not import %s\n", dp->d_namep);
		goto densities_prep_rtweight_fail;
	    }
	    if ((intern.idb_major_type & DB5_MAJORTYPE_BINARY_MASK) == 0)
		goto densities_prep_rtweight_fail;

	    bip = (struct rt_binunif_internal *)intern.idb_ptr;
	    RT_CHECK_BINUNIF(bip);

	    buf = (char *)bu_calloc(bip->count+1, sizeof(char), "density buffer");
	    memcpy(buf, bip->u.int8, bip->count);
	    rt_db_free_internal(&intern);

	    ret = analyze_densities_load(density, buf, &msgs, &ecnt);

	    bu_free((void *)buf, "density buffer");

	    if (ret <= 0) {
		bu_log("Problem reading densities from .g file:\n%s\n", bu_vls_cstr(&msgs));
		bu_vls_free(&msgs);
		goto densities_prep_rtweight_fail;
	    }

	    /* found a density table, so record the .g file */
	    densityfile = rtip->rti_dbip->dbi_filename;
		found_densities = 1;

	} else {
	    static char densityfile_buf[MAXPATHLEN] = {0};

	    /* If we still don't have density information, fall back
	     * on pre-defined defaults.
	     */
	    bu_dir(densityfile_buf, MAXPATHLEN, BU_DIR_CURR, DENSITY_FILE, NULL);
	    densityfile = densityfile_buf;

	    if (bu_file_exists(densityfile, NULL)) {
		dfile = bu_open_mapped_file(densityfile, "densities file");
	    if (!dfile) {
		bu_log("Unable to open density file \"%s\" for reading\n", densityfile);
		goto densities_prep_rtweight_fail;
	    }

		dbuff = (char *)(dfile->buf);

		/* Read in density */
	    if (analyze_densities_load(density, dbuff, &pbuff_msgs, NULL) ==  0) {
		bu_log("Unable to parse density file \"%s\":%s\n", densityfile, bu_vls_cstr(&pbuff_msgs));
		bu_close_mapped_file(dfile);
		goto densities_prep_rtweight_fail;
	    }
	    bu_close_mapped_file(dfile);
		found_densities = 1;
	    }
	}
    }

    // iterate through the db and find all materials
	int next_available_id = MAX_MATERIAL_ID - 1;
	for (int i = 0; i < RT_DBNHASH; i++) {
		struct directory *dp = rtip->rti_dbip->dbi_Head[i];
		if (dp != NULL) {
			struct rt_db_internal intern;
			struct rt_material_internal *material_ip;
			if (dp->d_major_type == DB5_MAJORTYPE_BRLCAD) {
				if (rt_db_get_internal(&intern, dp, rtip->rti_dbip, NULL, &rt_uniresource) >= 0) {
					if (intern.idb_minor_type == DB5_MINORTYPE_BRLCAD_MATERIAL) {
						// if the material has a density, add it to the density table
						material_ip = (struct rt_material_internal *) intern.idb_ptr;

						const char *density_string = bu_avs_get(&material_ip->physicalProperties, "density");
						if (density_string == NULL) {
							continue;
						}

						double density_double = strtod(density_string, NULL);
						/* since BRL-CAD does computation in mm, but the table is in
						* grams / (cm^3) we convert the table on input
						*/
						density_double = density_double / 1000.0;
						found_densities = 1;

						const char *id_string = bu_avs_get(&material_ip->physicalProperties, "id");
						int id;
						if (id_string == NULL) {
							// assign id for materials without ids in the density table
							// start from the max material id and work backwards
							id = next_available_id;
							next_available_id--;
						} else {
							id = strtol(id_string, NULL, 10);
						}

						char *density_table_name = bu_vls_strdup(&material_ip->name);
						if (analyze_densities_set(density, id, density_double, density_table_name, &pbuff_msgs) < 0) {
							bu_log("Error inserting density %d,%g,%s\n", id, density_double, density_table_name);
							goto densities_prep_rtweight_fail;
						}
					}
				}
			}
		}
	}

	if (!found_densities) {
		bu_log("Could not find any density information.\n");
		goto densities_prep_rtweight_fail;
	}

	// look for objects with material_name set and set the material_id
	for (int i = 0; i < RT_DBNHASH; i++) {
		struct directory *dp = rtip->rti_dbip->dbi_Head[i];
		if (dp != NULL) {
			if (dp->d_major_type == DB5_MAJORTYPE_BRLCAD) {
				struct bu_attribute_value_set avs = BU_AVS_INIT_ZERO;

				if (db5_get_attributes(rtip->rti_dbip, &avs, dp) == 0) {
					const char *material_name = bu_avs_get(&avs, "material_name");

					if (material_name != NULL && !BU_STR_EQUAL(material_name, "(null)") && !BU_STR_EQUAL(material_name, "del")) {
						struct directory *material_dp = db_lookup(rtip->rti_dbip, material_name, LOOKUP_QUIET);

						if (material_dp != NULL) {
							struct rt_db_internal material_intern;
							struct rt_material_internal *material_ip;
							if (rt_db_get_internal(&material_intern, material_dp, rtip->rti_dbip, NULL, &rt_uniresource) >= 0) {
								if (material_intern.idb_minor_type == DB5_MINORTYPE_BRLCAD_MATERIAL) {
									// the material_ip->name field is the name in the density table
									// not just the material_name (they could be different)
									material_ip = (struct rt_material_internal *)material_intern.idb_ptr;
									char *density_table_name = bu_vls_strdup(&material_ip->name);
									long int wids[1];

									// get the id from the density table
									analyze_densities_id((long int *)wids, 1, density, density_table_name);

									// update the region->reg_mater field for the given region
									struct region *regp = REGION_NULL;
									for (BU_LIST_FOR(regp, region, &(rtip->HeadRegion))) {
										RT_CK_REGION(regp);

										// by default the regp->reg_name holds the path to the region
										// we just want the name so we remove the path before the name
										const char *reg_name = strrchr(regp->reg_name, '/') + 1;

										// if its the region we're looking for, set teh reg_mater field
										if (BU_STR_EQUAL(reg_name, dp->d_namep)) {
											regp->reg_gmater = wids[0];
										}
									}
								}
							}
						} else {
							bu_log("WARNING: material_name %s is not in the database\n", material_name);
						}
					}
				} else {
					bu_log("Error: failed to load attributes for %s\n", dp->d_namep);
					goto densities_prep_rtweight_fail;
				}
			}
		}
	}

	bu_vls_free(&pbuff_msgs);
    if (minus_o) {
	fclose(outfp);
    }
	return 0;

densities_prep_rtweight_fail:
    bu_vls_free(&pbuff_msgs);
    analyze_densities_destroy(density);
    if (minus_o && outfp) {
	fclose(outfp);
    }

    return 1;
}


static int
hit(struct application *ap, struct partition *PartHeadp, struct seg *UNUSED(segp))
{
    struct partition *pp;
    register struct xray *rp = &ap->a_ray;
    void *addp;
    int part_count = 0;

    for (pp = PartHeadp->pt_forw; pp != PartHeadp; pp = pp->pt_forw) {
	register struct region *reg = pp->pt_regionp;
	register struct hit *ihitp = pp->pt_inhit;
	register struct hit *ohitp = pp->pt_outhit;
	register fastf_t depth;
	register struct datapoint *dp;
	long int material_id = reg->reg_gmater;
	fastf_t density_factor = analyze_densities_density(density, material_id);

	if (reg->reg_aircode)
	    continue;

	/* fill in hit points and hit distances */
	VJOIN1(ihitp->hit_point, rp->r_pt, ihitp->hit_dist, rp->r_dir);
	VJOIN1(ohitp->hit_point, rp->r_pt, ohitp->hit_dist, rp->r_dir);
	depth = ohitp->hit_dist - ihitp->hit_dist;

	part_count++;
	/* add the datapoint structure in and then calculate it
	   in parallel, the region structures are a shared resource */
	BU_ALLOC(dp, struct datapoint);
	bu_semaphore_acquire(BU_SEM_SYSCALL);
	addp = reg->reg_udata;
	reg->reg_udata = (void *)dp;
	dp->next = (struct datapoint *)addp;
	bu_semaphore_release(BU_SEM_SYSCALL);

	/* no density factor means we use a default (zero) */
	{
	    /* keep track of the first few only */
	    #define MAX_MASS_TRACKED 256
	    static int mass_undef[MAX_MASS_TRACKED] = {0};

	    if (density_factor < 0) {
		if (material_id > 0 && material_id < MAX_MASS_TRACKED && !mass_undef[material_id]) {
		    bu_log("WARNING: Material ID %ld has no density file entry.\n"
			   "         Mass is undefined, only reporting volume.\n"
			   "       ( Encountered on region %s )\n\n", material_id, reg->reg_name);
		    mass_undef[material_id] = 1;
		}
		density_factor = analyze_densities_density(density, 0);
		bu_semaphore_acquire(BU_SEM_SYSCALL);
		reg->reg_gmater = 0;
		bu_semaphore_release(BU_SEM_SYSCALL);
	    }
	}

	{
	    /* precompute partition size */
	    const fastf_t partition_volume = depth * cell_height * cell_width / (hypersample + 1);

	    /* convert reg_los percentage to factor */
	    const fastf_t los_factor = (fastf_t)reg->reg_los * 0.01;

	    dp->volume = partition_volume;
	    VBLEND2(dp->centroid, 0.5, ihitp->hit_point, 0.5, ohitp->hit_point);

	    if (density_factor >= 0) {
		/* Compute mass in terms of grams */
		dp->weight = partition_volume * los_factor * density_factor;
	    }
	}
    }
    return 1;	/* report hit to main routine */
}


static int
miss(register struct application *UNUSED(ap))
{
    return 0;
}


static int
overlap(struct application *UNUSED(ap), struct partition *UNUSED(pp), struct region *UNUSED(reg1), struct region *UNUSED(reg2), struct partition *UNUSED(hp))
{
    bu_semaphore_acquire(BU_SEM_SYSCALL);
    noverlaps++;
    bu_semaphore_release(BU_SEM_SYSCALL);
    return 0;
}


/*
 * Called at the start of a run.
 * Returns 1 if framebuffer should be opened, else 0.
 */
int
view_init(struct application *ap, char *UNUSED(file), char *UNUSED(obj), int minus_o, int UNUSED(minus_F))
{
<<<<<<< HEAD
    struct bu_vls pbuff_msgs = BU_VLS_INIT_ZERO;
    struct bu_mapped_file *dfile = NULL;
    char *dbuff = NULL;

    if (!minus_o) {
	outfp = stdout;
	output_is_binary = 0;
    } else {
	if (outfp == NULL && outputfile != NULL && strlen(outputfile) > 0)
	    outfp = fopen(outputfile, "w");
    }

    if (outfp == NULL && outputfile != NULL && strlen(outputfile) > 0) {
	bu_log("Unable to open output file \"%s\" for writing\n", outputfile);
	goto view_init_rtweight_fail;
    }

    if (analyze_densities_create(&density)) {
	bu_log("INTERNAL ERROR: Unable to initialize density table\n");
    }

    /* densityfile is global to this file and will be used later (and then freed) */
    if (densityfile) {
	if (!bu_file_exists(densityfile, NULL)) {
	    bu_log("Unable to load density file \"%s\" for reading\n", densityfile);
	    goto view_init_rtweight_fail;
	}

	dfile = bu_open_mapped_file(densityfile, "densities file");
	if (!dfile) {
	    bu_log("Unable to open density file \"%s\" for reading\n", densityfile);
	    goto view_init_rtweight_fail;
	}

	dbuff = (char *)(dfile->buf);


	/* Read in density */
	if (analyze_densities_load(density, dbuff, &pbuff_msgs, NULL) ==  0) {
	    bu_log("Unable to parse density file \"%s\":%s\n", densityfile, bu_vls_cstr(&pbuff_msgs));
	    bu_close_mapped_file(dfile);
	    goto view_init_rtweight_fail;
	}
	bu_close_mapped_file(dfile);


    } else {

	/* If we don't have a density file, first try the .g itself */
	struct directory *dp;
	dp = db_lookup(ap->a_rt_i->rti_dbip, "_DENSITIES", LOOKUP_QUIET);
	if (dp != (struct directory *)NULL) {
	    int ret, ecnt;
	    char *buf;
	    struct rt_db_internal intern;
	    struct rt_binunif_internal *bip;
	    struct bu_vls msgs = BU_VLS_INIT_ZERO;
	    if (rt_db_get_internal(&intern, dp, ap->a_rt_i->rti_dbip, NULL, &rt_uniresource) < 0) {
		bu_log("Could not import %s\n", dp->d_namep);
		goto view_init_rtweight_fail;
	    }
	    if ((intern.idb_major_type & DB5_MAJORTYPE_BINARY_MASK) == 0)
		goto view_init_rtweight_fail;

	    bip = (struct rt_binunif_internal *)intern.idb_ptr;
	    RT_CHECK_BINUNIF (bip);

	    buf = (char *)bu_calloc(bip->count+1, sizeof(char), "density buffer");
	    memcpy(buf, bip->u.int8, bip->count);
	    rt_db_free_internal(&intern);

	    ret = analyze_densities_load(density, buf, &msgs, &ecnt);

	    bu_free((void *)buf, "density buffer");

	    if (ret <= 0) {
		bu_log("Problem reading densities from .g file:\n%s\n", bu_vls_cstr(&msgs));
		bu_vls_free(&msgs);
		goto view_init_rtweight_fail;
	    }

	    /* found a density table, so record the .g file */
	    densityfile = ap->a_rt_i->rti_dbip->dbi_filename;

	} else {
	    static char densityfile_buf[MAXPATHLEN] = {0};

	    /* If we still don't have density information, fall back
	     * on pre-defined defaults.
	     */
	    bu_dir(densityfile_buf, MAXPATHLEN, BU_DIR_CURR, DENSITY_FILE, NULL);
	    densityfile = densityfile_buf;

	    if (!bu_file_exists(densityfile, NULL)) {
		bu_dir(densityfile_buf, MAXPATHLEN, BU_DIR_HOME, DENSITY_FILE, NULL);
		densityfile = densityfile_buf;
		if (!bu_file_exists(densityfile, NULL)) {
		    bu_log("Unable to load density file \"%s\" for reading\n", densityfile);
		    goto view_init_rtweight_fail;
		}
	    }
	    dfile = bu_open_mapped_file(densityfile, "densities file");
	    if (!dfile) {
		bu_log("Unable to open density file \"%s\" for reading\n", densityfile);
		goto view_init_rtweight_fail;
	    }

	    dbuff = (char *)(dfile->buf);


	    /* Read in density */
	    if (analyze_densities_load(density, dbuff, &pbuff_msgs, NULL) ==  0) {
		bu_log("Unable to parse density file \"%s\":%s\n", densityfile, bu_vls_cstr(&pbuff_msgs));
		bu_close_mapped_file(dfile);
		goto view_init_rtweight_fail;
	    }
	    bu_close_mapped_file(dfile);
	}
    }
=======
	if (densities_prep(ap->a_rt_i, minus_o)) {
		bu_log("ERROR: Problem prepping densities\n");
		bu_exit(-1, NULL);
	}
>>>>>>> 031a9ea6

    ap->a_hit = hit;
    ap->a_miss = miss;
    ap->a_overlap = overlap;
    ap->a_onehit = 0;

    return 0;		/* no framebuffer needed */
<<<<<<< HEAD

view_init_rtweight_fail:
    bu_vls_free(&pbuff_msgs);
    analyze_densities_destroy(density);
    if (minus_o && outfp) {
	fclose(outfp);
    }

    bu_exit(-1, NULL);
=======
>>>>>>> 031a9ea6
}


/* beginning of a frame */
void
view_2init(struct application *ap, char *UNUSED(framename))
{
    register struct region *rp;
    register struct rt_i *rtip = ap->a_rt_i;

    for (BU_LIST_FOR(rp, region, &(rtip->HeadRegion))) {
	rp->reg_udata = (void *)NULL;
    }
}


/* end of each pixel */
void
view_pixel(struct application *UNUSED(ap))
{
}


/* end of each line */
void
view_eol(struct application *UNUSED(ap))
{
}


/* a region ID sort comparison for use with bu_sort on a region array */
static int
region_ID_cmp(const void *p1, const void *p2, void *UNUSED(arg))
{
    /* cast into correct type--note the incoming pointer type is a
       pointer to a pointer which must be dereferenced! */
    struct region *r1 = *(struct region **)p1;
    struct region *r2 = *(struct region **)p2;

    if (r1->reg_regionid < r2->reg_regionid)
	return -1;
    else if (r1->reg_regionid > r2->reg_regionid)
	return +1;
    else
	return bu_strcmp(r1->reg_name, r2->reg_name);
}


/* end of a frame */
void
view_end(struct application *ap)
{
    register struct datapoint *dp;
    register struct region *rp;
    register fastf_t total_weight = 0;
    fastf_t sum_x = 0, sum_y = 0, sum_z = 0;
    struct rt_i *rtip = ap->a_rt_i;
    struct db_i *dbp = ap->a_rt_i->rti_dbip;
    fastf_t conversion = 1.0;	/* Conversion factor for mass */
    fastf_t volume = 0;
    char units[128] = {0};
    char unit2[128] = {0};
    int max_item = 0;
    time_t clockval;
    struct tm *locltime;
    char *timeptr;

    /* a sortable array is needed to have a consistently sorted region
       list for regression tests; add variables for such a use */
    struct region **rp_array = (struct region **)NULL;
    register int id = 0; /* new variable name to clarify purpose */
    int nregions = 0;
    int ridx; /* for region array */

    /* default units */
    bu_strlcpy(units, "grams", sizeof(units));
    bu_strlcpy(unit2, bu_units_string(dbp->dbi_local2base), sizeof(unit2));

    (void)time(&clockval);
    locltime = localtime(&clockval);
    timeptr = asctime(locltime);

    /* This section is necessary because libbu doesn't yet
     * support (nor do BRL-CAD databases store) defaults
     * for mass. Once it does, this section should be
     * reorganized.*/

    if (ZERO(dbp->dbi_local2base - 304.8)) {
	/* Feet */
	bu_strlcpy(units, "grams", sizeof(units));
    } else if (ZERO(dbp->dbi_local2base - 25.4)) {
	/* inches */
	conversion = 0.002204623;  /* lbs./gram */
	bu_strlcpy(units, "lbs.", sizeof(units));
    } else if (ZERO(dbp->dbi_local2base - 1.0)) {
	/* mm */
	conversion = 0.001;  /* kg/gram */
	bu_strlcpy(units, "kg", sizeof(units));
    } else if (ZERO(dbp->dbi_local2base - 1000.0)) {
	/* km */
	conversion = 0.001;  /* kg/gram */
	bu_strlcpy(units, "kg", sizeof(units));
    } else if (ZERO(dbp->dbi_local2base - 0.1)) {
	/* cm */
	bu_strlcpy(units, "grams", sizeof(units));
    } else {
	bu_log("WARNING: base2mm=%g, using default of %s--%s\n",
	       dbp->dbi_base2local, units, unit2);
    }

    if (noverlaps)
	bu_log("%d overlap%c detected.\n\n", noverlaps,
	       noverlaps==1 ? '\0' : 's');

    fprintf(outfp, "RT Weight Program Output:\n");
    fprintf(outfp, "\nDatabase Title: \"%s\"\n", dbp->dbi_title);
    fprintf(outfp, "Time Stamp: %s\n\nDensity Table Used:%s\n\n", timeptr, densityfile);
    fprintf(outfp,
	    "Material  Density(g/cm^3)  Name\n"
	    "--------  ---------------  -------------\n");
    {
	long int curr_id = -1;
	while ((curr_id = analyze_densities_next(density, curr_id)) != -1) {
	    char *cname = analyze_densities_name(density, curr_id);
	    fastf_t cdensity = analyze_densities_density(density, curr_id);
	    fprintf(outfp, "%5ld     %10.4f       %s\n", curr_id, cdensity*1000, cname);
	    bu_free(cname, "free name copy");
	}
    }

    /* NOTE: rtweight repurposes the -r report overlap flag, used here
     * as a report region information verbosely flag by default.  Thus
     * -R will output just the summary.
     */
    if (rpt_overlap) {
	/* move block scope variables here */
	fastf_t *item_wt;
	int start_ridx;

	/* grind through the region list WITHOUT printing but track region
	   IDs used and count regions for later use; also do bookkeeping
	   chores */
	for (BU_LIST_FOR(rp, region, &(rtip->HeadRegion))) {
	    register fastf_t weight = 0;
	    register fastf_t *ptr;

	    ++nregions; /* this is needed to create the region array */

	    /* keep track of the highest region ID */
	    if (max_item < rp->reg_regionid)
		max_item = rp->reg_regionid;

	    for (dp = (struct datapoint *)rp->reg_udata;
		 dp != (struct datapoint *)NULL; dp = dp->next) {
		sum_x += dp->weight * dp->centroid[X];
		sum_y += dp->weight * dp->centroid[Y];
		sum_z += dp->weight * dp->centroid[Z];
		weight += dp->weight;
		volume += dp->volume;
	    }

	    weight *= conversion;
	    total_weight += weight;

	    BU_ALLOC(ptr, fastf_t);
	    *ptr = weight;
	    /* FIXME: shouldn't the existing reg_udata be bu_free'd first (see previous loop) */
	    /* FIXME: isn't the region list a "shared resource"? if so, can we use reg_udata so cavalierly? */
	    rp->reg_udata = (void *)ptr;
	}

	/* make room for a zero ID number and an "end ID " so we can
	   use ID indexing and our usual loop idiom */
	max_item += 2;

	item_wt = (fastf_t *)bu_malloc(sizeof(fastf_t) * (max_item + 1), "item_wt");
	for (id = 1; id < max_item; id++)
	    item_wt[id] = -1.0;

	/* create and fill an array for handling region names and region IDs */
	rp_array = (struct region **)bu_malloc(sizeof(struct region *)
					       * nregions, "rp_array");

	ridx = 0; /* separate index for region array */
	for (BU_LIST_FOR(rp, region, &(rtip->HeadRegion))) {
	    rp_array[ridx++] = rp;

	    id = rp->reg_regionid;

	    /* FIXME: shouldn't we bu_free reg_udata after using here? */
	    if (item_wt[id] < 0)
		item_wt[id] = *(fastf_t *)rp->reg_udata;
	    else
		item_wt[id] += *(fastf_t *)rp->reg_udata;
	}

	/* sort the region array by ID, then by name */
	bu_sort(rp_array, nregions, sizeof(struct region *), region_ID_cmp, NULL);

	/* WEIGHT BY REGION NAME =============== */
	/* ^L is char code for FormFeed/NewPage */
	fprintf(outfp, "Weight by region name (in %s, density given in g/cm^3):\n\n", units);
	fprintf(outfp, " Weight   Matl  LOS  Material Name  Density Name\n");
	fprintf(outfp, "-------- ------ --- --------------- ------- -------------\n");

	start_ridx = 0; /* region array is indexed from 0 */
	for (id = 1; id < max_item; ++id) {

	    if (item_wt[id] < 0)
		continue;

	    /* since we're sorted by ID, we only need to start and end with the current ID */
	    for (ridx = start_ridx; ridx < nregions; ++ridx) {
		struct region *r = rp_array[ridx];
		if (r->reg_regionid == id) {
		    char *cname = analyze_densities_name(density, r->reg_gmater);
		    fastf_t cdensity = analyze_densities_density(density, r->reg_gmater);
		    fastf_t weight = *(fastf_t *)r->reg_udata;
		    fprintf(outfp, "%8.3f %5d  %3d %-15.15s %7.4f %s\n",
			    weight,
			    r->reg_gmater, r->reg_los,
			    cname,
			    cdensity*1000,
			    r->reg_name);
		    if (cname) {
			bu_free(cname, "free name copy");
		    }
		} else if (r->reg_regionid > id) {
		    /* FIXME: an "else" alone should be good enough
		       because the test should not be necessary if we
		       trust the sorted array */
		    /* end loop and save this region index value for the next id iteration */
		    start_ridx = ridx;
		    break;
		}
	    }
	}

	/* WEIGHT BY REGION ID =============== */
	fprintf(outfp, "Weight by region ID (in %s):\n\n", units);
	fprintf(outfp, "  ID   Weight  Region Names\n");
	fprintf(outfp, "----- -------- --------------------\n");

	start_ridx = 0; /* region array is indexed from 0 */
	for (id = 1; id < max_item; ++id) {
	    int CR = 0;
	    const int ns = 15;

	    if (item_wt[id] < 0)
		continue;

	    /* the following format string has 15 spaces before the region name: */
	    fprintf(outfp, "%5d %8.3f ", id, item_wt[id]);

	    /* since we're sorted by ID, we only need to start and end with the current ID */
	    for (ridx = start_ridx; ridx < nregions; ++ridx) {
		struct region *r = rp_array[ridx];
		if (r->reg_regionid == id) {
		    if (CR) {
			/* need leading spaces */
			fprintf(outfp, "%*.*s", ns, ns, " ");
		    }
		    fprintf(outfp, "%s\n", r->reg_name);
		    CR = 1;
		} else if (r->reg_regionid > id) {
		    /* FIXME: an "else" alone should be good enough
		       because the test should not be necessary if we
		       trust the sorted array */
		    /* end loop and save this region index value for the next id iteration */
		    start_ridx = ridx;
		    break;
		}
	    }
	}

	/* now finished with heap variables */
	bu_free(item_wt, "item_wt");
	/* FIXME: shouldn't we bu_free reg_udata before freeing the region array? */
	bu_free(rp_array, "rp_array");
    }

    volume *= (dbp->dbi_base2local*dbp->dbi_base2local*dbp->dbi_base2local);
    sum_x *= (conversion / total_weight) * dbp->dbi_base2local;
    sum_y *= (conversion / total_weight) * dbp->dbi_base2local;
    sum_z *= (conversion / total_weight) * dbp->dbi_base2local;

    fprintf(outfp, "RT Weight Program Output:\n");
    fprintf(outfp, "\nDatabase Title: \"%s\"\n", dbp->dbi_title);
    fprintf(outfp, "Time Stamp: %s\n\n", timeptr);
    fprintf(outfp, "Total volume = %g %s^3\n\n", volume, unit2);
    fprintf(outfp, "Centroid: X = %g %s\n", sum_x, unit2);
    fprintf(outfp, "          Y = %g %s\n", sum_y, unit2);
    fprintf(outfp, "          Z = %g %s\n", sum_z, unit2);
    fprintf(outfp, "\nTotal mass = %g %s\n\n", total_weight, units);

    /* this frame is done, next could be different densities */
    analyze_densities_destroy(density);
}


void
view_setup(struct rt_i *UNUSED(rtip))
{
}


/* Associated with "clean" command, before new tree is loaded */
void
view_cleanup(struct rt_i *UNUSED(rtip))
{
}


void
application_init(void)
{
    option("", "-o file.out", "Weights and Moments output file", 0);
    option("", "-d density.txt", "Density definitions input file", 0);
    option("", "-r", "Report verbosely mass of each region", 0);
    /* this reassignment hack ensures help is last in the first list */
    option("dummy", "-? or -h", "Display help", 1);
    option("", "-? or -h", "Display help", 1);
    option(NULL, "-C", "Disabled, not implemented", -2);
    option(NULL, "-W", "Disabled, non implemented", -2);
}


/*
 * Local Variables:
 * mode: C
 * tab-width: 8
 * indent-tabs-mode: t
 * c-file-style: "stroustrup"
 * End:
 * ex: shiftwidth=4 tabstop=8
 */<|MERGE_RESOLUTION|>--- conflicted
+++ resolved
@@ -430,132 +430,10 @@
 int
 view_init(struct application *ap, char *UNUSED(file), char *UNUSED(obj), int minus_o, int UNUSED(minus_F))
 {
-<<<<<<< HEAD
-    struct bu_vls pbuff_msgs = BU_VLS_INIT_ZERO;
-    struct bu_mapped_file *dfile = NULL;
-    char *dbuff = NULL;
-
-    if (!minus_o) {
-	outfp = stdout;
-	output_is_binary = 0;
-    } else {
-	if (outfp == NULL && outputfile != NULL && strlen(outputfile) > 0)
-	    outfp = fopen(outputfile, "w");
-    }
-
-    if (outfp == NULL && outputfile != NULL && strlen(outputfile) > 0) {
-	bu_log("Unable to open output file \"%s\" for writing\n", outputfile);
-	goto view_init_rtweight_fail;
-    }
-
-    if (analyze_densities_create(&density)) {
-	bu_log("INTERNAL ERROR: Unable to initialize density table\n");
-    }
-
-    /* densityfile is global to this file and will be used later (and then freed) */
-    if (densityfile) {
-	if (!bu_file_exists(densityfile, NULL)) {
-	    bu_log("Unable to load density file \"%s\" for reading\n", densityfile);
-	    goto view_init_rtweight_fail;
-	}
-
-	dfile = bu_open_mapped_file(densityfile, "densities file");
-	if (!dfile) {
-	    bu_log("Unable to open density file \"%s\" for reading\n", densityfile);
-	    goto view_init_rtweight_fail;
-	}
-
-	dbuff = (char *)(dfile->buf);
-
-
-	/* Read in density */
-	if (analyze_densities_load(density, dbuff, &pbuff_msgs, NULL) ==  0) {
-	    bu_log("Unable to parse density file \"%s\":%s\n", densityfile, bu_vls_cstr(&pbuff_msgs));
-	    bu_close_mapped_file(dfile);
-	    goto view_init_rtweight_fail;
-	}
-	bu_close_mapped_file(dfile);
-
-
-    } else {
-
-	/* If we don't have a density file, first try the .g itself */
-	struct directory *dp;
-	dp = db_lookup(ap->a_rt_i->rti_dbip, "_DENSITIES", LOOKUP_QUIET);
-	if (dp != (struct directory *)NULL) {
-	    int ret, ecnt;
-	    char *buf;
-	    struct rt_db_internal intern;
-	    struct rt_binunif_internal *bip;
-	    struct bu_vls msgs = BU_VLS_INIT_ZERO;
-	    if (rt_db_get_internal(&intern, dp, ap->a_rt_i->rti_dbip, NULL, &rt_uniresource) < 0) {
-		bu_log("Could not import %s\n", dp->d_namep);
-		goto view_init_rtweight_fail;
-	    }
-	    if ((intern.idb_major_type & DB5_MAJORTYPE_BINARY_MASK) == 0)
-		goto view_init_rtweight_fail;
-
-	    bip = (struct rt_binunif_internal *)intern.idb_ptr;
-	    RT_CHECK_BINUNIF (bip);
-
-	    buf = (char *)bu_calloc(bip->count+1, sizeof(char), "density buffer");
-	    memcpy(buf, bip->u.int8, bip->count);
-	    rt_db_free_internal(&intern);
-
-	    ret = analyze_densities_load(density, buf, &msgs, &ecnt);
-
-	    bu_free((void *)buf, "density buffer");
-
-	    if (ret <= 0) {
-		bu_log("Problem reading densities from .g file:\n%s\n", bu_vls_cstr(&msgs));
-		bu_vls_free(&msgs);
-		goto view_init_rtweight_fail;
-	    }
-
-	    /* found a density table, so record the .g file */
-	    densityfile = ap->a_rt_i->rti_dbip->dbi_filename;
-
-	} else {
-	    static char densityfile_buf[MAXPATHLEN] = {0};
-
-	    /* If we still don't have density information, fall back
-	     * on pre-defined defaults.
-	     */
-	    bu_dir(densityfile_buf, MAXPATHLEN, BU_DIR_CURR, DENSITY_FILE, NULL);
-	    densityfile = densityfile_buf;
-
-	    if (!bu_file_exists(densityfile, NULL)) {
-		bu_dir(densityfile_buf, MAXPATHLEN, BU_DIR_HOME, DENSITY_FILE, NULL);
-		densityfile = densityfile_buf;
-		if (!bu_file_exists(densityfile, NULL)) {
-		    bu_log("Unable to load density file \"%s\" for reading\n", densityfile);
-		    goto view_init_rtweight_fail;
-		}
-	    }
-	    dfile = bu_open_mapped_file(densityfile, "densities file");
-	    if (!dfile) {
-		bu_log("Unable to open density file \"%s\" for reading\n", densityfile);
-		goto view_init_rtweight_fail;
-	    }
-
-	    dbuff = (char *)(dfile->buf);
-
-
-	    /* Read in density */
-	    if (analyze_densities_load(density, dbuff, &pbuff_msgs, NULL) ==  0) {
-		bu_log("Unable to parse density file \"%s\":%s\n", densityfile, bu_vls_cstr(&pbuff_msgs));
-		bu_close_mapped_file(dfile);
-		goto view_init_rtweight_fail;
-	    }
-	    bu_close_mapped_file(dfile);
-	}
-    }
-=======
 	if (densities_prep(ap->a_rt_i, minus_o)) {
 		bu_log("ERROR: Problem prepping densities\n");
 		bu_exit(-1, NULL);
 	}
->>>>>>> 031a9ea6
 
     ap->a_hit = hit;
     ap->a_miss = miss;
@@ -563,18 +441,6 @@
     ap->a_onehit = 0;
 
     return 0;		/* no framebuffer needed */
-<<<<<<< HEAD
-
-view_init_rtweight_fail:
-    bu_vls_free(&pbuff_msgs);
-    analyze_densities_destroy(density);
-    if (minus_o && outfp) {
-	fclose(outfp);
-    }
-
-    bu_exit(-1, NULL);
-=======
->>>>>>> 031a9ea6
 }
 
 
