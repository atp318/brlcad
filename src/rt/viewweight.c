/*                    V I E W W E I G H T . C
 * BRL-CAD
 *
<<<<<<< HEAD
 * Copyright (c) 1988-2018 United States Government as represented by
=======
 * Copyright (c) 1988-2020 United States Government as represented by
>>>>>>> 60304d81
 * the U.S. Army Research Laboratory.
 *
 * This program is free software; you can redistribute it and/or
 * modify it under the terms of the GNU Lesser General Public License
 * version 2.1 as published by the Free Software Foundation.
 *
 * This program is distributed in the hope that it will be useful, but
 * WITHOUT ANY WARRANTY; without even the implied warranty of
 * MERCHANTABILITY or FITNESS FOR A PARTICULAR PURPOSE.  See the GNU
 * Lesser General Public License for more details.
 *
 * You should have received a copy of the GNU Lesser General Public
 * License along with this file; see the file named COPYING for more
 * information.
 */
/** @file rt/viewweight.c
 *
 * Ray Tracing program RTWEIGHT bottom half.
 *
 * This module outputs the weights and moments of a target model
 * using density values located in ".density" or "$HOME/.density"
 * Output is given in metric and english units, although input is
 * assumed in lbs/cu.in.
 *
 */

#include "common.h"

#include <stdlib.h>
#include <stdio.h>
#include <string.h>
#include <time.h>

#include "bu/app.h"
#include "bu/parallel.h"
#include "bu/str.h"
#include "bu/sort.h"
#include "bu/units.h"
#include "bu/vls.h"
#include "vmath.h"
#include "raytrace.h"
#include "analyze.h"

#include "rt/db4.h"  /* FIXME: Yes, I know I shouldn't be peeking, put I
		    am only looking to see what units we prefer... */

#include "./rtuif.h"
#include "./ext.h"


extern struct resource resource[];

/* Viewing module specific "set" variables */
struct bu_structparse view_parse[] = {
    {"",	0, (char *)0,	0,	BU_STRUCTPARSE_FUNC_NULL, NULL, NULL}
};


const char title[] = "RT Weight";

int noverlaps = 0;
FILE *densityfp;
struct bu_vls *densityfile_vls;
#define DENSITY_FILE ".density"

struct analyze_densities *density = NULL;

struct datapoint {
    struct datapoint *next;
    vect_t centroid;
    fastf_t weight;
    fastf_t volume;
};


extern int rpt_overlap;     	/* report region verbosely */
extern fastf_t cell_width;      	/* model space grid cell width */
extern fastf_t cell_height;     	/* model space grid cell height */
extern FILE *outfp;          	/* optional output file */
extern char *outputfile;     	/* name of base of output file */
extern char *densityfile;     	/* name of density file */
extern int output_is_binary;	/* !0 means output is binary */


static int
hit(struct application *ap, struct partition *PartHeadp, struct seg *UNUSED(segp))
{
    struct partition *pp;
    register struct xray *rp = &ap->a_ray;
    void *addp;
    int part_count = 0;

    for (pp = PartHeadp->pt_forw; pp != PartHeadp; pp = pp->pt_forw) {
	register struct region *reg = pp->pt_regionp;
	register struct hit *ihitp = pp->pt_inhit;
	register struct hit *ohitp = pp->pt_outhit;
	register fastf_t depth;
	register struct datapoint *dp;
	long int material_id = reg->reg_gmater;
	fastf_t density_factor = analyze_densities_density(density, material_id);

	if (reg->reg_aircode)
	    continue;

	/* fill in hit points and hit distances */
	VJOIN1(ihitp->hit_point, rp->r_pt, ihitp->hit_dist, rp->r_dir);
	VJOIN1(ohitp->hit_point, rp->r_pt, ohitp->hit_dist, rp->r_dir);
	depth = ohitp->hit_dist - ihitp->hit_dist;

	part_count++;
	/* add the datapoint structure in and then calculate it
	   in parallel, the region structures are a shared resource */
	BU_ALLOC(dp, struct datapoint);
	bu_semaphore_acquire(BU_SEM_SYSCALL);
	addp = reg->reg_udata;
	reg->reg_udata = (void *)dp;
	dp->next = (struct datapoint *)addp;
	bu_semaphore_release(BU_SEM_SYSCALL);

	/* if we don't have a valid material density to work with, use a default material */
	if (density_factor < 0) {
	    bu_log("Material type %d used, but has no density file entry.\n", reg->reg_gmater);
	    bu_log("  (region %s)\n", reg->reg_name);
	    bu_log("  Mass is undefined.\n");
	    density_factor = analyze_densities_density(density, 0);
	    bu_semaphore_acquire(BU_SEM_SYSCALL);
	    reg->reg_gmater = 0;
	    bu_semaphore_release(BU_SEM_SYSCALL);
	}

	{
	    /* precompute partition size */
	    const fastf_t partition_volume = depth * cell_height * cell_width / (hypersample + 1);

	    /* convert reg_los percentage to factor */
	    const fastf_t los_factor = (fastf_t)reg->reg_los * 0.01;

	    dp->volume = partition_volume;
	    VBLEND2(dp->centroid, 0.5, ihitp->hit_point, 0.5, ohitp->hit_point);

	    if (density_factor >= 0) {
		/* Compute mass in terms of grams */
		dp->weight = partition_volume * los_factor * density_factor;
	    }
	}
    }
    return 1;	/* report hit to main routine */
}


static int
miss(register struct application *UNUSED(ap))
{
    return 0;
}


static int
overlap(struct application *UNUSED(ap), struct partition *UNUSED(pp), struct region *UNUSED(reg1), struct region *UNUSED(reg2), struct partition *UNUSED(hp))
{
    bu_semaphore_acquire(BU_SEM_SYSCALL);
    noverlaps++;
    bu_semaphore_release(BU_SEM_SYSCALL);
    return 0;
}


/*
 * Called at the start of a run.
 * Returns 1 if framebuffer should be opened, else 0.
 */
int
view_init(struct application *ap, char *UNUSED(file), char *UNUSED(obj), int minus_o, int UNUSED(minus_F))
{
    struct bu_vls pbuff_msgs = BU_VLS_INIT_ZERO;
    struct bu_mapped_file *dfile = NULL;
    char *dbuff = NULL;

    if (!minus_o) {
	outfp = stdout;
	output_is_binary = 0;
    } else {
	if (outfp == NULL && outputfile != NULL && strlen(outputfile) > 0)
	    outfp = fopen(outputfile, "w");
    }

    if (outfp == NULL && outputfile != NULL && strlen(outputfile) > 0) {
	bu_log("Unable to open output file \"%s\" for writing\n", outputfile);
	goto view_init_rtweight_fail;
    }


    /* densityfile is global to this file and will be used later (and then freed) */
    BU_GET(densityfile_vls, struct bu_vls);
    bu_vls_init(densityfile_vls);

    if (densityfile) {
	analyze_densities_create(&density);
	bu_vls_sprintf(densityfile_vls, "%s", densityfile);
	if (!bu_file_exists(bu_vls_cstr(densityfile_vls), NULL)) {
	    bu_log("Unable to load density file \"%s\" for reading\n", bu_vls_cstr(densityfile_vls));
	    goto view_init_rtweight_fail;
	}

	dfile = bu_open_mapped_file(bu_vls_cstr(densityfile_vls), "densities file");
	if (!dfile) {
	    bu_log("Unable to open density file \"%s\" for reading\n", bu_vls_cstr(densityfile_vls));
	    goto view_init_rtweight_fail;
	}

	dbuff = (char *)(dfile->buf);


	/* Read in density */
	if (analyze_densities_load(density, dbuff, &pbuff_msgs, NULL) ==  0) {
	    bu_log("Unable to parse density file \"%s\":%s\n", bu_vls_cstr(densityfile_vls), bu_vls_cstr(&pbuff_msgs));
	    bu_close_mapped_file(dfile);
	    goto view_init_rtweight_fail;
	}
	bu_close_mapped_file(dfile);


    } else {

	/* If we don't have a density file, first try the .g itself */
	struct directory *dp;
	dp = db_lookup(ap->a_rt_i->rti_dbip, "_DENSITIES", LOOKUP_QUIET);
	if (dp != (struct directory *)NULL) {
	    int ret, ecnt;
	    char *buf;
	    struct rt_db_internal intern;
	    struct rt_binunif_internal *bip;
	    struct bu_vls msgs = BU_VLS_INIT_ZERO;
	    if (rt_db_get_internal(&intern, dp, ap->a_rt_i->rti_dbip, NULL, &rt_uniresource) < 0) {
		bu_log("Could not import %s\n", dp->d_namep);
		goto view_init_rtweight_fail;
	    }
	    if ((intern.idb_major_type & DB5_MAJORTYPE_BINARY_MASK) == 0)
		goto view_init_rtweight_fail;

	    bip = (struct rt_binunif_internal *)intern.idb_ptr;
	    RT_CHECK_BINUNIF (bip);

	    analyze_densities_create(&density);
	    buf = (char *)bu_calloc(bip->count+1, sizeof(char), "density buffer");
	    memcpy(buf, bip->u.int8, bip->count);
	    rt_db_free_internal(&intern);

	    ret = analyze_densities_load(density, buf, &msgs, &ecnt);

	    bu_free((void *)buf, "density buffer");

	    if (ret <= 0) {
		bu_log("Problem reading densities from .g file:\n%s\n", bu_vls_cstr(&msgs));
		bu_vls_free(&msgs);
		goto view_init_rtweight_fail;
	    }

	    bu_vls_sprintf(densityfile_vls, "%s", ap->a_rt_i->rti_dbip->dbi_filename);

	} else {

	    /* If we still don't have density information, fall back on the pre-defined defaults */
	    analyze_densities_create(&density);
	    bu_vls_sprintf(densityfile_vls, "%s%c%s", bu_dir(NULL, 0, BU_DIR_CURR, NULL), BU_DIR_SEPARATOR, DENSITY_FILE);

	    if (!bu_file_exists(bu_vls_cstr(densityfile_vls), NULL)) {
		bu_vls_sprintf(densityfile_vls, "%s%c%s", bu_dir(NULL, 0, BU_DIR_HOME, NULL), BU_DIR_SEPARATOR, DENSITY_FILE);
		if (!bu_file_exists(bu_vls_cstr(densityfile_vls), NULL)) {
		    bu_log("Unable to load density file \"%s\" for reading\n", bu_vls_cstr(densityfile_vls));
		    goto view_init_rtweight_fail;
		}
	    }
	    dfile = bu_open_mapped_file(bu_vls_cstr(densityfile_vls), "densities file");
	    if (!dfile) {
		bu_log("Unable to open density file \"%s\" for reading\n", bu_vls_cstr(densityfile_vls));
		goto view_init_rtweight_fail;
	    }

	    dbuff = (char *)(dfile->buf);


	    /* Read in density */
	    if (analyze_densities_load(density, dbuff, &pbuff_msgs, NULL) ==  0) {
		bu_log("Unable to parse density file \"%s\":%s\n", bu_vls_cstr(densityfile_vls), bu_vls_cstr(&pbuff_msgs));
		bu_close_mapped_file(dfile);
		goto view_init_rtweight_fail;
	    }
	    bu_close_mapped_file(dfile);
	}
    }

    ap->a_hit = hit;
    ap->a_miss = miss;
    ap->a_overlap = overlap;
    ap->a_onehit = 0;

    bu_vls_free(&pbuff_msgs);
    if (minus_o) {
	fclose(outfp);
    }

    return 0;		/* no framebuffer needed */

view_init_rtweight_fail:
    if (densityfile_vls) {
	bu_vls_free(densityfile_vls);
	BU_PUT(densityfile_vls, struct bu_vls);
    }
    bu_vls_free(&pbuff_msgs);
    analyze_densities_destroy(density);
    if (minus_o && outfp) {
	fclose(outfp);
    }

    bu_exit(-1, NULL);
}


/* beginning of a frame */
void
view_2init(struct application *ap, char *UNUSED(framename))
{
    register struct region *rp;
    register struct rt_i *rtip = ap->a_rt_i;

    for (BU_LIST_FOR(rp, region, &(rtip->HeadRegion))) {
	rp->reg_udata = (void *)NULL;
    }
}


/* end of each pixel */
void
view_pixel(struct application *UNUSED(ap))
{
}


/* end of each line */
void
view_eol(struct application *UNUSED(ap))
{
}


/* a region ID sort comparison for use with bu_sort on a region array */
static int
region_ID_cmp(const void *p1, const void *p2, void *UNUSED(arg))
{
    /* cast into correct type--note the incoming pointer type is a
       pointer to a pointer which must be dereferenced! */
    struct region *r1 = *(struct region **)p1;
    struct region *r2 = *(struct region **)p2;

    if (r1->reg_regionid < r2->reg_regionid)
	return -1;
    else if (r1->reg_regionid > r2->reg_regionid)
	return +1;
    else
	return bu_strcmp(r1->reg_name, r2->reg_name);
}


/* end of a frame */
void
view_end(struct application *ap)
{
    register struct datapoint *dp;
    register struct region *rp;
    register fastf_t total_weight = 0;
    fastf_t sum_x = 0, sum_y = 0, sum_z = 0;
    struct rt_i *rtip = ap->a_rt_i;
    struct db_i *dbp = ap->a_rt_i->rti_dbip;
    fastf_t conversion = 1.0;	/* Conversion factor for mass */
    fastf_t volume = 0;
    char units[128] = {0};
    char unit2[128] = {0};
    int max_item = 0;
    time_t clockval;
    struct tm *locltime;
    char *timeptr;

    /* a sortable array is needed to have a consistently sorted region
       list for regression tests; add variables for such a use */
    struct region **rp_array = (struct region **)NULL;
    register int id = 0; /* new variable name to clarify purpose */
    int nregions = 0;
    int ridx; /* for region array */

    /* default units */
    bu_strlcpy(units, "grams", sizeof(units));
    bu_strlcpy(unit2, bu_units_string(dbp->dbi_local2base), sizeof(unit2));

    (void)time(&clockval);
    locltime = localtime(&clockval);
    timeptr = asctime(locltime);

    /* This section is necessary because libbu doesn't yet
     * support (nor do BRL-CAD databases store) defaults
     * for mass. Once it does, this section should be
     * reorganized.*/

    if (ZERO(dbp->dbi_local2base - 304.8)) {
	/* Feet */
	bu_strlcpy(units, "grams", sizeof(units));
    } else if (ZERO(dbp->dbi_local2base - 25.4)) {
	/* inches */
	conversion = 0.002204623;  /* lbs./gram */
	bu_strlcpy(units, "lbs.", sizeof(units));
    } else if (ZERO(dbp->dbi_local2base - 1.0)) {
	/* mm */
	conversion = 0.001;  /* kg/gram */
	bu_strlcpy(units, "kg", sizeof(units));
    } else if (ZERO(dbp->dbi_local2base - 1000.0)) {
	/* km */
	conversion = 0.001;  /* kg/gram */
	bu_strlcpy(units, "kg", sizeof(units));
    } else if (ZERO(dbp->dbi_local2base - 0.1)) {
	/* cm */
	bu_strlcpy(units, "grams", sizeof(units));
    } else {
	bu_log("Warning: base2mm=%g, using default of %s--%s\n",
	       dbp->dbi_base2local, units, unit2);
    }

    if (noverlaps)
	bu_log("%d overlap%c detected.\n\n", noverlaps,
	       noverlaps==1 ? '\0' : 's');

    fprintf(outfp, "RT Weight Program Output:\n");
    fprintf(outfp, "\nDatabase Title: \"%s\"\n", dbp->dbi_title);
    fprintf(outfp, "Time Stamp: %s\n\nDensity Table Used:%s\n\n", timeptr, bu_vls_cstr(densityfile_vls));
    fprintf(outfp, "Material  Density(g/cm^3) Name\n");
    {
	long int curr_id = -1;
	while ((curr_id = analyze_densities_next(density, curr_id)) != -1) {
	    char *cname = analyze_densities_name(density, curr_id);
	    fastf_t cdensity = analyze_densities_density(density, curr_id);
	    fprintf(outfp, "%5ld     %10.4f       %s\n", curr_id, cdensity*1000, cname);
	    bu_free(cname, "free name copy");
	}
    }

    /* NOTE: rtweight repurposes the -r report overlap flag, used here
     * as a report region information verbosely flag by default.  Thus
     * -R will output just the summary.
     */
    if (rpt_overlap) {
	/* move block scope variables here */
	fastf_t *item_wt;
	int start_ridx;

	/* grind through the region list WITHOUT printing but track region
	   IDs used and count regions for later use; also do bookkeeping
	   chores */
	for (BU_LIST_FOR(rp, region, &(rtip->HeadRegion))) {
	    register fastf_t weight = 0;
	    register fastf_t *ptr;

	    ++nregions; /* this is needed to create the region array */

	    /* keep track of the highest region ID */
	    if (max_item < rp->reg_regionid)
		max_item = rp->reg_regionid;

	    for (dp = (struct datapoint *)rp->reg_udata;
		 dp != (struct datapoint *)NULL; dp = dp->next) {
		sum_x += dp->weight * dp->centroid[X];
		sum_y += dp->weight * dp->centroid[Y];
		sum_z += dp->weight * dp->centroid[Z];
		weight += dp->weight;
		volume += dp->volume;
	    }

	    weight *= conversion;
	    total_weight += weight;

	    BU_ALLOC(ptr, fastf_t);
	    *ptr = weight;
	    /* FIXME: shouldn't the existing reg_udata be bu_free'd first (see previous loop) */
	    /* FIXME: isn't the region list a "shared resource"? if so, can we use reg_udata so cavalierly? */
	    rp->reg_udata = (void *)ptr;
	}

	/* make room for a zero ID number and an "end ID " so we can
	   use ID indexing and our usual loop idiom */
	max_item += 2;

	item_wt = (fastf_t *)bu_malloc(sizeof(fastf_t) * (max_item + 1), "item_wt");
	for (id = 1; id < max_item; id++)
	    item_wt[id] = -1.0;

	/* create and fill an array for handling region names and region IDs */
	rp_array = (struct region **)bu_malloc(sizeof(struct region *)
					       * nregions, "rp_array");

	ridx = 0; /* separate index for region array */
	for (BU_LIST_FOR(rp, region, &(rtip->HeadRegion))) {
	    rp_array[ridx++] = rp;

	    id = rp->reg_regionid;

	    /* FIXME: shouldn't we bu_free reg_udata after using here? */
	    if (item_wt[id] < 0)
		item_wt[id] = *(fastf_t *)rp->reg_udata;
	    else
		item_wt[id] += *(fastf_t *)rp->reg_udata;
	}

	/* sort the region array by ID, then by name */
	bu_sort(rp_array, nregions, sizeof(struct region *), region_ID_cmp, NULL);

	/* WEIGHT BY REGION NAME =============== */
	/* ^L is char code for FormFeed/NewPage */
	fprintf(outfp, "Weight by region name (in %s, density given in g/cm^3):\n\n", units);
	fprintf(outfp, " Weight   Matl  LOS  Material Name  Density Name\n");
	fprintf(outfp, "-------- ------ --- --------------- ------- -------------\n");

	start_ridx = 0; /* region array is indexed from 0 */
	for (id = 1; id < max_item; ++id) {

	    if (item_wt[id] < 0)
		continue;

	    /* since we're sorted by ID, we only need to start and end with the current ID */
	    for (ridx = start_ridx; ridx < nregions; ++ridx) {
		struct region *r = rp_array[ridx];
		if (r->reg_regionid == id) {
		    char *cname = analyze_densities_name(density, r->reg_gmater);
		    fastf_t cdensity = analyze_densities_density(density, r->reg_gmater);
		    fastf_t weight = *(fastf_t *)r->reg_udata;
		    fprintf(outfp, "%8.3f %5d  %3d %-15.15s %7.4f %s\n",
			    weight,
			    r->reg_gmater, r->reg_los,
			    cname,
			    cdensity*1000,
			    r->reg_name);
		    if (cname) {
			bu_free(cname, "free name copy");
		    }
		} else if (r->reg_regionid > id) {
		    /* FIXME: an "else" alone should be good enough
		       because the test should not be necessary if we
		       trust the sorted array */
		    /* end loop and save this region index value for the next id iteration */
		    start_ridx = ridx;
		    break;
		}
	    }
	}

	/* WEIGHT BY REGION ID =============== */
	fprintf(outfp, "Weight by region ID (in %s):\n\n", units);
	fprintf(outfp, "  ID   Weight  Region Names\n");
	fprintf(outfp, "----- -------- --------------------\n");

	start_ridx = 0; /* region array is indexed from 0 */
	for (id = 1; id < max_item; ++id) {
	    int CR = 0;
	    const int ns = 15;

	    if (item_wt[id] < 0)
		continue;

	    /* the following format string has 15 spaces before the region name: */
	    fprintf(outfp, "%5d %8.3f ", id, item_wt[id]);

	    /* since we're sorted by ID, we only need to start and end with the current ID */
	    for (ridx = start_ridx; ridx < nregions; ++ridx) {
		struct region *r = rp_array[ridx];
		if (r->reg_regionid == id) {
		    if (CR) {
			/* need leading spaces */
			fprintf(outfp, "%*.*s", ns, ns, " ");
		    }
		    fprintf(outfp, "%s\n", r->reg_name);
		    CR = 1;
		} else if (r->reg_regionid > id) {
		    /* FIXME: an "else" alone should be good enough
		       because the test should not be necessary if we
		       trust the sorted array */
		    /* end loop and save this region index value for the next id iteration */
		    start_ridx = ridx;
		    break;
		}
	    }
	}

	/* now finished with heap variables */
	bu_free(item_wt, "item_wt");
	/* FIXME: shouldn't we bu_free reg_udata before freeing the region array? */
	bu_free(rp_array, "rp_array");
    }

    volume *= (dbp->dbi_base2local*dbp->dbi_base2local*dbp->dbi_base2local);
    sum_x *= (conversion / total_weight) * dbp->dbi_base2local;
    sum_y *= (conversion / total_weight) * dbp->dbi_base2local;
    sum_z *= (conversion / total_weight) * dbp->dbi_base2local;

    fprintf(outfp, "RT Weight Program Output:\n");
    fprintf(outfp, "\nDatabase Title: \"%s\"\n", dbp->dbi_title);
    fprintf(outfp, "Time Stamp: %s\n\n", timeptr);
    fprintf(outfp, "Total volume = %g %s^3\n\n", volume, unit2);
    fprintf(outfp, "Centroid: X = %g %s\n", sum_x, unit2);
    fprintf(outfp, "          Y = %g %s\n", sum_y, unit2);
    fprintf(outfp, "          Z = %g %s\n", sum_z, unit2);
    fprintf(outfp, "\nTotal mass = %g %s\n\n", total_weight, units);

    /* now finished with density file name*/
    bu_vls_free(densityfile_vls);
    BU_PUT(densityfile_vls, struct bu_vls);

    analyze_densities_destroy(density);
}


void
view_setup(struct rt_i *UNUSED(rtip))
{
}


/* Associated with "clean" command, before new tree is loaded */
void
view_cleanup(struct rt_i *UNUSED(rtip))
{
}


void
application_init(void)
{
    option("", "-o file.out", "Weights and Moments output file", 0);
<<<<<<< HEAD
=======
    option("", "-d density.txt", "Density definitions input file", 0);
>>>>>>> 60304d81
    option("", "-r", "Report verbosely mass of each region", 0);
    /* this reassignment hack ensures help is last in the first list */
    option("dummy", "-? or -h", "Display help", 1);
    option("", "-? or -h", "Display help", 1);
<<<<<<< HEAD

    option(NULL, "", NULL, 0);
    option(NULL, "Files:", NULL, 0);
    option(NULL, "  .density, OR", NULL, 0);
    option(NULL, "  $HOME/.density", NULL, 0);

    option(NULL, "-C", "Disabled, not implemented", 2);
    option(NULL, "-W", "Disabled, non implemented", 2);
=======
    option(NULL, "-C", "Disabled, not implemented", -2);
    option(NULL, "-W", "Disabled, non implemented", -2);
>>>>>>> 60304d81
}


/*
 * Local Variables:
 * mode: C
 * tab-width: 8
 * indent-tabs-mode: t
 * c-file-style: "stroustrup"
 * End:
 * ex: shiftwidth=4 tabstop=8
 */<|MERGE_RESOLUTION|>--- conflicted
+++ resolved
@@ -1,11 +1,7 @@
 /*                    V I E W W E I G H T . C
  * BRL-CAD
  *
-<<<<<<< HEAD
- * Copyright (c) 1988-2018 United States Government as represented by
-=======
  * Copyright (c) 1988-2020 United States Government as represented by
->>>>>>> 60304d81
  * the U.S. Army Research Laboratory.
  *
  * This program is free software; you can redistribute it and/or
@@ -643,27 +639,13 @@
 application_init(void)
 {
     option("", "-o file.out", "Weights and Moments output file", 0);
-<<<<<<< HEAD
-=======
     option("", "-d density.txt", "Density definitions input file", 0);
->>>>>>> 60304d81
     option("", "-r", "Report verbosely mass of each region", 0);
     /* this reassignment hack ensures help is last in the first list */
     option("dummy", "-? or -h", "Display help", 1);
     option("", "-? or -h", "Display help", 1);
-<<<<<<< HEAD
-
-    option(NULL, "", NULL, 0);
-    option(NULL, "Files:", NULL, 0);
-    option(NULL, "  .density, OR", NULL, 0);
-    option(NULL, "  $HOME/.density", NULL, 0);
-
-    option(NULL, "-C", "Disabled, not implemented", 2);
-    option(NULL, "-W", "Disabled, non implemented", 2);
-=======
     option(NULL, "-C", "Disabled, not implemented", -2);
     option(NULL, "-W", "Disabled, non implemented", -2);
->>>>>>> 60304d81
 }
 
 
