/*                            D O . C
 * BRL-CAD
 *
<<<<<<< HEAD
 * Copyright (c) 1987-2018 United States Government as represented by
=======
 * Copyright (c) 1987-2020 United States Government as represented by
>>>>>>> 60304d81
 * the U.S. Army Research Laboratory.
 *
 * This program is free software; you can redistribute it and/or
 * modify it under the terms of the GNU Lesser General Public License
 * version 2.1 as published by the Free Software Foundation.
 *
 * This program is distributed in the hope that it will be useful, but
 * WITHOUT ANY WARRANTY; without even the implied warranty of
 * MERCHANTABILITY or FITNESS FOR A PARTICULAR PURPOSE.  See the GNU
 * Lesser General Public License for more details.
 *
 * You should have received a copy of the GNU Lesser General Public
 * License along with this file; see the file named COPYING for more
 * information.
 */
/** @file rt/do.c
 *
 * Routines that process the various commands, and manage the overall
 * process of running the raytracing process.
 *
 */

#include "common.h"

#include <stdlib.h>
#include <string.h>
#include <ctype.h>
#include <math.h>

#ifdef HAVE_SYS_TYPES_H
#  include <sys/types.h>
#endif
#ifdef HAVE_SYS_STAT_H
#  include <sys/stat.h>
#endif

<<<<<<< HEAD
=======
#include "bio.h"

>>>>>>> 60304d81
#include "bu/app.h"
#include "bu/getopt.h"
#include "bu/debug.h"
#include "bu/mime.h"
#include "bu/vls.h"
#include "vmath.h"
#include "raytrace.h"
#include "fb.h"
#include "icv.h"

#include "./rtuif.h"
#include "./ext.h"

#if defined(HAVE_FDOPEN) && !defined(HAVE_DECL_FDOPEN)
extern FILE *fdopen(int fd, const char *mode);
#endif

/***** Variables shared with viewing model *** */
extern FILE *outfp;			/* optional pixel output file */
extern mat_t view2model;
extern mat_t model2view;
/***** end of sharing with viewing model *****/

extern void grid_setup(void);
extern void worker(int cpu, void *arg);

/***** variables shared with opt.c *****/
extern int	orientflag;		/* 1 means orientation has been set */
/***** end variables shared with opt.c *****/

/***** variables shared with rt.c *****/
extern char *string_pix_start;	/* string spec of starting pixel */
extern char *string_pix_end;	/* string spec of ending pixel */
extern int finalframe;		/* frame to halt at */
/***** end variables shared with rt.c *****/

/***** variables for frame buffer black pixel rendering *****/
unsigned char *pixmap = NULL; /* Pixel Map for rerendering of black pixels */


void def_tree(register struct rt_i *rtip);
void do_ae(double azim, double elev);
void res_pr(void);
void memory_summary(void);

extern struct icv_image *bif;


/**
 * Acquire particulars about a frame, in the old format.  Returns -1
 * if unable to acquire info, 0 if successful.
 */
int
old_frame(FILE *fp)
{
    register int i;
#define NUMBER_LEN 128
    char number[NUMBER_LEN+1];

    /* Visible part is from -1 to +1 in view space */
    if (fscanf(fp, CPP_SCAN(NUMBER_LEN), number) != 1) return -1;
    viewsize = atof(number);
    if (fscanf(fp, CPP_SCAN(NUMBER_LEN), number) != 1) return -1;
    eye_model[X] = atof(number);
    if (fscanf(fp, CPP_SCAN(NUMBER_LEN), number) != 1) return -1;
    eye_model[Y] = atof(number);
    if (fscanf(fp, CPP_SCAN(NUMBER_LEN), number) != 1) return -1;
    eye_model[Z] = atof(number);
    for (i = 0; i < 16; i++) {
	if (fscanf(fp, CPP_SCAN(NUMBER_LEN), number) != 1)
	    return -1;
	Viewrotscale[i] = atof(number);
    }
    return 0;		/* OK */
}


/**
 * Determine if input file is old or new format, and if old format,
 * handle process.  Returns 0 if new way, 1 if old way (and all done).
 * Note that the rewind() will fail on ttys, pipes, and sockets
 * (sigh).
 */
int
old_way(FILE *fp)
{
    int c;

    viewsize = -42.0;

    /* Sneak a peek at the first character, and then put it back */
    if ((c = fgetc(fp)) == EOF) {
	/* Claim old way, all (i.e., nothing) done */
	return 1;
    }
    if (ungetc(c, fp) != c)
	bu_exit(EXIT_FAILURE, "do.c:old_way() ungetc failure\n");

    /*
     * Old format files start immediately with a %.9e format, so the
     * very first character should be a digit or '-'.
     */
    if ((c < '0' || c > '9') && c != '-') {
	return 0;		/* Not old way */
    }

    if (old_frame(fp) < 0 || viewsize <= 0.0) {
	rewind(fp);
	return 0;		/* Not old way */
    }
    bu_log("Interpreting command stream in old format\n");

    /* Committing to old way - better have objv ready */
    if (!objv) {
	return -1;
    }

    def_tree(APP.a_rt_i);	/* Load the default trees */

    curframe = 0;
    do {
	if (finalframe >= 0 && curframe > finalframe)
	    return 1;
	if (curframe >= desiredframe)
	    do_frame(curframe);
	curframe++;
    }  while (old_frame(fp) >= 0 && viewsize > 0.0);
    return 1;			/* old way, all done */
}


/**
 * Process "start" command in new format input stream
 */
int cm_start(const int argc, const char **argv)
{
    char *buf = (char *)NULL;
    int frame;

    if (argc < 2)
	return 1;

    frame = atoi(argv[1]);
    if (finalframe >= 0 && frame > finalframe)
	return -1;	/* Indicate EOF -- user declared a halt */
    if (frame >= desiredframe) {
	curframe = frame;
	return 0;
    }

    /* Skip over unwanted frames -- find next frame start */
    while ((buf = rt_read_cmd(stdin)) != (char *)0) {
	register char *cp;

	cp = buf;
	while (*cp && isspace((int)*cp)) cp++;	/* skip spaces */
	if (bu_strncmp(cp, "start", 5) != 0) continue;
	while (*cp && !isspace((int)*cp)) cp++;	/* skip keyword */
	while (*cp && isspace((int)*cp)) cp++;	/* skip spaces */
	frame = atoi(cp);
	bu_free(buf, "rt_read_cmd command buffer (skipping frames)");
	buf = (char *)0;
	if (finalframe >= 0 && frame > finalframe)
	    return -1;			/* "EOF" */
	if (frame >= desiredframe) {
	    curframe = frame;
	    return 0;
	}
    }
    return -1;		/* EOF */
}


int cm_vsize(const int argc, const char **argv)
{
    if (argc < 2)
	return 1;

    viewsize = atof(argv[1]);
    return 0;
}


int cm_eyept(const int argc, const char **argv)
{
    register int i;

    if (argc < 2)
	return 1;

    for (i = 0; i < 3; i++)
	eye_model[i] = atof(argv[i+1]);
    return 0;
}


int cm_lookat_pt(const int argc, const char **argv)
{
    point_t pt;
    vect_t dir;
    int yflip = 0;
    quat_t quat;

    if (argc < 4)
	return -1;
    pt[X] = atof(argv[1]);
    pt[Y] = atof(argv[2]);
    pt[Z] = atof(argv[3]);
    if (argc > 4)
	yflip = atoi(argv[4]);

    /*
     * eye_pt should have been specified before here and different
     * from the lookat point or the lookat point will be from the
     * "front"
     */
    if (VNEAR_EQUAL(pt, eye_model, VDIVIDE_TOL)) {
	VSETALLN(quat, 0.5, 4);
	quat_quat2mat(Viewrotscale, quat); /* front */
    } else {
	VSUB2(dir, pt, eye_model);
	VUNITIZE(dir);
	bn_mat_lookat(Viewrotscale, dir, yflip);
    }

    return 0;
}


int cm_vrot(const int argc, const char **argv)
{
    register int i;

    if (argc < 16)
	return 1;

    for (i = 0; i < 16; i++)
	Viewrotscale[i] = atof(argv[i+1]);
    return 0;
}


int cm_orientation(const int argc, const char **argv)
{
    register int i;
    quat_t quat;

    if (argc < 4)
	return 1;

    for (i = 0; i < 4; i++)
	quat[i] = atof(argv[i+1]);
    quat_quat2mat(Viewrotscale, quat);
    orientflag = 1;
    return 0;
}


int cm_end(const int UNUSED(argc), const char **UNUSED(argv))
{
    struct rt_i *rtip = APP.a_rt_i;

    if (rtip && BU_LIST_IS_EMPTY(&rtip->HeadRegion)) {
	def_tree(rtip);		/* Load the default trees */
    }

    /* If no matrix or az/el specified yet, use params from cmd line */
    if (Viewrotscale[15] <= 0.0)
	do_ae(azimuth, elevation);

    if (do_frame(curframe) < 0) return -1;
    return 0;
}




int cm_draw(const int argc, const char **argv)
{
    int i = 0;
    size_t j = 0;
    if (!cmd_objs || argc < 2) {
	return 0;
    }
    for (i = 1; i < argc; i++) {
	int is_drawn = 0;
	for (j = 0; j < BU_PTBL_LEN(cmd_objs); j++) {
	    const char *dobj = (const char *)BU_PTBL_GET(cmd_objs, j);
	    if (BU_STR_EQUAL(dobj, argv[1])) {
		is_drawn = 1;
		break;
	    }
	}
	if (!is_drawn) {
	    const char *ndraw = bu_strdup(argv[1]);
	    bu_ptbl_ins(cmd_objs, (long *)ndraw);
	}
    }
    return 0;
}

int cm_erase(const int argc, const char **argv)
{
    int i = 0;
    size_t j = 0;
    if (!cmd_objs) {
	return 0;
    }
    for (i = 1; i < argc; i++) {
	for (j = 0; j < BU_PTBL_LEN(cmd_objs); j++) {
	    char *dobj = (char *)BU_PTBL_GET(cmd_objs, j);
	    if (BU_STR_EQUAL(dobj, argv[1])) {
		bu_ptbl_rm(cmd_objs, (long *)dobj);
		bu_free(dobj, "free name");
	    }
	}
    }
    return 0;
}


int cm_prep(const int UNUSED(argc), const char **UNUSED(argv))
{
    register struct rt_i *rtip = APP.a_rt_i;
    struct bu_vls times = BU_VLS_INIT_ZERO;
    int objcnt = 0;
    const char **objargv = NULL;
    if (!cmd_objs) {
	return 0;
    }
    objcnt = (int)BU_PTBL_LEN(cmd_objs);
    if (objcnt <= 0) {
	return 0;
    }
    objargv = (const char **)cmd_objs->buffer;

    rt_prep_timer();
    if (rt_gettrees(rtip, objcnt, objargv, npsw) < 0)
	bu_log("rt_gettrees() FAILED\n");
    (void)rt_get_timer(&times, NULL);

    if (rt_verbosity & VERBOSE_STATS)
	bu_log("GETTREE: %s\n", bu_vls_addr(&times));
    bu_vls_free(&times);
    return 0;
}

int cm_tree(const int argc, const char **argv)
{
    int i = 0;
    size_t j = 0;

    if (argc <= 1) {
	return 0;
    }

    for (j = 0; j < BU_PTBL_LEN(cmd_objs); i++) {
	char *dobj = (char *)BU_PTBL_GET(cmd_objs, i);
	bu_free(dobj, "free object name");
    }
    bu_ptbl_reset(cmd_objs);
    for (i = 1; i < argc; i++) {
	const char *ndraw = bu_strdup(argv[i]);
	bu_ptbl_ins(cmd_objs, (long *)ndraw);
    }

    return cm_prep(0,NULL);
}

int cm_multiview(const int UNUSED(argc), const char **UNUSED(argv))
{
    register struct rt_i *rtip = APP.a_rt_i;
    size_t i;
    static int a[] = {
	35,   0,
	0,  90, 135, 180, 225, 270, 315,
	0,  90, 135, 180, 225, 270, 315
    };
    static int e[] = {
	25, 90,
	30, 30, 30, 30, 30, 30, 30,
	60, 60, 60, 60, 60, 60, 60
    };

    if (rtip && BU_LIST_IS_EMPTY(&rtip->HeadRegion)) {
	def_tree(rtip);		/* Load the default trees */
    }
    for (i = 0; i < (sizeof(a)/sizeof(a[0])); i++) {
	do_ae((double)a[i], (double)e[i]);
	(void)do_frame(curframe++);
    }
    return -1;	/* end RT by returning an error */
}


/**
 * Experimental animation code
 *
 * Usage: anim path type args
 */
int cm_anim(const int argc, const char **argv)
{

    if (db_parse_anim(APP.a_rt_i->rti_dbip, argc, argv) < 0) {
	bu_log("cm_anim:  %s %s failed\n", argv[1], argv[2]);
	return -1;		/* BAD */
    }
    return 0;
}


/**
 * Clean out results of last rt_prep(), and start anew.
 */
int cm_clean(const int UNUSED(argc), const char **UNUSED(argv))
{
    /* Allow lighting model clean up (e.g. lights, materials, etc.) */
    view_cleanup(APP.a_rt_i);

    rt_clean(APP.a_rt_i);

    if (OPTICAL_DEBUG&OPTICAL_DEBUG_RTMEM_END)
	bu_prmem("After cm_clean");
    return 0;
}


/**
 * To be invoked after a "clean" command, to close out the ".g"
 * database.  Intended for memory debugging, to help chase down memory
 * "leaks".  This terminates the program, as there is no longer a
 * database.
 */
int cm_closedb(const int UNUSED(argc), const char **UNUSED(argv))
{
    db_close(APP.a_rt_i->rti_dbip);
    APP.a_rt_i->rti_dbip = DBI_NULL;

    bu_free((void *)APP.a_rt_i, "struct rt_i");
    APP.a_rt_i = RTI_NULL;

    bu_prmem("After _closedb");
    bu_exit(0, NULL);

    return 1;	/* for compiler */
}


/* viewing module specific variables */
extern struct bu_structparse view_parse[];

struct bu_structparse set_parse[] = {
    {"%d",	1, "width",			bu_byteoffset(width),			BU_STRUCTPARSE_FUNC_NULL, NULL, NULL },
    {"%d",	1, "height",			bu_byteoffset(height),			BU_STRUCTPARSE_FUNC_NULL, NULL, NULL },
    {"%d",	1, "save_overlaps",		bu_byteoffset(save_overlaps),		BU_STRUCTPARSE_FUNC_NULL, NULL, NULL },
    {"%f",	1, "perspective",		bu_byteoffset(rt_perspective),		BU_STRUCTPARSE_FUNC_NULL, NULL, NULL },
    {"%f",	1, "angle",			bu_byteoffset(rt_perspective),		BU_STRUCTPARSE_FUNC_NULL, NULL, NULL },
#if !defined(_WIN32) || defined(__CYGWIN__)
    /* FIXME: these cannot be listed in here because they are LIBRT
     * globals.  due to the way symbols are not imported until a DLL
     * is loaded on Windows, the byteoffset address of the global is
     * not known at compile-time.  they would needed to be added to
     * set_parse() during runtime initialization.
     */
    {"%d",	1, "rt_bot_minpieces",		bu_byteoffset(rt_bot_minpieces),	BU_STRUCTPARSE_FUNC_NULL, NULL, NULL },
    {"%d",	1, "rt_bot_tri_per_piece",	bu_byteoffset(rt_bot_tri_per_piece),	BU_STRUCTPARSE_FUNC_NULL, NULL, NULL },
    {"%f",	1, "rt_cline_radius",		bu_byteoffset(rt_cline_radius),		BU_STRUCTPARSE_FUNC_NULL, NULL, NULL },
#endif
    /* daisy-chain to additional app-specific parameters */
    {"%p",	1, "Application-Specific Parameters", bu_byteoffset(view_parse[0]),	BU_STRUCTPARSE_FUNC_NULL, NULL, NULL },
    {"",	0, (char *)0,		0,						BU_STRUCTPARSE_FUNC_NULL, NULL, NULL }
};


/**
 * Allow variable values to be set or examined.
 */
int cm_set(const int argc, const char **argv)
{
    struct bu_vls str = BU_VLS_INIT_ZERO;

    if (argc <= 1) {
	bu_struct_print("Generic and Application-Specific Parameter Values",
			set_parse, (char *)0);
	return 0;
    }

    bu_vls_from_argv(&str, argc-1, (const char **)argv+1);
    if (bu_struct_parse(&str, set_parse, (char *)0, NULL) < 0) {
	bu_vls_free(&str);
	return -1;
    }
    bu_vls_free(&str);
    return 0;
}


int cm_ae(const int argc, const char **argv)
{
    if (argc < 3)
	return 1;

    azimuth = atof(argv[1]);	/* set elevation and azimuth */
    elevation = atof(argv[2]);
    do_ae(azimuth, elevation);

    return 0;
}


int cm_opt(const int argc, const char **argv)
{
    int old_bu_optind=bu_optind;	/* need to restore this value after calling get_args() */

    if (get_args(argc, argv) <= 0) {
	bu_optind = old_bu_optind;
	return -1;
    }
    bu_optind = old_bu_optind;
    return 0;
}


/**
 * Load default tree list, from command line.
 */
void
def_tree(register struct rt_i *rtip)
{
    struct bu_vls times = BU_VLS_INIT_ZERO;

    RT_CK_RTI(rtip);

    rt_prep_timer();
    if (rt_gettrees(rtip, objc, (const char **)objv, npsw) < 0) {
	bu_log("rt_gettrees(%s) FAILED\n", (objv && objv[0]) ? objv[0] : "ERROR");
    }
    (void)rt_get_timer(&times, NULL);

    if (rt_verbosity & VERBOSE_STATS)
	bu_log("GETTREE: %s\n", bu_vls_addr(&times));
    bu_vls_free(&times);
    memory_summary();
}



/*********************************************************************************/
#ifdef USE_OPENCL
/* from opt.c */
extern double haze[3];
extern double airdensity;


static unsigned int clt_mode;           /* Active render buffers */
static uint8_t clt_o[2];		/* Sub buffer offsets in bytes: {CLT_COLOR, MAX} */

static fb *clt_fbp = FB_NULL;


void
clt_connect_fb(fb *fbp)
{
    clt_fbp = fbp;
}

void
clt_view_init(unsigned int mode)
{
    uint8_t o[2];
    int i;

    clt_mode = mode;

    o[0] = (mode & CLT_COLOR) ? 3 : 0;	/* uchar rgb[3] */
    o[1] = 0;

    clt_o[0] = 0;
    for (i=1; i<2; i++) {
	clt_o[i] = o[i-1] + clt_o[i-1];
    }
}

void
clt_run(int cur_pixel, int last_pixel)
{
    int ibackground[3];      /* integer 0..255 version */
    int inonbackground[3];   /* integer non-background */
    const double gamma_corr = 0.0;

    int npix, a_x, a_y, i;
    uint8_t *pixels, *pixelp;
    size_t cpu = 0;
    struct application a;

    ssize_t size;
    ssize_t count;

    npix = last_pixel-cur_pixel+1;
    size = npix * clt_o[1];

    a_y = (int)(cur_pixel/width);
    a_x = (int)(cur_pixel - (a_y * width));

    /* Obtain fresh copy of global application struct */
    a = APP;
    a.a_resource = &resource[cpu];
    a.a_level = 0;


    if (lightmodel == 2)
        VSETALL(background, 0);

    /* Create integer version of background color */
    inonbackground[0] = ibackground[0] = background[0] * 255.0 + 0.5;
    inonbackground[1] = ibackground[1] = background[1] * 255.0 + 0.5;
    inonbackground[2] = ibackground[2] = background[2] * 255.0 + 0.5;

    /*
     * If a non-background pixel comes out the same color as the
     * background, modify it slightly, to permit compositing.  Perturb
     * the background color channel with the largest intensity.
     */
    if (inonbackground[0] > inonbackground[1]) {
        if (inonbackground[0] > inonbackground[2]) i = 0;
        else i = 2;
    } else {
        if (inonbackground[1] > inonbackground[2]) i = 1;
        else i = 2;
    }
    if (inonbackground[i] < 127) inonbackground[i]++;
    else inonbackground[i]--;


    pixels = (uint8_t*)bu_calloc(size, sizeof(uint8_t), "image buffer");

    clt_frame(pixels, clt_o, cur_pixel, last_pixel, width,
              ibackground, inonbackground,
	      airdensity, haze, gamma_corr, view2model, cell_width,
              cell_height, aspect, lightmodel, APP.a_no_booleans);

    pixelp = pixels + cur_pixel*clt_o[1];

    if (clt_fbp != FB_NULL) {
        bu_semaphore_acquire(BU_SEM_SYSCALL);
        count = fb_write(clt_fbp, a_x, a_y, pixelp, npix);
        bu_semaphore_release(BU_SEM_SYSCALL);
        if (count < npix)
            bu_exit(EXIT_FAILURE, "pixel fb_write error");
    }
    if (outfp) {
        bu_semaphore_acquire(BU_SEM_SYSCALL);
<<<<<<< HEAD
        if (fseek(outfp, cur_pixel*clt_o[1], 0) != 0)
=======
        if (bu_fseek(outfp, cur_pixel*clt_o[1], 0) != 0)
>>>>>>> 60304d81
            fprintf(stderr, "fseek error\n");
        if (fwrite(pixelp, size, 1, outfp) != 1)
            bu_exit(EXIT_FAILURE, "pixel fwrite error");
        bu_semaphore_release(BU_SEM_SYSCALL);
    }
    if (bif) {
        int span = width*clt_o[1];

        BU_ASSERT(a_x == 0);
        while (pixelp < pixels+size) {
            icv_writeline(bif, a_y++, pixelp, ICV_DATA_UCHAR);
            pixelp += span;
        }
    }
    bu_free(pixels, "image buffer");

    bu_log("sub_grid_mode: %d, fullfloat_mode: %d, hypersample: %d, jitter: %d\n"
	   "prism: %d, perspective: %e, stereo: %d\n",
	   sub_grid_mode, fullfloat_mode, hypersample, jitter & JITTER_CELL,
	   a.a_rt_i->rti_prismtrace, rt_perspective, stereo);

    /* Tally up the statistics */
    for (cpu=0; cpu < npsw; cpu++) {
	if (resource[cpu].re_magic != RESOURCE_MAGIC) {
	    bu_log("ERROR: CPU %d resources corrupted, statistics bad\n", cpu);
	    continue;
	}
	rt_add_res_stats(APP.a_rt_i, &resource[cpu]);
    }
    bu_log("SHOT: opencl\n");
}
#endif


/**
 * This is a separate function primarily as a service to REMRT.
 */
void
do_prep(struct rt_i *rtip)
{
    struct bu_vls times = BU_VLS_INIT_ZERO;

    RT_CHECK_RTI(rtip);
    if (rtip->needprep) {
	/* Allow lighting model to set up (e.g. lights, materials, etc.) */
	view_setup(rtip);

	/* Allow RT library to prepare itself */
	rt_prep_timer();
	rt_prep_parallel(rtip, npsw);

	(void)rt_get_timer(&times, NULL);
	if (rt_verbosity & VERBOSE_STATS)
	    bu_log("PREP: %s\n", bu_vls_addr(&times));
	bu_vls_free(&times);

#ifdef USE_OPENCL
	if (opencl_mode) {
	    rt_prep_timer();
	    clt_prep(rtip);

	    (void)rt_get_timer(&times, NULL);
	    if (rt_verbosity & VERBOSE_STATS)
		bu_log("OCLPREP: %s\n", bu_vls_addr(&times));
	    bu_vls_free(&times);
	}
#endif
    }
    memory_summary();
    if (rt_verbosity & VERBOSE_STATS) {
	bu_log("%s: %d cut, %d box (%zu empty)\n",
	       rtip->rti_space_partition == RT_PART_NUBSPT ?
	       "NUBSP" : "unknown",
	       rtip->rti_ncut_by_type[CUT_CUTNODE],
	       rtip->rti_ncut_by_type[CUT_BOXNODE],
	       rtip->nempty_cells);
    }
}


/**
 * Do all the actual work to run a frame.
 *
 * Returns -1 on error, 0 if OK.
 */
int
do_frame(int framenumber)
{
    struct bu_vls times = BU_VLS_INIT_ZERO;
    char framename[128] = {0};		/* File name to hold current frame */
    struct rt_i *rtip = APP.a_rt_i;
    double utime = 0.0;			/* CPU time used */
    double nutime = 0.0;		/* CPU time used, normalized by ncpu */
    double wallclock = 0.0;		/* # seconds of wall clock time */
    vect_t work, temp;
    quat_t quat;

    if (rt_verbosity & VERBOSE_FRAMENUMBER)
	bu_log("\n...................Frame %5d...................\n",
	       framenumber);

    /* Compute model RPP, etc. */
    do_prep(rtip);

    if (rt_verbosity & VERBOSE_VIEWDETAIL)
	bu_log("Tree: %zu solids in %zu regions\n", rtip->nsolids, rtip->nregions);

    if (Query_one_pixel) {
	query_optical_debug = OPTICAL_DEBUG;
	query_debug = RT_G_DEBUG;
	rt_debug = optical_debug = 0;
    }

    if (rtip->nsolids <= 0)
	bu_exit(3, "ERROR: No primitives remaining.\n");

    if (rtip->nregions <= 0)
	bu_exit(3, "ERROR: No regions remaining.\n");

    if (rt_verbosity & VERBOSE_VIEWDETAIL)
	bu_log("Model: X(%g, %g), Y(%g, %g), Z(%g, %g)\n",
	       rtip->mdl_min[X], rtip->mdl_max[X],
	       rtip->mdl_min[Y], rtip->mdl_max[Y],
	       rtip->mdl_min[Z], rtip->mdl_max[Z]);

    /*
     * Perform Grid setup.
     * This may alter cell size or width/height.
     */
    grid_setup();
    /* az/el 0, 0 is when screen +Z is model +X */
    VSET(work, 0, 0, 1);
    MAT3X3VEC(temp, view2model, work);
    bn_ae_vec(&azimuth, &elevation, temp);

    if (rt_verbosity & VERBOSE_VIEWDETAIL)
	bu_log(
	    "View: %g azimuth, %g elevation off of front view\n",
	    azimuth, elevation);
    quat_mat2quat(quat, model2view);
    if (rt_verbosity & VERBOSE_VIEWDETAIL) {
	bu_log("Orientation: %g, %g, %g, %g\n", V4ARGS(quat));
	bu_log("Eye_pos: %g, %g, %g\n", V3ARGS(eye_model));
	bu_log("Size: %gmm\n", viewsize);

	/**
	 * This code shows how the model2view matrix can be
	 * reconstructed using the information from the Orientation,
	 * Eye_pos, and Size messages in the rt log output.
	 @code
	 {
	 mat_t rotscale, xlate, newmat;
	 quat_t newquat;
	 bn_mat_print("model2view", model2view);
	 quat_quat2mat(rotscale, quat);
	 rotscale[15] = 0.5 * viewsize;
	 MAT_IDN(xlate);
	 MAT_DELTAS_VEC_NEG(xlate, eye_model);
	 bn_mat_mul(newmat, rotscale, xlate);
	 bn_mat_print("reconstructed m2v", newmat);
	 quat_mat2quat(newquat, newmat);
	 HPRINT("reconstructed orientation:", newquat);
	 @endcode
	 *
	 */

	bu_log("Grid: (%g, %g) mm, (%zu, %zu) pixels\n",
	       cell_width, cell_height,
	       width, height);
	bu_log("Beam: radius=%g mm, divergence=%g mm/1mm\n",
	       APP.a_rbeam, APP.a_diverge);
    }

    /* Process -b and ??? options now, for this frame */
    if (pix_start == -1) {
	pix_start = 0;
	pix_end = (int)(height * width - 1);
    }
    if (string_pix_start) {
	int xx, yy;
	register char *cp = string_pix_start;

	xx = atoi(cp);
	while (*cp >= '0' && *cp <= '9') cp++;
	while (*cp && (*cp < '0' || *cp > '9')) cp++;
	yy = atoi(cp);
	bu_log("only pixel %d %d\n", xx, yy);
	if (xx * yy >= 0) {
	    pix_start = (int)(yy * width + xx);
	    pix_end = pix_start;
	}
    }
    if (string_pix_end) {
	int xx, yy;
	register char *cp = string_pix_end;

	xx = atoi(cp);
	while (*cp >= '0' && *cp <= '9') cp++;
	while (*cp && (*cp < '0' || *cp > '9')) cp++;
	yy = atoi(cp);
	bu_log("ending pixel %d %d\n", xx, yy);
	if (xx * yy >= 0) {
	    pix_end = (int)(yy * width + xx);
	}
    }

    /* Allocate data for pixel map for rerendering of black pixels */
    if (pixmap == NULL) {
	pixmap = (unsigned char*)bu_calloc(sizeof(RGBpixel), width*height, "pixmap allocate");
    }

    /*
     * Determine output file name
     * On UNIX only, check to see if this is a "restart".
     */
    if (outputfile != (char *)0) {
	if (framenumber <= 0) {
	    snprintf(framename, 128, "%s", outputfile);
	} else {
	    snprintf(framename, 128, "%s.%d", outputfile, framenumber);
	}

#ifdef HAVE_SYS_STAT_H
	/*
	 * This code allows the computation of a particular frame to a
	 * disk file to be resumed automatically.  This is worthwhile
	 * crash protection.  This use of stat() and bu_fseek() is
	 * UNIX-specific.
	 *
	 * It is not appropriate for the RT "top part" to assume
	 * anything about the data that the view module will be
	 * storing.  Therefore, it is the responsibility of
	 * view_2init() to also detect that some existing data is in
	 * the file, and take appropriate measures (like reading it
	 * in).
	 *
	 * view_2init() can depend on the file being open for both
	 * reading and writing, but must do its own positioning.
	 */
	{
	    int fd;
	    int ret;
	    struct stat sb;

	    if (bu_file_exists(framename, NULL)) {
		/* File exists, maybe with partial results */
		outfp = NULL;
		fd = open(framename, O_RDWR);
		if (fd < 0) {
		    perror("open");
		} else {
		    outfp = fdopen(fd, "r+");
		    if (!outfp)
			perror("fdopen");
		}

		if (fd < 0 || !outfp) {
		    bu_log("ERROR: Unable to open \"%s\" for reading and writing (check file permissions)\n", framename);

		    if (matflag)
			return 0; /* OK: some undocumented reason */

		    return -1; /* BAD: oops, disappeared */
		}

		/* check if partial result */
		ret = fstat(fd, &sb);
		if (ret >= 0 && sb.st_size > 0 && (size_t)sb.st_size < width*height*sizeof(RGBpixel)) {

		    /* Read existing pix data into the frame buffer */
		    if (sb.st_size > 0) {
			size_t bytes_read = fread(pixmap, 1, (size_t)sb.st_size, outfp);
			if (rt_verbosity & VERBOSE_OUTPUTFILE)
			    bu_log("Reading existing pix data from \"%s\".\n", framename);
			if (bytes_read < (size_t)sb.st_size)
			    return -1;
		    }

		}
	    }
	}
#endif

	/* Ordinary case for creating output file */
	if (outfp == NULL) {
#ifndef RT_TXT_OUTPUT
	    /* FIXME: in the case of rtxray, this is wrong.  it writes
	     * out a bw image so depth should be just 1, not 3.
	     */
	    bif = icv_create(width, height, ICV_COLOR_SPACE_RGB);

	    if (bif == NULL && (outfp = fopen(framename, "w+b")) == NULL) {
		perror(framename);
		if (matflag) return 0;	/* OK */
		return -1;			/* Bad */
	    }
#else
	    outfp = fopen(framename, "w");
	    if (outfp == NULL) {
		perror(framename);
		if (matflag) return 0;	/* OK */
		return -1;			/* Bad */
	    }
#endif
	}

	if (rt_verbosity & VERBOSE_OUTPUTFILE)
	    bu_log("Output file is '%s' %zux%zu pixels\n",
		   framename, width, height);
    }

    /* initialize lighting, may update pix_start */
    view_2init(&APP, framename);

#ifdef USE_OPENCL
    if (opencl_mode) {
        unsigned int mode = 0;

                            mode |= CLT_COLOR;
        if (full_incr_mode) mode |= CLT_ACCUM;

        clt_view_init(mode);
    }
#endif

    rtip->nshots = 0;
    rtip->nmiss_model = 0;
    rtip->nmiss_tree = 0;
    rtip->nmiss_solid = 0;
    rtip->nmiss = 0;
    rtip->nhits = 0;
    rtip->rti_nrays = 0;

    if (rt_verbosity & (VERBOSE_LIGHTINFO|VERBOSE_STATS))
	bu_log("\n");
    fflush(stdout);
    fflush(stderr);

    /*
     * Compute the image
     * It may prove desirable to do this in chunks
     */
    rt_prep_timer();

#ifdef USE_OPENCL
    if (opencl_mode) {
	clt_run(pix_start, pix_end);

	/* Reset values to full size, for next frame (if any) */
	pix_start = 0;
	pix_end = (int)(height*width - 1);
    }
    else
#endif
    if (incr_mode) {
	for (incr_level = 1; incr_level <= incr_nlevel; incr_level++) {
	    if (incr_level > 1)
		view_2init(&APP, framename);

	    do_run(0, (1<<incr_level)*(1<<incr_level)-1);
	}
    }
    else if (full_incr_mode) {
	/* Multiple frame buffer mode */
	for (full_incr_sample = 1; full_incr_sample <= full_incr_nsamples;
	    full_incr_sample++) {
	    if (full_incr_sample > 1) /* first sample was already initialized */
		view_2init(&APP, framename);
	    do_run(pix_start, pix_end);
	}
    }
    else {
	do_run(pix_start, pix_end);

	/* Reset values to full size, for next frame (if any) */
	pix_start = 0;
	pix_end = (int)(height*width - 1);
    }
    utime = rt_get_timer(&times, &wallclock);

    /*
     * End of application.  Done outside of timing section.
     * Typically, writes any remaining results out.
     */
    view_end(&APP);

    /* These results need to be normalized.  Otherwise, all we would
     * know is that a given workload takes about the same amount of
     * CPU time, regardless of the number of CPUs.
     */
    if (npsw > 1) {
	size_t avail_cpus;
	size_t ncpus;

	avail_cpus = bu_avail_cpus();
	if (npsw > avail_cpus) {
	    ncpus = avail_cpus;
	} else {
	    ncpus = npsw;
	}
	nutime = utime / ncpus;			/* compensate */
    } else {
	nutime = utime;
    }

    /* prevent a bogus near-zero time to prevent infinite and
     * near-infinite results without relying on IEEE floating point
     * zero comparison.
     */
    if (NEAR_ZERO(nutime, VDIVIDE_TOL)) {
	bu_log("WARNING:  Raytrace timings are likely to be meaningless\n");
	nutime = VDIVIDE_TOL;
    }

    /*
     * All done.  Display run statistics.
     */
    if (rt_verbosity & VERBOSE_STATS)
	bu_log("SHOT: %s\n", bu_vls_addr(&times));
    bu_vls_free(&times);
    memory_summary();
    if (rt_verbosity & VERBOSE_STATS) {
	bu_log("%zu solid/ray intersections: %zu hits + %zu miss\n",
	       rtip->nshots, rtip->nhits, rtip->nmiss);
	bu_log("pruned %.1f%%:  %zu model RPP, %zu dups skipped, %zu solid RPP\n",
	       rtip->nshots > 0 ? ((double)rtip->nhits*100.0)/rtip->nshots : 100.0,
	       rtip->nmiss_model, rtip->ndup, rtip->nmiss_solid);
	bu_log("Frame %2d: %10zu pixels in %9.2f sec = %12.2f pixels/sec\n",
	       framenumber,
	       width*height, nutime, ((double)(width*height))/nutime);
	bu_log("Frame %2d: %10zu rays   in %9.2f sec = %12.2f rays/sec (RTFM)\n",
	       framenumber,
	       rtip->rti_nrays, nutime, ((double)(rtip->rti_nrays))/nutime);
	bu_log("Frame %2d: %10zu rays   in %9.2f sec = %12.2f rays/CPU_sec\n",
	       framenumber,
	       rtip->rti_nrays, utime, ((double)(rtip->rti_nrays))/utime);
	bu_log("Frame %2d: %10zu rays   in %9.2f sec = %12.2f rays/sec (wallclock)\n",
	       framenumber,
	       rtip->rti_nrays,
	       wallclock, ((double)(rtip->rti_nrays))/wallclock);
    }
    if (bif != NULL) {
	icv_write(bif, framename, BU_MIME_IMAGE_AUTO);
	icv_destroy(bif);
	bif = NULL;
    }

    if (outfp != NULL) {
	(void)fclose(outfp);
	outfp = NULL;
    }

    if (OPTICAL_DEBUG&OPTICAL_DEBUG_STATS) {
	/* Print additional statistics */
	res_pr();
    }

    bu_log("\n");
    bu_free(pixmap, "pixmap allocate");
    pixmap = (unsigned char *)NULL;
    return 0;		/* OK */
}


/**
 * Compute the rotation specified by the azimuth and elevation
 * parameters.  First, note that these are specified relative to the
 * GIFT "front view", i.e., model (X, Y, Z) is view (Z, X, Y): looking
 * down X axis, Y right, Z up.
 *
 * A positive azimuth represents rotating the *eye* around the
 * Y axis, or, rotating the *model* in -Y.
 * A positive elevation represents rotating the *eye* around the
 * X axis, or, rotating the *model* in -X.
 */
void
do_ae(double azim, double elev)
{
    vect_t temp;
    vect_t diag;
    mat_t toEye;
    struct rt_i *rtip = APP.a_rt_i;

    if (rtip == NULL)
	return;

    if (rtip->nsolids <= 0)
	bu_exit(EXIT_FAILURE, "ERROR: no primitives active\n");

    if (rtip->nregions <= 0)
	bu_exit(EXIT_FAILURE, "ERROR: no regions active\n");

    if (rtip->mdl_max[X] >= INFINITY) {
	bu_log("do_ae: infinite model bounds? setting a unit minimum\n");
	VSETALL(rtip->mdl_min, -1);
    }
    if (rtip->mdl_max[X] <= -INFINITY) {
	bu_log("do_ae: infinite model bounds? setting a unit maximum\n");
	VSETALL(rtip->mdl_max, 1);
    }

    /*
     * Enlarge the model RPP just slightly, to avoid nasty effects
     * with a solid's face being exactly on the edge NOTE: This code
     * is duplicated out of librt/tree.c/rt_prep(), and has to appear
     * here to enable the viewsize calculation to match the final RPP.
     */
    rtip->mdl_min[X] = floor(rtip->mdl_min[X]);
    rtip->mdl_min[Y] = floor(rtip->mdl_min[Y]);
    rtip->mdl_min[Z] = floor(rtip->mdl_min[Z]);
    rtip->mdl_max[X] = ceil(rtip->mdl_max[X]);
    rtip->mdl_max[Y] = ceil(rtip->mdl_max[Y]);
    rtip->mdl_max[Z] = ceil(rtip->mdl_max[Z]);

    MAT_IDN(Viewrotscale);
    bn_mat_angles(Viewrotscale, 270.0+elev, 0.0, 270.0-azim);

    /* Look at the center of the model */
    MAT_IDN(toEye);
    toEye[MDX] = -((rtip->mdl_max[X]+rtip->mdl_min[X])/2.0);
    toEye[MDY] = -((rtip->mdl_max[Y]+rtip->mdl_min[Y])/2.0);
    toEye[MDZ] = -((rtip->mdl_max[Z]+rtip->mdl_min[Z])/2.0);

    /* Fit a sphere to the model RPP, diameter is viewsize, unless
     * viewsize command used to override.
     */
    if (viewsize <= 0) {
	VSUB2(diag, rtip->mdl_max, rtip->mdl_min);
	viewsize = MAGNITUDE(diag);
	if (aspect > 1) {
	    /* don't clip any of the image when autoscaling */
	    viewsize *= aspect;
	}
    }

    /* sanity check: make sure viewsize still isn't zero in case
     * bounding box is empty, otherwise bn_mat_int() will bomb.
     */
    if (viewsize < 0 || ZERO(viewsize)) {
	viewsize = 2.0; /* arbitrary so Viewrotscale is normal */
    }

    Viewrotscale[15] = 0.5*viewsize;	/* Viewscale */
    bn_mat_mul(model2view, Viewrotscale, toEye);
    bn_mat_inv(view2model, model2view);
    VSET(temp, 0, 0, eye_backoff);
    MAT4X3PNT(eye_model, view2model, temp);
}


void
res_pr(void)
{
    register struct resource *res;
    register size_t i;

    bu_log("\nResource use summary, by processor:\n");
    res = &resource[0];
    for (i = 0; i < npsw; i++, res++) {
	bu_log("---CPU %zu:\n", i);
	if (res->re_magic != RESOURCE_MAGIC) {
	    bu_log("Bad magic number!\n");
	    continue;
	}
	bu_log("seg       len=%10ld get=%10ld free=%10ld\n", res->re_seglen, res->re_segget, res->re_segfree);
	bu_log("partition len=%10ld get=%10ld free=%10ld\n", res->re_partlen, res->re_partget, res->re_partfree);
	bu_log("boolstack len=%10ld\n", res->re_boolslen);
    }
}


/**
 * Command table for RT control script language
 */
struct command_tab rt_cmdtab[] = {
    {"start", "frame number", "start a new frame",
     cm_start,	2, 2},
    {"viewsize", "size in mm", "set view size",
     cm_vsize,	2, 2},
    {"eye_pt", "xyz of eye", "set eye point",
     cm_eyept,	4, 4},
    {"lookat_pt", "x y z [yflip]", "set eye look direction, in X-Y plane",
     cm_lookat_pt,	4, 5},
    {"viewrot", "4x4 matrix", "set view direction from matrix",
     cm_vrot,	17, 17},
    {"orientation", "quaternion", "set view direction from quaternion",
     cm_orientation,	5, 5},
    {"end", 	"", "end of frame setup, begin raytrace",
     cm_end,		1, 1},
    {"multiview", "", "produce stock set of views",
     cm_multiview,	1, 1},
    {"anim", 	"path type args", "specify articulation animation",
     cm_anim,	4, 999},
    {"tree", 	"treetop(s)", "specify alternate list of tree tops",
     cm_tree,	1, 999},
    {"draw", 	"obj", "add an object to the active list",
     cm_draw,	2, 999},
    {"erase", 	"obj", "remove an object from the active list",
     cm_erase,	2, 999},
    {"prep", 	"", "(re)prep for raytrace with the current obj list",
     cm_prep,	1, 1},
    {"clean", "", "clean articulation from previous frame",
     cm_clean,	1, 1},
    {"_closedb", "", "Close .g database, (for memory debugging)",
     cm_closedb,	1, 1},
    {"set", 	"", "show or set parameters",
     cm_set,		1, 999},
    {"ae", "azim elev", "specify view as azim and elev, in degrees",
     cm_ae,		3, 3},
    {"opt", "-flags", "set flags, like on command line",
     cm_opt,		2, 999},
    {(char *)0, (char *)0, (char *)0,
     0,		0, 0	/* END */}
};


/*
 * Local Variables:
 * mode: C
 * tab-width: 8
 * indent-tabs-mode: t
 * c-file-style: "stroustrup"
 * End:
 * ex: shiftwidth=4 tabstop=8
 */<|MERGE_RESOLUTION|>--- conflicted
+++ resolved
@@ -1,11 +1,7 @@
 /*                            D O . C
  * BRL-CAD
  *
-<<<<<<< HEAD
- * Copyright (c) 1987-2018 United States Government as represented by
-=======
  * Copyright (c) 1987-2020 United States Government as represented by
->>>>>>> 60304d81
  * the U.S. Army Research Laboratory.
  *
  * This program is free software; you can redistribute it and/or
@@ -42,11 +38,8 @@
 #  include <sys/stat.h>
 #endif
 
-<<<<<<< HEAD
-=======
 #include "bio.h"
 
->>>>>>> 60304d81
 #include "bu/app.h"
 #include "bu/getopt.h"
 #include "bu/debug.h"
@@ -699,11 +692,7 @@
     }
     if (outfp) {
         bu_semaphore_acquire(BU_SEM_SYSCALL);
-<<<<<<< HEAD
-        if (fseek(outfp, cur_pixel*clt_o[1], 0) != 0)
-=======
         if (bu_fseek(outfp, cur_pixel*clt_o[1], 0) != 0)
->>>>>>> 60304d81
             fprintf(stderr, "fseek error\n");
         if (fwrite(pixelp, size, 1, outfp) != 1)
             bu_exit(EXIT_FAILURE, "pixel fwrite error");
