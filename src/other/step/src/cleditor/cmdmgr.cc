
/*
* NIST STEP Editor Class Library
* cleditor/cmdmgr.cc
* April 1997
* David Sauder
* K. C. Morris

* Development of this software was funded by the United States Government,
* and is not subject to copyright.
*/

<<<<<<< HEAD
/* $Id: cmdmgr.cc,v 3.0.1.2 1997/11/05 22:11:41 sauderd DP3.1 $ */ 

=======
>>>>>>> beb05185
#include <cmdmgr.h>


ReplicateLinkNode *ReplicateList::FindNode(MgrNode *mn)
{
    ReplicateLinkNode *rln = (ReplicateLinkNode *)GetHead();
    int numEntries = EntryCount();
    while(numEntries--)
    {
	if(rln->ReplicateNode() == mn)
	{
	    return rln;
	}
	rln = (ReplicateLinkNode *)rln->NextNode();
    }
    return 0;
}

<<<<<<< HEAD
BOOLEAN ReplicateList::IsOnList(MgrNode *mn)
{
    return (FindNode(mn) != 0);
/*
    ReplicateLinkNode *rln = (ReplicateLinkNode *)GetHead();
    int numEntries = EntryCount();
    int found = 0;
    while(numEntries--)
    {
	if(rln->ReplicateNode() == mn)
	{
	    found = 1;
	    numEntries = 0;
	}
	rln = (ReplicateLinkNode *)rln->NextNode();
    }
    return found;
*/
=======
bool ReplicateList::IsOnList( MgrNode * mn ) {
    return ( FindNode( mn ) != 0 );
>>>>>>> beb05185
}

///////////////////////////////////////////////////////////////////////////////
// returns true if it could delete the node
///////////////////////////////////////////////////////////////////////////////
<<<<<<< HEAD
BOOLEAN ReplicateList::Remove(ReplicateLinkNode *rln)
{
    ReplicateLinkNode *rnFollow = (ReplicateLinkNode *)GetHead();
    if(!rnFollow || !rln)
	return 0;
    else
    {
	if(rnFollow == rln)
	{
	    head = rln->NextNode();
	    delete rln;
	    return 1;
	}
	else
	{
	    ReplicateLinkNode *rn = (ReplicateLinkNode *)rnFollow->NextNode();
	    while(rn)
	    {
		if(rn == rln)
		{
		    rnFollow->next = (SingleLinkNode *)rln->NextNode();
		    delete rln;
		    return 1;
		}
		rnFollow = rn;
		rn = (ReplicateLinkNode *)rn->NextNode();
	    } // end while(rn)
	} // end else
=======
bool ReplicateList::Remove( ReplicateLinkNode * rln ) {
    ReplicateLinkNode * rnFollow = ( ReplicateLinkNode * )GetHead();
    if( !rnFollow || !rln ) {
        return false;
    } else {
        if( rnFollow == rln ) {
            head = rln->NextNode();
            delete rln;
            return true;
        } else {
            ReplicateLinkNode * rn = ( ReplicateLinkNode * )rnFollow->NextNode();
            while( rn ) {
                if( rn == rln ) {
                    rnFollow->next = ( SingleLinkNode * )rln->NextNode();
                    delete rln;
                    return true;
                }
                rnFollow = rn;
                rn = ( ReplicateLinkNode * )rn->NextNode();
            } // end while(rn)
        } // end else
>>>>>>> beb05185
    } // end else
    return false;
}

<<<<<<< HEAD
BOOLEAN ReplicateList::Remove(MgrNode *rn)
{
    return Remove(FindNode(rn));
}

CmdMgr::CmdMgr()
{
    completeList = new MgrNodeList(completeSE);
    incompleteList = new MgrNodeList(incompleteSE);
//    newList = new MgrNodeList(newSE);
    deleteList = new MgrNodeList(deleteSE);
=======
bool ReplicateList::Remove( MgrNode * rn ) {
    return Remove( FindNode( rn ) );
}

CmdMgr::CmdMgr() {
    completeList = new MgrNodeList( completeSE );
    incompleteList = new MgrNodeList( incompleteSE );
    deleteList = new MgrNodeList( deleteSE );
>>>>>>> beb05185

    mappedWriteList = new DisplayNodeList(mappedWrite);
    mappedViewList = new DisplayNodeList(mappedView);
    closeList = new DisplayNodeList(notMapped);
    replicateList = new ReplicateList();
}

<<<<<<< HEAD
int CmdMgr::ReplicateCmdList(MgrNode *mn)
{
    if(!(replicateList->IsOnList(mn)))
    {
	replicateList->AddNode(mn);
=======
void CmdMgr::ReplicateCmdList( MgrNode * mn ) {
    if( !( replicateList->IsOnList( mn ) ) ) {
        replicateList->AddNode( mn );
>>>>>>> beb05185
    }
}

<<<<<<< HEAD
void CmdMgr::CloseCmdList(MgrNode *mn)
{
    mn->ChangeList(closeList);
}
*/

void CmdMgr::ClearInstances()
{
=======
void CmdMgr::ClearInstances() {
>>>>>>> beb05185
    completeList->ClearEntries();
    incompleteList->ClearEntries();
    cancelList->ClearEntries();
    deleteList->ClearEntries();
    replicateList->Empty();

}
<<<<<<< HEAD
			// searches current list for fileId
MgrNode *CmdMgr::StateFindFileId(stateEnum s, int fileId)
{
    switch(s){
	case completeSE:
		return completeList->FindFileId(fileId);
	case incompleteSE:
		return incompleteList->FindFileId(fileId);
	case deleteSE:
		return deleteList->FindFileId(fileId);
	case newSE: // there is no new list
	case noStateSE:
	default:
		cout << "ERROR can't find the node containing fileid " <<
			fileId << " from this node\n";
		return 0;
=======
/// searches current list for fileId
MgrNode * CmdMgr::StateFindFileId( stateEnum s, int fileId ) {
    switch( s ) {
        case completeSE:
            return completeList->FindFileId( fileId );
        case incompleteSE:
            return incompleteList->FindFileId( fileId );
        case deleteSE:
            return deleteList->FindFileId( fileId );
        case newSE: // there is no new list
        case noStateSE:
        default:
            cout << "ERROR can't find the node containing fileid " <<
                 fileId << " from this node\n";
            return 0;
>>>>>>> beb05185
    }
}

MgrNode *CmdMgr::GetHead(stateEnum listType)
{
    switch(listType)
    {
	case completeSE:	// saved complete list
		return (MgrNode *)completeList->GetHead();
	case incompleteSE:	// saved incomplete list
		return (MgrNode *)incompleteList->GetHead();
	case deleteSE:		// delete list
		return (MgrNode *)deleteList->GetHead();
	default:
		return 0;
    }
}

DisplayNode *CmdMgr::GetHead(displayStateEnum listType)
{
    switch(listType)
    {
	case mappedWrite:
		return (DisplayNode *)mappedWriteList->GetHead();

	case mappedView:
		return (DisplayNode *)mappedViewList->GetHead();

	case notMapped:
		return (DisplayNode *)closeList->GetHead();

	case noMapState:
	default:
		return 0;
    }
}

void CmdMgr::ClearEntries(stateEnum listType)
{
    switch(listType)
    {
	case completeSE:	// saved complete list
		completeList->ClearEntries();
		break;
	case incompleteSE:	// saved incomplete list
		incompleteList->ClearEntries();
		break;
	case deleteSE:		// delete list
		deleteList->ClearEntries();
		break;
	default:
		break;
    }
}

void CmdMgr::ClearEntries(displayStateEnum listType)
{
    switch(listType)
    {
	case mappedWrite:
		mappedWriteList->ClearEntries();
		break;
	case mappedView:
		mappedViewList->ClearEntries();
		break;
	case notMapped:
		closeList->ClearEntries();
		break;
	case noMapState:
	default:
		break;
    }
}<|MERGE_RESOLUTION|>--- conflicted
+++ resolved
@@ -10,87 +10,28 @@
 * and is not subject to copyright.
 */
 
-<<<<<<< HEAD
-/* $Id: cmdmgr.cc,v 3.0.1.2 1997/11/05 22:11:41 sauderd DP3.1 $ */ 
-
-=======
->>>>>>> beb05185
 #include <cmdmgr.h>
 
 
-ReplicateLinkNode *ReplicateList::FindNode(MgrNode *mn)
-{
-    ReplicateLinkNode *rln = (ReplicateLinkNode *)GetHead();
+ReplicateLinkNode * ReplicateList::FindNode( MgrNode * mn ) {
+    ReplicateLinkNode * rln = ( ReplicateLinkNode * )GetHead();
     int numEntries = EntryCount();
-    while(numEntries--)
-    {
-	if(rln->ReplicateNode() == mn)
-	{
-	    return rln;
-	}
-	rln = (ReplicateLinkNode *)rln->NextNode();
+    while( numEntries-- ) {
+        if( rln->ReplicateNode() == mn ) {
+            return rln;
+        }
+        rln = ( ReplicateLinkNode * )rln->NextNode();
     }
     return 0;
 }
 
-<<<<<<< HEAD
-BOOLEAN ReplicateList::IsOnList(MgrNode *mn)
-{
-    return (FindNode(mn) != 0);
-/*
-    ReplicateLinkNode *rln = (ReplicateLinkNode *)GetHead();
-    int numEntries = EntryCount();
-    int found = 0;
-    while(numEntries--)
-    {
-	if(rln->ReplicateNode() == mn)
-	{
-	    found = 1;
-	    numEntries = 0;
-	}
-	rln = (ReplicateLinkNode *)rln->NextNode();
-    }
-    return found;
-*/
-=======
 bool ReplicateList::IsOnList( MgrNode * mn ) {
     return ( FindNode( mn ) != 0 );
->>>>>>> beb05185
 }
 
 ///////////////////////////////////////////////////////////////////////////////
 // returns true if it could delete the node
 ///////////////////////////////////////////////////////////////////////////////
-<<<<<<< HEAD
-BOOLEAN ReplicateList::Remove(ReplicateLinkNode *rln)
-{
-    ReplicateLinkNode *rnFollow = (ReplicateLinkNode *)GetHead();
-    if(!rnFollow || !rln)
-	return 0;
-    else
-    {
-	if(rnFollow == rln)
-	{
-	    head = rln->NextNode();
-	    delete rln;
-	    return 1;
-	}
-	else
-	{
-	    ReplicateLinkNode *rn = (ReplicateLinkNode *)rnFollow->NextNode();
-	    while(rn)
-	    {
-		if(rn == rln)
-		{
-		    rnFollow->next = (SingleLinkNode *)rln->NextNode();
-		    delete rln;
-		    return 1;
-		}
-		rnFollow = rn;
-		rn = (ReplicateLinkNode *)rn->NextNode();
-	    } // end while(rn)
-	} // end else
-=======
 bool ReplicateList::Remove( ReplicateLinkNode * rln ) {
     ReplicateLinkNode * rnFollow = ( ReplicateLinkNode * )GetHead();
     if( !rnFollow || !rln ) {
@@ -112,24 +53,10 @@
                 rn = ( ReplicateLinkNode * )rn->NextNode();
             } // end while(rn)
         } // end else
->>>>>>> beb05185
     } // end else
     return false;
 }
 
-<<<<<<< HEAD
-BOOLEAN ReplicateList::Remove(MgrNode *rn)
-{
-    return Remove(FindNode(rn));
-}
-
-CmdMgr::CmdMgr()
-{
-    completeList = new MgrNodeList(completeSE);
-    incompleteList = new MgrNodeList(incompleteSE);
-//    newList = new MgrNodeList(newSE);
-    deleteList = new MgrNodeList(deleteSE);
-=======
 bool ReplicateList::Remove( MgrNode * rn ) {
     return Remove( FindNode( rn ) );
 }
@@ -138,40 +65,20 @@
     completeList = new MgrNodeList( completeSE );
     incompleteList = new MgrNodeList( incompleteSE );
     deleteList = new MgrNodeList( deleteSE );
->>>>>>> beb05185
 
-    mappedWriteList = new DisplayNodeList(mappedWrite);
-    mappedViewList = new DisplayNodeList(mappedView);
-    closeList = new DisplayNodeList(notMapped);
+    mappedWriteList = new DisplayNodeList( mappedWrite );
+    mappedViewList = new DisplayNodeList( mappedView );
+    closeList = new DisplayNodeList( notMapped );
     replicateList = new ReplicateList();
 }
 
-<<<<<<< HEAD
-int CmdMgr::ReplicateCmdList(MgrNode *mn)
-{
-    if(!(replicateList->IsOnList(mn)))
-    {
-	replicateList->AddNode(mn);
-=======
 void CmdMgr::ReplicateCmdList( MgrNode * mn ) {
     if( !( replicateList->IsOnList( mn ) ) ) {
         replicateList->AddNode( mn );
->>>>>>> beb05185
     }
 }
 
-<<<<<<< HEAD
-void CmdMgr::CloseCmdList(MgrNode *mn)
-{
-    mn->ChangeList(closeList);
-}
-*/
-
-void CmdMgr::ClearInstances()
-{
-=======
 void CmdMgr::ClearInstances() {
->>>>>>> beb05185
     completeList->ClearEntries();
     incompleteList->ClearEntries();
     cancelList->ClearEntries();
@@ -179,24 +86,6 @@
     replicateList->Empty();
 
 }
-<<<<<<< HEAD
-			// searches current list for fileId
-MgrNode *CmdMgr::StateFindFileId(stateEnum s, int fileId)
-{
-    switch(s){
-	case completeSE:
-		return completeList->FindFileId(fileId);
-	case incompleteSE:
-		return incompleteList->FindFileId(fileId);
-	case deleteSE:
-		return deleteList->FindFileId(fileId);
-	case newSE: // there is no new list
-	case noStateSE:
-	default:
-		cout << "ERROR can't find the node containing fileid " <<
-			fileId << " from this node\n";
-		return 0;
-=======
 /// searches current list for fileId
 MgrNode * CmdMgr::StateFindFileId( stateEnum s, int fileId ) {
     switch( s ) {
@@ -212,77 +101,68 @@
             cout << "ERROR can't find the node containing fileid " <<
                  fileId << " from this node\n";
             return 0;
->>>>>>> beb05185
     }
 }
 
-MgrNode *CmdMgr::GetHead(stateEnum listType)
-{
-    switch(listType)
-    {
-	case completeSE:	// saved complete list
-		return (MgrNode *)completeList->GetHead();
-	case incompleteSE:	// saved incomplete list
-		return (MgrNode *)incompleteList->GetHead();
-	case deleteSE:		// delete list
-		return (MgrNode *)deleteList->GetHead();
-	default:
-		return 0;
+MgrNode * CmdMgr::GetHead( stateEnum listType ) {
+    switch( listType ) {
+        case completeSE:    // saved complete list
+            return ( MgrNode * )completeList->GetHead();
+        case incompleteSE:  // saved incomplete list
+            return ( MgrNode * )incompleteList->GetHead();
+        case deleteSE:      // delete list
+            return ( MgrNode * )deleteList->GetHead();
+        default:
+            return 0;
     }
 }
 
-DisplayNode *CmdMgr::GetHead(displayStateEnum listType)
-{
-    switch(listType)
-    {
-	case mappedWrite:
-		return (DisplayNode *)mappedWriteList->GetHead();
+DisplayNode * CmdMgr::GetHead( displayStateEnum listType ) {
+    switch( listType ) {
+        case mappedWrite:
+            return ( DisplayNode * )mappedWriteList->GetHead();
 
-	case mappedView:
-		return (DisplayNode *)mappedViewList->GetHead();
+        case mappedView:
+            return ( DisplayNode * )mappedViewList->GetHead();
 
-	case notMapped:
-		return (DisplayNode *)closeList->GetHead();
+        case notMapped:
+            return ( DisplayNode * )closeList->GetHead();
 
-	case noMapState:
-	default:
-		return 0;
+        case noMapState:
+        default:
+            return 0;
     }
 }
 
-void CmdMgr::ClearEntries(stateEnum listType)
-{
-    switch(listType)
-    {
-	case completeSE:	// saved complete list
-		completeList->ClearEntries();
-		break;
-	case incompleteSE:	// saved incomplete list
-		incompleteList->ClearEntries();
-		break;
-	case deleteSE:		// delete list
-		deleteList->ClearEntries();
-		break;
-	default:
-		break;
+void CmdMgr::ClearEntries( stateEnum listType ) {
+    switch( listType ) {
+        case completeSE:    // saved complete list
+            completeList->ClearEntries();
+            break;
+        case incompleteSE:  // saved incomplete list
+            incompleteList->ClearEntries();
+            break;
+        case deleteSE:      // delete list
+            deleteList->ClearEntries();
+            break;
+        default:
+            break;
     }
 }
 
-void CmdMgr::ClearEntries(displayStateEnum listType)
-{
-    switch(listType)
-    {
-	case mappedWrite:
-		mappedWriteList->ClearEntries();
-		break;
-	case mappedView:
-		mappedViewList->ClearEntries();
-		break;
-	case notMapped:
-		closeList->ClearEntries();
-		break;
-	case noMapState:
-	default:
-		break;
+void CmdMgr::ClearEntries( displayStateEnum listType ) {
+    switch( listType ) {
+        case mappedWrite:
+            mappedWriteList->ClearEntries();
+            break;
+        case mappedView:
+            mappedViewList->ClearEntries();
+            break;
+        case notMapped:
+            closeList->ClearEntries();
+            break;
+        case noMapState:
+        default:
+            break;
     }
 }