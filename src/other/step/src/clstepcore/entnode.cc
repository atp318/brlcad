--- conflicted
+++ resolved
@@ -13,50 +13,49 @@
 
 #include "complexSupport.h"
 
-EntNode::EntNode( const char **names )
-    /*
-     * Given a list of entity names, creates a sorted linked list of EntNodes
-     * corresponding to the list.  A name which = "*" is a dummy trailer
-     * implying the list has been completed.  This function first builds the
-     * list, then sets this to the first element, and then deletes the first
-     * element.  This ensures that `this' points to the start of the list.
-     */
-{
+/**
+ * Given a list of entity names, creates a sorted linked list of EntNodes
+ * corresponding to the list.  A name which = "*" is a dummy trailer
+ * implying the list has been completed.  This function first builds the
+ * list, then sets this to the first element, and then deletes the first
+ * element.  This ensures that `this' points to the start of the list.
+ */
+EntNode::EntNode( const char ** names ) {
     int j = 1, comp;
-    EntNode *prev, *prev2 = NULL, // prev2 - the one before prev
-	    *newnode, *firstnode;
-    const char *nm;
+    EntNode * prev, *prev2 = NULL, // prev2 - the one before prev
+                     *newnode, *firstnode;
+    const char * nm;
 
     // Create a first EntNode:
     firstnode = prev = new EntNode( names[0] );
 
-    while ( names[j] && *names[j] != '*' ) {
-	nm = names[j];
-	while ( prev != NULL && (comp = StrCmpIns( prev->name, nm )) < 0 ) {
-	    prev2 = prev;
-	    prev = prev->next;
-	}
+    while( names[j] && *names[j] != '*' ) {
+        nm = names[j];
+        while( prev != NULL && ( comp = StrCmpIns( prev->name, nm ) ) < 0 ) {
+            prev2 = prev;
+            prev = prev->next;
+        }
 
-	// One exceptional case:  If new name is same as prev, skip it:
-	if ( comp != 0 ) {
-	    // At this point, we know the new node belongs between prev2 and
-	    // prev.  prev or prev2 may = NULL if newnode belongs at the end of
-	    // the list or before the beginning, respectively.
-	    newnode = new EntNode( nm );
-	    newnode->next = prev;
-	    if ( prev2 == NULL ) {
-		// This will be the case if the inner while was never entered.
-		// That happens when newnode belonged at the beginning of the
-		// list.  If so, reset firstnode.
-		firstnode = newnode;
-	    } else {
-		prev2->next = newnode;
-	    }
-	}
-	// Reset for next name:
-	prev = firstnode;
-	prev2 = NULL;
-	j++;
+        // One exceptional case:  If new name is same as prev, skip it:
+        if( comp != 0 ) {
+            // At this point, we know the new node belongs between prev2 and
+            // prev.  prev or prev2 may = NULL if newnode belongs at the end of
+            // the list or before the beginning, respectively.
+            newnode = new EntNode( nm );
+            newnode->next = prev;
+            if( prev2 == NULL ) {
+                // This will be the case if the inner while was never entered.
+                // That happens when newnode belonged at the beginning of the
+                // list.  If so, reset firstnode.
+                firstnode = newnode;
+            } else {
+                prev2->next = newnode;
+            }
+        }
+        // Reset for next name:
+        prev = firstnode;
+        prev2 = NULL;
+        j++;
     }
 
     // Finally, place the contents of firstnode in 'this', and delete first-
@@ -67,11 +66,10 @@
     delete firstnode;
 }
 
-EntNode &EntNode::operator= ( EntNode &ent )
-    /*
-     * Copies all of ent's values here.
-     */
-{
+/**
+ * Copies all of ent's values here.
+ */
+EntNode & EntNode::operator= ( EntNode & ent ) {
     Name( ent.name );
     setmark( ent.mark );
     multSuprs( ent.multSupers );
@@ -79,33 +77,18 @@
     return *this;
 }
 
-void EntNode::markAll( MarkType stamp )
-    /*
-     * Marks/unmarks all the nodes in this's list (default is to mark).
-     */
-{
-    EntNode *node = this;
+/**
+ * Marks/unmarks all the nodes in this's list (default is to mark).
+ */
+void EntNode::markAll( MarkType stamp ) {
+    EntNode * node = this;
 
-    while ( node != NULL ) {
-	node->mark = stamp;
-	node = node->next;
+    while( node != NULL ) {
+        node->mark = stamp;
+        node = node->next;
     }
 }
 
-<<<<<<< HEAD
-int EntNode::allMarked()
-    /*
-     * Returns TRUE if this and all nodes following it are marked.
-     */
-{
-    EntNode *node = this;
-
-    while ( node != NULL ) {
-	if ( node->mark == NOMARK ) {
-	    return FALSE;
-	}
-	node = node->next;
-=======
 /**
  * Returns true if this and all nodes following it are marked.
  */
@@ -117,96 +100,92 @@
             return false;
         }
         node = node->next;
->>>>>>> beb05185
     }
     return true;
 }
 
-int EntNode::unmarkedCount()
-    /*
-     * Returns the number of unmarked nodes in this's list.
-     */
-{
+/**
+ * Returns the number of unmarked nodes in this's list.
+ */
+int EntNode::unmarkedCount() {
     int count = 0;
-    EntNode *node = this;
+    EntNode * node = this;
 
-    while ( node != NULL ) {
-	if ( node->mark == NOMARK ) {
-	    count++;
-	}
-	node = node->next;
+    while( node != NULL ) {
+        if( node->mark == NOMARK ) {
+            count++;
+        }
+        node = node->next;
     }
     return count;
 }
 
-EntNode *EntNode::lastSmaller( EntNode *ent )
-    /*
-     * Starting from `this', search for the last node (along our next's) which
-     * alphabetically precedes ent.
-     */
-{
-    EntNode *eptr = next, *prev = this;
+/**
+ * Starting from `this', search for the last node (along our next's) which
+ * alphabetically precedes ent.
+ */
+EntNode * EntNode::lastSmaller( EntNode * ent ) {
+    EntNode * eptr = next, *prev = this;
 
-    if ( *this > *ent ) {
-	return NULL;
+    if( *this > *ent ) {
+        return NULL;
     }
-    while ( eptr && *eptr > *prev && *eptr < *ent ) {
-	prev = eptr;
-	eptr = eptr->next;
+    while( eptr && *eptr > *prev && *eptr < *ent ) {
+        prev = eptr;
+        eptr = eptr->next;
     }
     return prev;
 }
 
-void EntNode::sort( EntNode **first )
-    /*
-     * Check if our nodes are in order.  If not, re-sort.  The earlier part of
-     * the list has been sorted but not necessarily the remainder.  This algo-
-     * rithm sorts our nodes in chunks, and is fairly efficient when we know
-     * our nodes are basically in order.  (sort() is called from STEPcomplex::
-     * Initialize() when we are creating a complex entity and have renamed a
-     * few of the nodes.  The nodes at first were in order; only the renamed
-     * ones may be out of place.)
-     */
-{
-    EntNode *eptr1, *eptr2, *temp1, *temp2;
+/**
+ * Check if our nodes are in order.  If not, re-sort.  The earlier part of
+ * the list has been sorted but not necessarily the remainder.  This algo-
+ * rithm sorts our nodes in chunks, and is fairly efficient when we know
+ * our nodes are basically in order.  (sort() is called from STEPcomplex::
+ * Initialize() when we are creating a complex entity and have renamed a
+ * few of the nodes.  The nodes at first were in order; only the renamed
+ * ones may be out of place.)
+ */
+void EntNode::sort( EntNode ** first ) {
+    EntNode * eptr1, *eptr2, *temp1, *temp2;
 
-    while ( next && *this > *next ) {
+    while( next && *this > *next ) {
 
-	// Find the earliest node greater than next.  (I.e., is not only this >
-	// next but also some of this's preceding nodes.  Since the nodes
-	// earlier in the list are sorted already, we can easily determine the
-	// ordered chunk of nodes which next should precede.)  (eptr1 is
-	// actually set to the one before, so that we'll know that eptr1->next
-	// should now be set to next.)
-	eptr1 = (*first)->lastSmaller( next );
+        // Find the earliest node greater than next.  (I.e., is not only this >
+        // next but also some of this's preceding nodes.  Since the nodes
+        // earlier in the list are sorted already, we can easily determine the
+        // ordered chunk of nodes which next should precede.)  (eptr1 is
+        // actually set to the one before, so that we'll know that eptr1->next
+        // should now be set to next.)
+        eptr1 = ( *first )->lastSmaller( next );
 
-	// Take the latest node eptr1 is greater than.  (I.e., beyond next are
-	// there more nodes which should be immediately after eptr1.)  (The
-	// succeeding nodes are not necessarily in order, so lastSmaller() also
-	// checks that nodes later than next are also > their prev's.)
-	if ( eptr1 ) {
-	    eptr2 = next->lastSmaller( eptr1->next );
-	} else {
-	    eptr2= next->lastSmaller( *first );
-	}
+        // Take the latest node eptr1 is greater than.  (I.e., beyond next are
+        // there more nodes which should be immediately after eptr1.)  (The
+        // succeeding nodes are not necessarily in order, so lastSmaller() also
+        // checks that nodes later than next are also > their prev's.)
+        if( eptr1 ) {
+            eptr2 = next->lastSmaller( eptr1->next );
+        } else {
+            eptr2 = next->lastSmaller( *first );
+        }
 
-	// Switch the two lists:
-	if ( eptr1 ) {
-	    temp1 = eptr1->next;
-	    eptr1->next = next;
-	    temp2 = eptr2->next;
-	    eptr2->next = temp1;
-	    next = temp2;
-	} else {
-	    // `this' should be first in the list.
-	    temp2 = eptr2->next;
-	    eptr2->next = *first;
-	    *first = next;
-	    next = temp2;
-	}
+        // Switch the two lists:
+        if( eptr1 ) {
+            temp1 = eptr1->next;
+            eptr1->next = next;
+            temp2 = eptr2->next;
+            eptr2->next = temp1;
+            next = temp2;
+        } else {
+            // `this' should be first in the list.
+            temp2 = eptr2->next;
+            eptr2->next = *first;
+            *first = next;
+            next = temp2;
+        }
     }
-	    
-    if ( next ) {
-	next->sort( first );
+
+    if( next ) {
+        next->sort( first );
     }
 }