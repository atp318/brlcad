/*
 * tclWin32Dll.c --
 *
 *	This file contains the DLL entry point and other low-level bit bashing
 *	code that needs inline assembly.
 *
 * Copyright (c) 1995-1996 Sun Microsystems, Inc.
 * Copyright (c) 1998-2000 Scriptics Corporation.
 *
 * See the file "license.terms" for information on usage and redistribution of
 * this file, and for a DISCLAIMER OF ALL WARRANTIES.
 *
 * RCS: @(#) $Id$
 */

#include "tclWinInt.h"

/*
 * The following data structures are used when loading the thunking library
 * for execing child processes under Win32s.
 */

typedef DWORD (WINAPI UT32PROC)(LPVOID lpBuff, DWORD dwUserDefined,
	LPVOID *lpTranslationList);

typedef BOOL (WINAPI UTREGISTER)(HANDLE hModule, LPCSTR SixteenBitDLL,
	LPCSTR InitName, LPCSTR ProcName, UT32PROC **ThirtyTwoBitThunk,
	FARPROC UT32Callback, LPVOID Buff);

typedef void (WINAPI UTUNREGISTER)(HANDLE hModule);

/*
 * The following variables keep track of information about this DLL on a
 * per-instance basis. Each time this DLL is loaded, it gets its own new data
 * segment with its own copy of all static and global information.
 */

static HINSTANCE hInstance;	/* HINSTANCE of this DLL. */
static int platformId;		/* Running under NT, or 95/98? */

#ifdef HAVE_NO_SEH
/*
 * Unlike Borland and Microsoft, we don't register exception handlers by
 * pushing registration records onto the runtime stack. Instead, we register
 * them by creating an EXCEPTION_REGISTRATION within the activation record.
 */

typedef struct EXCEPTION_REGISTRATION {
    struct EXCEPTION_REGISTRATION *link;
    EXCEPTION_DISPOSITION (*handler)(
	    struct _EXCEPTION_RECORD*, void*, struct _CONTEXT*, void*);
    void *ebp;
    void *esp;
    int status;
} EXCEPTION_REGISTRATION;
#endif

/*
 * VC++ 5.x has no 'cpuid' assembler instruction, so we must emulate it
 */

#if defined(_MSC_VER) && (_MSC_VER <= 1100)
#define cpuid	__asm __emit 0fh __asm __emit 0a2h
#endif

/*
 * The following function tables are used to dispatch to either the
 * wide-character or multi-byte versions of the operating system calls,
 * depending on whether the Unicode calls are available.
 */

static TclWinProcs asciiProcs = {
    0,

    (BOOL (WINAPI *)(const TCHAR *, LPDCB)) BuildCommDCBA,
    (TCHAR *(WINAPI *)(TCHAR *)) CharLowerA,
    (BOOL (WINAPI *)(const TCHAR *, const TCHAR *, BOOL)) CopyFileA,
    (BOOL (WINAPI *)(const TCHAR *, LPSECURITY_ATTRIBUTES)) CreateDirectoryA,
    (HANDLE (WINAPI *)(const TCHAR *, DWORD, DWORD, SECURITY_ATTRIBUTES *,
	    DWORD, DWORD, HANDLE)) CreateFileA,
    (BOOL (WINAPI *)(const TCHAR *, TCHAR *, LPSECURITY_ATTRIBUTES,
	    LPSECURITY_ATTRIBUTES, BOOL, DWORD, LPVOID, const TCHAR *,
	    LPSTARTUPINFOA, LPPROCESS_INFORMATION)) CreateProcessA,
    (BOOL (WINAPI *)(const TCHAR *)) DeleteFileA,
    (HANDLE (WINAPI *)(const TCHAR *, WIN32_FIND_DATAT *)) FindFirstFileA,
    (BOOL (WINAPI *)(HANDLE, WIN32_FIND_DATAT *)) FindNextFileA,
    (BOOL (WINAPI *)(WCHAR *, LPDWORD)) GetComputerNameA,
    (DWORD (WINAPI *)(DWORD, WCHAR *)) GetCurrentDirectoryA,
    (DWORD (WINAPI *)(const TCHAR *)) GetFileAttributesA,
    (DWORD (WINAPI *)(const TCHAR *, DWORD nBufferLength, WCHAR *,
	    TCHAR **)) GetFullPathNameA,
    (DWORD (WINAPI *)(HMODULE, WCHAR *, int)) GetModuleFileNameA,
    (DWORD (WINAPI *)(const TCHAR *, WCHAR *, DWORD)) GetShortPathNameA,
    (UINT (WINAPI *)(const TCHAR *, const TCHAR *, UINT uUnique,
	    WCHAR *)) GetTempFileNameA,
    (DWORD (WINAPI *)(DWORD, WCHAR *)) GetTempPathA,
    (BOOL (WINAPI *)(const TCHAR *, WCHAR *, DWORD, LPDWORD, LPDWORD, LPDWORD,
	    WCHAR *, DWORD)) GetVolumeInformationA,
    (HINSTANCE (WINAPI *)(const TCHAR *)) LoadLibraryA,
    (TCHAR (WINAPI *)(WCHAR *, const TCHAR *)) lstrcpyA,
    (BOOL (WINAPI *)(const TCHAR *, const TCHAR *)) MoveFileA,
    (BOOL (WINAPI *)(const TCHAR *)) RemoveDirectoryA,
    (DWORD (WINAPI *)(const TCHAR *, const TCHAR *, const TCHAR *, DWORD,
	    WCHAR *, TCHAR **)) SearchPathA,
    (BOOL (WINAPI *)(const TCHAR *)) SetCurrentDirectoryA,
    (BOOL (WINAPI *)(const TCHAR *, DWORD)) SetFileAttributesA,

    /*
     * The three NULL function pointers will only be set when
     * Tcl_FindExecutable is called. If you don't ever call that function, the
     * application will crash whenever WinTcl tries to call functions through
     * these null pointers. That is not a bug in Tcl - Tcl_FindExecutable is
     * mandatory in recent Tcl releases.
     */

    NULL,
    NULL,
    /* deleted (int (__cdecl*)(const TCHAR *, struct _utimbuf *)) _utime, */
    NULL,
    NULL,
    /* getLongPathNameProc */
    NULL,
    /* Security SDK - not available on 95,98,ME */
    NULL, NULL, NULL, NULL, NULL, NULL,
    /* ReadConsole and WriteConsole */
    (BOOL (WINAPI *)(HANDLE, LPVOID, DWORD, LPDWORD, LPVOID)) ReadConsoleA,
<<<<<<< HEAD
    (BOOL (WINAPI *)(HANDLE, const void*, DWORD, LPDWORD, LPVOID)) WriteConsoleA,
=======
    (BOOL (WINAPI *)(HANDLE, const VOID*, DWORD, LPDWORD, LPVOID)) WriteConsoleA,
>>>>>>> 24fe335f
    (BOOL (WINAPI *)(LPTSTR, LPDWORD)) GetUserNameA
};

static TclWinProcs unicodeProcs = {
    1,

    (BOOL (WINAPI *)(const TCHAR *, LPDCB)) BuildCommDCBW,
    (TCHAR *(WINAPI *)(TCHAR *)) CharLowerW,
    (BOOL (WINAPI *)(const TCHAR *, const TCHAR *, BOOL)) CopyFileW,
    (BOOL (WINAPI *)(const TCHAR *, LPSECURITY_ATTRIBUTES)) CreateDirectoryW,
    (HANDLE (WINAPI *)(const TCHAR *, DWORD, DWORD, SECURITY_ATTRIBUTES *,
	    DWORD, DWORD, HANDLE)) CreateFileW,
    (BOOL (WINAPI *)(const TCHAR *, TCHAR *, LPSECURITY_ATTRIBUTES,
	    LPSECURITY_ATTRIBUTES, BOOL, DWORD, LPVOID, const TCHAR *,
	    LPSTARTUPINFOA, LPPROCESS_INFORMATION)) CreateProcessW,
    (BOOL (WINAPI *)(const TCHAR *)) DeleteFileW,
    (HANDLE (WINAPI *)(const TCHAR *, WIN32_FIND_DATAT *)) FindFirstFileW,
    (BOOL (WINAPI *)(HANDLE, WIN32_FIND_DATAT *)) FindNextFileW,
    (BOOL (WINAPI *)(WCHAR *, LPDWORD)) GetComputerNameW,
    (DWORD (WINAPI *)(DWORD, WCHAR *)) GetCurrentDirectoryW,
    (DWORD (WINAPI *)(const TCHAR *)) GetFileAttributesW,
    (DWORD (WINAPI *)(const TCHAR *, DWORD nBufferLength, WCHAR *,
	    TCHAR **)) GetFullPathNameW,
    (DWORD (WINAPI *)(HMODULE, WCHAR *, int)) GetModuleFileNameW,
    (DWORD (WINAPI *)(const TCHAR *, WCHAR *, DWORD)) GetShortPathNameW,
    (UINT (WINAPI *)(const TCHAR *, const TCHAR *, UINT uUnique,
	    WCHAR *)) GetTempFileNameW,
    (DWORD (WINAPI *)(DWORD, WCHAR *)) GetTempPathW,
    (BOOL (WINAPI *)(const TCHAR *, WCHAR *, DWORD, LPDWORD, LPDWORD, LPDWORD,
	    WCHAR *, DWORD)) GetVolumeInformationW,
    (HINSTANCE (WINAPI *)(const TCHAR *)) LoadLibraryW,
    (TCHAR (WINAPI *)(WCHAR *, const TCHAR *)) lstrcpyW,
    (BOOL (WINAPI *)(const TCHAR *, const TCHAR *)) MoveFileW,
    (BOOL (WINAPI *)(const TCHAR *)) RemoveDirectoryW,
    (DWORD (WINAPI *)(const TCHAR *, const TCHAR *, const TCHAR *, DWORD,
	    WCHAR *, TCHAR **)) SearchPathW,
    (BOOL (WINAPI *)(const TCHAR *)) SetCurrentDirectoryW,
    (BOOL (WINAPI *)(const TCHAR *, DWORD)) SetFileAttributesW,

    /*
     * The three NULL function pointers will only be set when
     * Tcl_FindExecutable is called. If you don't ever call that function, the
     * application will crash whenever WinTcl tries to call functions through
     * these null pointers. That is not a bug in Tcl - Tcl_FindExecutable is
     * mandatory in recent Tcl releases.
     */

    NULL,
    NULL,
    /* deleted (int (__cdecl*)(const TCHAR *, struct _utimbuf *)) _wutime, */
    NULL,
    NULL,
    /* getLongPathNameProc */
    NULL,
    /* Security SDK - will be filled in on NT,XP,2000,2003 */
    NULL, NULL, NULL, NULL, NULL, NULL,
    /* ReadConsole and WriteConsole */
    (BOOL (WINAPI *)(HANDLE, LPVOID, DWORD, LPDWORD, LPVOID)) ReadConsoleW,
<<<<<<< HEAD
    (BOOL (WINAPI *)(HANDLE, const void*, DWORD, LPDWORD, LPVOID)) WriteConsoleW,
=======
    (BOOL (WINAPI *)(HANDLE, const VOID*, DWORD, LPDWORD, LPVOID)) WriteConsoleW,
>>>>>>> 24fe335f
    (BOOL (WINAPI *)(LPTSTR, LPDWORD)) GetUserNameW
};

TclWinProcs *tclWinProcs = &asciiProcs;
static Tcl_Encoding tclWinTCharEncoding;

/*
 * The following declaration is for the VC++ DLL entry point.
 */

BOOL APIENTRY		DllMain(HINSTANCE hInst, DWORD reason,
			    LPVOID reserved);

/*
 * The following structure and linked list is to allow us to map between
 * volume mount points and drive letters on the fly (no Win API exists for
 * this).
 */

typedef struct MountPointMap {
    const WCHAR *volumeName;	/* Native wide string volume name. */
    char driveLetter;		/* Drive letter corresponding to the volume
				 * name. */
    struct MountPointMap *nextPtr;
				/* Pointer to next structure in list, or
				 * NULL. */
} MountPointMap;

/*
 * This is the head of the linked list, which is protected by the mutex which
 * follows, for thread-enabled builds.
 */

MountPointMap *driveLetterLookup = NULL;
TCL_DECLARE_MUTEX(mountPointMap)

/*
 * We will need this below.
 */

extern Tcl_FSDupInternalRepProc TclNativeDupInternalRep;

#ifdef __WIN32__
#ifndef STATIC_BUILD

/*
 *----------------------------------------------------------------------
 *
 * DllEntryPoint --
 *
 *	This wrapper function is used by Borland to invoke the initialization
 *	code for Tcl. It simply calls the DllMain routine.
 *
 * Results:
 *	See DllMain.
 *
 * Side effects:
 *	See DllMain.
 *
 *----------------------------------------------------------------------
 */

BOOL APIENTRY
DllEntryPoint(
    HINSTANCE hInst,		/* Library instance handle. */
    DWORD reason,		/* Reason this function is being called. */
    LPVOID reserved)		/* Not used. */
{
    return DllMain(hInst, reason, reserved);
}

/*
 *----------------------------------------------------------------------
 *
 * DllMain --
 *
 *	This routine is called by the VC++ C run time library init code, or
 *	the DllEntryPoint routine. It is responsible for initializing various
 *	dynamically loaded libraries.
 *
 * Results:
 *	TRUE on sucess, FALSE on failure.
 *
 * Side effects:
 *	Initializes most rudimentary Windows bits.
 *
 *----------------------------------------------------------------------
 */

BOOL APIENTRY
DllMain(
    HINSTANCE hInst,		/* Library instance handle. */
    DWORD reason,		/* Reason this function is being called. */
    LPVOID reserved)		/* Not used. */
{
    switch (reason) {
    case DLL_PROCESS_ATTACH:
	DisableThreadLibraryCalls(hInst);
	TclWinInit(hInst);
	return TRUE;

	/*
	 * DLL_PROCESS_DETACH is unnecessary as the user should call
	 * Tcl_Finalize explicitly before unloading Tcl.
	 */
    }

    return TRUE;
}
#endif /* !STATIC_BUILD */
#endif /* __WIN32__ */

/*
 *----------------------------------------------------------------------
 *
 * TclWinGetTclInstance --
 *
 *	Retrieves the global library instance handle.
 *
 * Results:
 *	Returns the global library instance handle.
 *
 * Side effects:
 *	None.
 *
 *----------------------------------------------------------------------
 */

HINSTANCE
TclWinGetTclInstance(void)
{
    return hInstance;
}

/*
 *----------------------------------------------------------------------
 *
 * TclWinInit --
 *
 *	This function initializes the internal state of the tcl library.
 *
 * Results:
 *	None.
 *
 * Side effects:
 *	Initializes the tclPlatformId variable.
 *
 *----------------------------------------------------------------------
 */

void
TclWinInit(
    HINSTANCE hInst)		/* Library instance handle. */
{
    OSVERSIONINFO os;

    hInstance = hInst;
    os.dwOSVersionInfoSize = sizeof(OSVERSIONINFO);
    GetVersionEx(&os);
    platformId = os.dwPlatformId;

    /*
     * We no longer support Win32s, so just in case someone manages to get a
     * runtime there, make sure they know that.
     */

    if (platformId == VER_PLATFORM_WIN32s) {
	Tcl_Panic("Win32s is not a supported platform");
    }

    TclWinResetInterfaces();
}

/*
 *----------------------------------------------------------------------
 *
 * TclWinGetPlatformId --
 *
 *	Determines whether running under NT, 95, or Win32s, to allow runtime
 *	conditional code.
 *
 * Results:
 *	The return value is one of:
 *	    VER_PLATFORM_WIN32s		Win32s on Windows 3.1. (not supported)
 *	    VER_PLATFORM_WIN32_WINDOWS	Win32 on Windows 95, 98, ME.
 *	    VER_PLATFORM_WIN32_NT	Win32 on Windows NT, 2000, XP
 *	    VER_PLATFORM_WIN32_CE	Win32 on Windows CE
 *
 * Side effects:
 *	None.
 *
 *----------------------------------------------------------------------
 */

int
TclWinGetPlatformId(void)
{
    return platformId;
}

/*
 *-------------------------------------------------------------------------
 *
 * TclWinNoBackslash --
 *
 *	We're always iterating through a string in Windows, changing the
 *	backslashes to slashes for use in Tcl.
 *
 * Results:
 *	All backslashes in given string are changed to slashes.
 *
 * Side effects:
 *	None.
 *
 *-------------------------------------------------------------------------
 */

char *
TclWinNoBackslash(
    char *path)			/* String to change. */
{
    char *p;

    for (p = path; *p != '\0'; p++) {
	if (*p == '\\') {
	    *p = '/';
	}
    }
    return path;
}

/*
 *---------------------------------------------------------------------------
 *
 * TclWinSetInterfaces --
 *
 *	A helper proc that allows the test library to change the tclWinProcs
 *	structure to dispatch to either the wide-character or multi-byte
 *	versions of the operating system calls, depending on whether Unicode
 *	is the system encoding.
 *
 *	As well as this, we can also try to load in some additional procs
 *	which may/may not be present depending on the current Windows version
 *	(e.g. Win95 will not have the procs below).
 *
 * Results:
 *	None.
 *
 * Side effects:
 *	None.
 *
 *---------------------------------------------------------------------------
 */

void
TclWinSetInterfaces(
    int wide)			/* Non-zero to use wide interfaces, 0
				 * otherwise. */
{
	TclWinResetInterfaces();

    if (wide) {
	tclWinProcs = &unicodeProcs;
	tclWinTCharEncoding = Tcl_GetEncoding(NULL, "unicode");
	if (tclWinProcs->getFileAttributesExProc == NULL) {
	    HINSTANCE hInstance = LoadLibraryA("kernel32");

	    if (hInstance != NULL) {
		tclWinProcs->getFileAttributesExProc =
			(BOOL (WINAPI *)(const TCHAR *, GET_FILEEX_INFO_LEVELS,
			LPVOID)) GetProcAddress(hInstance,
			"GetFileAttributesExW");
		tclWinProcs->createHardLinkProc =
			(BOOL (WINAPI *)(const TCHAR *, const TCHAR*,
			LPSECURITY_ATTRIBUTES)) GetProcAddress(hInstance,
			"CreateHardLinkW");
		tclWinProcs->findFirstFileExProc =
			(HANDLE (WINAPI *)(const TCHAR*, UINT, LPVOID, UINT,
			LPVOID, DWORD)) GetProcAddress(hInstance,
			"FindFirstFileExW");
		tclWinProcs->getVolumeNameForVMPProc =
			(BOOL (WINAPI *)(const TCHAR*, TCHAR*,
			DWORD)) GetProcAddress(hInstance,
			"GetVolumeNameForVolumeMountPointW");
		tclWinProcs->getLongPathNameProc =
			(DWORD (WINAPI *)(const TCHAR*, TCHAR*,
			DWORD)) GetProcAddress(hInstance, "GetLongPathNameW");
		FreeLibrary(hInstance);
	    }
	    hInstance = LoadLibraryA("advapi32");
	    if (hInstance != NULL) {
		tclWinProcs->getFileSecurityProc = (BOOL (WINAPI *)(
			LPCTSTR lpFileName,
			SECURITY_INFORMATION RequestedInformation,
			PSECURITY_DESCRIPTOR pSecurityDescriptor,
			DWORD nLength, LPDWORD lpnLengthNeeded))
			GetProcAddress(hInstance, "GetFileSecurityW");
		tclWinProcs->impersonateSelfProc = (BOOL (WINAPI *) (
			SECURITY_IMPERSONATION_LEVEL ImpersonationLevel))
			GetProcAddress(hInstance, "ImpersonateSelf");
		tclWinProcs->openThreadTokenProc = (BOOL (WINAPI *) (
			HANDLE ThreadHandle, DWORD DesiredAccess,
			BOOL OpenAsSelf, PHANDLE TokenHandle))
			GetProcAddress(hInstance, "OpenThreadToken");
		tclWinProcs->revertToSelfProc = (BOOL (WINAPI *) (void))
			GetProcAddress(hInstance, "RevertToSelf");
		tclWinProcs->mapGenericMaskProc = (void (WINAPI *) (
			PDWORD AccessMask, PGENERIC_MAPPING GenericMapping))
			GetProcAddress(hInstance, "MapGenericMask");
		tclWinProcs->accessCheckProc = (BOOL (WINAPI *)(
			PSECURITY_DESCRIPTOR pSecurityDescriptor,
			HANDLE ClientToken, DWORD DesiredAccess,
			PGENERIC_MAPPING GenericMapping,
			PPRIVILEGE_SET PrivilegeSet,
			LPDWORD PrivilegeSetLength, LPDWORD GrantedAccess,
			LPBOOL AccessStatus)) GetProcAddress(hInstance,
			"AccessCheck");
		FreeLibrary(hInstance);
	    }
	}
    } else {
	if (tclWinProcs->getFileAttributesExProc == NULL) {
	    HINSTANCE hInstance = LoadLibraryA("kernel32");
	    if (hInstance != NULL) {
		tclWinProcs->getFileAttributesExProc =
			(BOOL (WINAPI *)(const TCHAR *, GET_FILEEX_INFO_LEVELS,
			LPVOID)) GetProcAddress(hInstance,
			"GetFileAttributesExA");
		tclWinProcs->createHardLinkProc =
			(BOOL (WINAPI *)(const TCHAR *, const TCHAR*,
			LPSECURITY_ATTRIBUTES)) GetProcAddress(hInstance,
			"CreateHardLinkA");
		tclWinProcs->findFirstFileExProc = NULL;
		tclWinProcs->getLongPathNameProc = NULL;
		/*
		 * The 'findFirstFileExProc' function exists on some of
		 * 95/98/ME, but it seems not to work as anticipated.
		 * Therefore we don't set this function pointer. The relevant
		 * code will fall back on a slower approach using the normal
		 * findFirstFileProc.
		 *
		 * (HANDLE (WINAPI *)(const TCHAR*, UINT,
		 * LPVOID, UINT, LPVOID, DWORD)) GetProcAddress(hInstance,
		 * "FindFirstFileExA");
		 */
		tclWinProcs->getVolumeNameForVMPProc =
			(BOOL (WINAPI *)(const TCHAR*, TCHAR*,
			DWORD)) GetProcAddress(hInstance,
			"GetVolumeNameForVolumeMountPointA");
		FreeLibrary(hInstance);
	    }
	}
    }
}

/*
 *---------------------------------------------------------------------------
 *
 * TclWinEncodingsCleanup --
 *
 *	Called during finalization to free up any encodings we use. The
 *	tclWinProcs-> look up table is still ok to use after this call,
 *	provided no encoding conversion is required.
 *
 *	We also clean up any memory allocated in our mount point map which is
 *	used to follow certain kinds of symlinks. That code should never be
 *	used once encodings are taken down.
 *
 * Results:
 *	None.
 *
 * Side effects:
 *	None.
 *
 *---------------------------------------------------------------------------
 */

void
TclWinEncodingsCleanup(void)
{
    MountPointMap *dlIter, *dlIter2;

    TclWinResetInterfaces();

    /*
     * Clean up the mount point map.
     */

    Tcl_MutexLock(&mountPointMap);
    dlIter = driveLetterLookup;
    while (dlIter != NULL) {
	dlIter2 = dlIter->nextPtr;
	ckfree((char *) dlIter->volumeName);
	ckfree((char *) dlIter);
	dlIter = dlIter2;
    }
    Tcl_MutexUnlock(&mountPointMap);
}

/*
 *---------------------------------------------------------------------------
 *
 * TclWinResetInterfaces --
 *
 *	Called during finalization to reset us to a safe state for reuse.
 *	After this call, it is best not to use the tclWinProcs-> look up table
 *	since it is likely to be different to what is expected.
 *
 * Results:
 *	None.
 *
 * Side effects:
 *	None.
 *
 *---------------------------------------------------------------------------
 */
void
TclWinResetInterfaces(void)
{
    if (tclWinTCharEncoding != NULL) {
	Tcl_FreeEncoding(tclWinTCharEncoding);
	tclWinTCharEncoding = NULL;
    }
	tclWinProcs = &asciiProcs;
}

/*
 *--------------------------------------------------------------------
 *
 * TclWinDriveLetterForVolMountPoint
 *
 *	Unfortunately, Windows provides no easy way at all to get hold of the
 *	drive letter for a volume mount point, but we need that information to
 *	understand paths correctly. So, we have to build an associated array
 *	to find these correctly, and allow quick and easy lookup from volume
 *	mount points to drive letters.
 *
 *	We assume here that we are running on a system for which the wide
 *	character interfaces are used, which is valid for Win 2000 and WinXP
 *	which are the only systems on which this function will ever be called.
 *
 * Result:
 *	The drive letter, or -1 if no drive letter corresponds to the given
 *	mount point.
 *
 *--------------------------------------------------------------------
 */

char
TclWinDriveLetterForVolMountPoint(
    const WCHAR *mountPoint)
{
    MountPointMap *dlIter, *dlPtr2;
    WCHAR Target[55];		/* Target of mount at mount point */
    WCHAR drive[4] = { L'A', L':', L'\\', L'\0' };

    /*
     * Detect the volume mounted there. Unfortunately, there is no simple way
     * to map a unique volume name to a DOS drive letter. So, we have to build
     * an associative array.
     */

    Tcl_MutexLock(&mountPointMap);
    dlIter = driveLetterLookup;
    while (dlIter != NULL) {
	if (wcscmp(dlIter->volumeName, mountPoint) == 0) {
	    /*
	     * We need to check whether this information is still valid, since
	     * either the user or various programs could have adjusted the
	     * mount points on the fly.
	     */

	    drive[0] = L'A' + (dlIter->driveLetter - 'A');

	    /*
	     * Try to read the volume mount point and see where it points.
	     */

	    if (tclWinProcs->getVolumeNameForVMPProc((TCHAR *) drive,
		    (TCHAR *) Target, 55) != 0) {
		if (wcscmp((WCHAR *) dlIter->volumeName, Target) == 0) {
		    /*
		     * Nothing has changed.
		     */

		    Tcl_MutexUnlock(&mountPointMap);
		    return dlIter->driveLetter;
		}
	    }

	    /*
	     * If we reach here, unfortunately, this mount point is no longer
	     * valid at all.
	     */

	    if (driveLetterLookup == dlIter) {
		dlPtr2 = dlIter;
		driveLetterLookup = dlIter->nextPtr;
	    } else {
		for (dlPtr2 = driveLetterLookup;
			dlPtr2 != NULL; dlPtr2 = dlPtr2->nextPtr) {
		    if (dlPtr2->nextPtr == dlIter) {
			dlPtr2->nextPtr = dlIter->nextPtr;
			dlPtr2 = dlIter;
			break;
		    }
		}
	    }

	    /*
	     * Now dlPtr2 points to the structure to free.
	     */

	    ckfree((char *) dlPtr2->volumeName);
	    ckfree((char *) dlPtr2);

	    /*
	     * Restart the loop - we could try to be clever and continue half
	     * way through, but the logic is a bit messy, so it's cleanest
	     * just to restart.
	     */

	    dlIter = driveLetterLookup;
	    continue;
	}
	dlIter = dlIter->nextPtr;
    }

    /*
     * We couldn't find it, so we must iterate over the letters.
     */

    for (drive[0] = L'A'; drive[0] <= L'Z'; drive[0]++) {
	/*
	 * Try to read the volume mount point and see where it points.
	 */

	if (tclWinProcs->getVolumeNameForVMPProc((TCHAR *) drive,
		(TCHAR *) Target, 55) != 0) {
	    int alreadyStored = 0;

	    for (dlIter = driveLetterLookup; dlIter != NULL;
		    dlIter = dlIter->nextPtr) {
		if (wcscmp((WCHAR *) dlIter->volumeName, Target) == 0) {
		    alreadyStored = 1;
		    break;
		}
	    }
	    if (!alreadyStored) {
		dlPtr2 = (MountPointMap *) ckalloc(sizeof(MountPointMap));
		dlPtr2->volumeName = TclNativeDupInternalRep(Target);
		dlPtr2->driveLetter = 'A' + (drive[0] - L'A');
		dlPtr2->nextPtr = driveLetterLookup;
		driveLetterLookup = dlPtr2;
	    }
	}
    }

    /*
     * Try again.
     */

    for (dlIter = driveLetterLookup; dlIter != NULL;
	    dlIter = dlIter->nextPtr) {
	if (wcscmp(dlIter->volumeName, mountPoint) == 0) {
	    Tcl_MutexUnlock(&mountPointMap);
	    return dlIter->driveLetter;
	}
    }

    /*
     * The volume doesn't appear to correspond to a drive letter - we remember
     * that fact and store '-1' so we don't have to look it up each time.
     */

    dlPtr2 = (MountPointMap *) ckalloc(sizeof(MountPointMap));
    dlPtr2->volumeName = TclNativeDupInternalRep((ClientData) mountPoint);
    dlPtr2->driveLetter = -1;
    dlPtr2->nextPtr = driveLetterLookup;
    driveLetterLookup = dlPtr2;
    Tcl_MutexUnlock(&mountPointMap);
    return -1;
}

/*
 *---------------------------------------------------------------------------
 *
 * Tcl_WinUtfToTChar, Tcl_WinTCharToUtf --
 *
 *	Convert between UTF-8 and Unicode when running Windows NT or the
 *	current ANSI code page when running Windows 95.
 *
 *	On Mac, Unix, and Windows 95, all strings exchanged between Tcl and
 *	the OS are "char" oriented. We need only one Tcl_Encoding to convert
 *	between UTF-8 and the system's native encoding. We use NULL to
 *	represent that encoding.
 *
 *	On NT, some strings exchanged between Tcl and the OS are "char"
 *	oriented, while others are in Unicode. We need two Tcl_Encoding APIs
 *	depending on whether we are targeting a "char" or Unicode interface.
 *
 *	Calling Tcl_UtfToExternal() or Tcl_ExternalToUtf() with an encoding of
 *	NULL should always used to convert between UTF-8 and the system's
 *	"char" oriented encoding. The following two functions are used in
 *	Windows-specific code to convert between UTF-8 and Unicode strings
 *	(NT) or "char" strings(95). This saves you the trouble of writing the
 *	following type of fragment over and over:
 *
 *		if (running NT) {
 *		    encoding <- Tcl_GetEncoding("unicode");
 *		    nativeBuffer <- UtfToExternal(encoding, utfBuffer);
 *		    Tcl_FreeEncoding(encoding);
 *		} else {
 *		    nativeBuffer <- UtfToExternal(NULL, utfBuffer);
 *		}
 *
 *	By convention, in Windows a TCHAR is a character in the ANSI code page
 *	on Windows 95, a Unicode character on Windows NT. If you plan on
 *	targeting a Unicode interfaces when running on NT and a "char"
 *	oriented interface while running on 95, these functions should be
 *	used. If you plan on targetting the same "char" oriented function on
 *	both 95 and NT, use Tcl_UtfToExternal() with an encoding of NULL.
 *
 * Results:
 *	The result is a pointer to the string in the desired target encoding.
 *	Storage for the result string is allocated in dsPtr; the caller must
 *	call Tcl_DStringFree() when the result is no longer needed.
 *
 * Side effects:
 *	None.
 *
 *---------------------------------------------------------------------------
 */

TCHAR *
Tcl_WinUtfToTChar(
    const char *string,		/* Source string in UTF-8. */
    int len,			/* Source string length in bytes, or < 0 for
				 * strlen(). */
    Tcl_DString *dsPtr)		/* Uninitialized or free DString in which the
				 * converted string is stored. */
{
    return (TCHAR *) Tcl_UtfToExternalDString(tclWinTCharEncoding,
	    string, len, dsPtr);
}

char *
Tcl_WinTCharToUtf(
    const TCHAR *string,	/* Source string in Unicode when running NT,
				 * ANSI when running 95. */
    int len,			/* Source string length in bytes, or < 0 for
				 * platform-specific string length. */
    Tcl_DString *dsPtr)		/* Uninitialized or free DString in which the
				 * converted string is stored. */
{
    return Tcl_ExternalToUtfDString(tclWinTCharEncoding,
	    (const char *) string, len, dsPtr);
}

/*
 *------------------------------------------------------------------------
 *
 * TclWinCPUID --
 *
 *	Get CPU ID information on an Intel box under Windows
 *
 * Results:
 *	Returns TCL_OK if successful, TCL_ERROR if CPUID is not supported or
 *	fails.
 *
 * Side effects:
 *	If successful, stores EAX, EBX, ECX and EDX registers after the CPUID
 *	instruction in the four integers designated by 'regsPtr'
 *
 *----------------------------------------------------------------------
 */

int
TclWinCPUID(
    unsigned int index,		/* Which CPUID value to retrieve. */
    unsigned int *regsPtr)	/* Registers after the CPUID. */
{
#ifdef HAVE_NO_SEH
    EXCEPTION_REGISTRATION registration;
#endif
    int status = TCL_ERROR;

#if defined(__GNUC__) && !defined(_WIN64)
    /*
     * Execute the CPUID instruction with the given index, and store results
     * off 'regPtr'.
     */

    __asm__ __volatile__(
	/*
	 * Construct an EXCEPTION_REGISTRATION to protect the CPUID
	 * instruction (early 486's don't have CPUID)
	 */

	"leal	%[registration], %%edx"		"\n\t"
	"movl	%%fs:0,		%%eax"		"\n\t"
	"movl	%%eax,		0x0(%%edx)"	"\n\t" /* link */
	"leal	1f,		%%eax"		"\n\t"
	"movl	%%eax,		0x4(%%edx)"	"\n\t" /* handler */
	"movl	%%ebp,		0x8(%%edx)"	"\n\t" /* ebp */
	"movl	%%esp,		0xc(%%edx)"	"\n\t" /* esp */
	"movl	%[error],	0x10(%%edx)"	"\n\t" /* status */

	/*
	 * Link the EXCEPTION_REGISTRATION on the chain
	 */

	"movl	%%edx,		%%fs:0"		"\n\t"

	/*
	 * Do the CPUID instruction, and save the results in the 'regsPtr'
	 * area.
	 */

	"movl	%[rptr],	%%edi"		"\n\t"
	"movl	%[index],	%%eax"		"\n\t"
	"cpuid"					"\n\t"
	"movl	%%eax,		0x0(%%edi)"	"\n\t"
	"movl	%%ebx,		0x4(%%edi)"	"\n\t"
	"movl	%%ecx,		0x8(%%edi)"	"\n\t"
	"movl	%%edx,		0xc(%%edi)"	"\n\t"

	/*
	 * Come here on a normal exit. Recover the EXCEPTION_REGISTRATION and
	 * store a TCL_OK status.
	 */

	"movl	%%fs:0,		%%edx"		"\n\t"
	"movl	%[ok],		%%eax"		"\n\t"
	"movl	%%eax,		0x10(%%edx)"	"\n\t"
	"jmp	2f"				"\n"

	/*
	 * Come here on an exception. Get the EXCEPTION_REGISTRATION that we
	 * previously put on the chain.
	 */

	"1:"					"\t"
	"movl	%%fs:0,		%%edx"		"\n\t"
	"movl	0x8(%%edx),	%%edx"		"\n\t"

	/*
	 * Come here however we exited. Restore context from the
	 * EXCEPTION_REGISTRATION in case the stack is unbalanced.
	 */

	"2:"					"\t"
	"movl	0xc(%%edx),	%%esp"		"\n\t"
	"movl	0x8(%%edx),	%%ebp"		"\n\t"
	"movl	0x0(%%edx),	%%eax"		"\n\t"
	"movl	%%eax,		%%fs:0"		"\n\t"

	:
	/* No outputs */
	:
	[index]		"m"	(index),
	[rptr]		"m"	(regsPtr),
	[registration]	"m"	(registration),
	[ok]		"i"	(TCL_OK),
	[error]		"i"	(TCL_ERROR)
	:
	"%eax", "%ebx", "%ecx", "%edx", "%esi", "%edi", "memory");
    status = registration.status;

#elif defined(_MSC_VER) && !defined(_WIN64)
    /*
     * Define a structure in the stack frame to hold the registers.
     */

    struct {
	DWORD dw0;
	DWORD dw1;
	DWORD dw2;
	DWORD dw3;
    } regs;
    regs.dw0 = index;

    /*
     * Execute the CPUID instruction and save regs in the stack frame.
     */

    _try {
	_asm {
	    push    ebx
	    push    ecx
	    push    edx
	    mov	    eax, regs.dw0
	    cpuid
	    mov	    regs.dw0, eax
	    mov	    regs.dw1, ebx
	    mov	    regs.dw2, ecx
	    mov	    regs.dw3, edx
	    pop	    edx
	    pop	    ecx
	    pop	    ebx
	}

	/*
	 * Copy regs back out to the caller.
	 */

	regsPtr[0] = regs.dw0;
	regsPtr[1] = regs.dw1;
	regsPtr[2] = regs.dw2;
	regsPtr[3] = regs.dw3;

	status = TCL_OK;
    } __except(EXCEPTION_EXECUTE_HANDLER) {
	/* do nothing */
    }

#else
    /*
     * Don't know how to do assembly code for this compiler and/or
     * architecture.
     */
#endif
    return status;
}

/*
 * Local Variables:
 * mode: c
 * c-basic-offset: 4
 * fill-column: 78
 * End:
 */<|MERGE_RESOLUTION|>--- conflicted
+++ resolved
@@ -14,6 +14,16 @@
  */
 
 #include "tclWinInt.h"
+
+#ifndef TCL_NO_STACK_CHECK
+/*
+ * The following functions implement stack depth checking
+ */
+typedef struct ThreadSpecificData {
+    int *stackBound;            /* The current stack boundary */
+} ThreadSpecificData;
+static Tcl_ThreadDataKey dataKey;
+#endif /* TCL_NO_STACK_CHECK */
 
 /*
  * The following data structures are used when loading the thunking library
@@ -27,7 +37,7 @@
 	LPCSTR InitName, LPCSTR ProcName, UT32PROC **ThirtyTwoBitThunk,
 	FARPROC UT32Callback, LPVOID Buff);
 
-typedef void (WINAPI UTUNREGISTER)(HANDLE hModule);
+typedef VOID (WINAPI UTUNREGISTER)(HANDLE hModule);
 
 /*
  * The following variables keep track of information about this DLL on a
@@ -72,38 +82,38 @@
 static TclWinProcs asciiProcs = {
     0,
 
-    (BOOL (WINAPI *)(const TCHAR *, LPDCB)) BuildCommDCBA,
+    (BOOL (WINAPI *)(CONST TCHAR *, LPDCB)) BuildCommDCBA,
     (TCHAR *(WINAPI *)(TCHAR *)) CharLowerA,
-    (BOOL (WINAPI *)(const TCHAR *, const TCHAR *, BOOL)) CopyFileA,
-    (BOOL (WINAPI *)(const TCHAR *, LPSECURITY_ATTRIBUTES)) CreateDirectoryA,
-    (HANDLE (WINAPI *)(const TCHAR *, DWORD, DWORD, SECURITY_ATTRIBUTES *,
+    (BOOL (WINAPI *)(CONST TCHAR *, CONST TCHAR *, BOOL)) CopyFileA,
+    (BOOL (WINAPI *)(CONST TCHAR *, LPSECURITY_ATTRIBUTES)) CreateDirectoryA,
+    (HANDLE (WINAPI *)(CONST TCHAR *, DWORD, DWORD, SECURITY_ATTRIBUTES *,
 	    DWORD, DWORD, HANDLE)) CreateFileA,
-    (BOOL (WINAPI *)(const TCHAR *, TCHAR *, LPSECURITY_ATTRIBUTES,
-	    LPSECURITY_ATTRIBUTES, BOOL, DWORD, LPVOID, const TCHAR *,
+    (BOOL (WINAPI *)(CONST TCHAR *, TCHAR *, LPSECURITY_ATTRIBUTES,
+	    LPSECURITY_ATTRIBUTES, BOOL, DWORD, LPVOID, CONST TCHAR *,
 	    LPSTARTUPINFOA, LPPROCESS_INFORMATION)) CreateProcessA,
-    (BOOL (WINAPI *)(const TCHAR *)) DeleteFileA,
-    (HANDLE (WINAPI *)(const TCHAR *, WIN32_FIND_DATAT *)) FindFirstFileA,
+    (BOOL (WINAPI *)(CONST TCHAR *)) DeleteFileA,
+    (HANDLE (WINAPI *)(CONST TCHAR *, WIN32_FIND_DATAT *)) FindFirstFileA,
     (BOOL (WINAPI *)(HANDLE, WIN32_FIND_DATAT *)) FindNextFileA,
     (BOOL (WINAPI *)(WCHAR *, LPDWORD)) GetComputerNameA,
     (DWORD (WINAPI *)(DWORD, WCHAR *)) GetCurrentDirectoryA,
-    (DWORD (WINAPI *)(const TCHAR *)) GetFileAttributesA,
-    (DWORD (WINAPI *)(const TCHAR *, DWORD nBufferLength, WCHAR *,
+    (DWORD (WINAPI *)(CONST TCHAR *)) GetFileAttributesA,
+    (DWORD (WINAPI *)(CONST TCHAR *, DWORD nBufferLength, WCHAR *,
 	    TCHAR **)) GetFullPathNameA,
     (DWORD (WINAPI *)(HMODULE, WCHAR *, int)) GetModuleFileNameA,
-    (DWORD (WINAPI *)(const TCHAR *, WCHAR *, DWORD)) GetShortPathNameA,
-    (UINT (WINAPI *)(const TCHAR *, const TCHAR *, UINT uUnique,
+    (DWORD (WINAPI *)(CONST TCHAR *, WCHAR *, DWORD)) GetShortPathNameA,
+    (UINT (WINAPI *)(CONST TCHAR *, CONST TCHAR *, UINT uUnique,
 	    WCHAR *)) GetTempFileNameA,
     (DWORD (WINAPI *)(DWORD, WCHAR *)) GetTempPathA,
-    (BOOL (WINAPI *)(const TCHAR *, WCHAR *, DWORD, LPDWORD, LPDWORD, LPDWORD,
+    (BOOL (WINAPI *)(CONST TCHAR *, WCHAR *, DWORD, LPDWORD, LPDWORD, LPDWORD,
 	    WCHAR *, DWORD)) GetVolumeInformationA,
-    (HINSTANCE (WINAPI *)(const TCHAR *)) LoadLibraryA,
-    (TCHAR (WINAPI *)(WCHAR *, const TCHAR *)) lstrcpyA,
-    (BOOL (WINAPI *)(const TCHAR *, const TCHAR *)) MoveFileA,
-    (BOOL (WINAPI *)(const TCHAR *)) RemoveDirectoryA,
-    (DWORD (WINAPI *)(const TCHAR *, const TCHAR *, const TCHAR *, DWORD,
+    (HINSTANCE (WINAPI *)(CONST TCHAR *)) LoadLibraryA,
+    (TCHAR (WINAPI *)(WCHAR *, CONST TCHAR *)) lstrcpyA,
+    (BOOL (WINAPI *)(CONST TCHAR *, CONST TCHAR *)) MoveFileA,
+    (BOOL (WINAPI *)(CONST TCHAR *)) RemoveDirectoryA,
+    (DWORD (WINAPI *)(CONST TCHAR *, CONST TCHAR *, CONST TCHAR *, DWORD,
 	    WCHAR *, TCHAR **)) SearchPathA,
-    (BOOL (WINAPI *)(const TCHAR *)) SetCurrentDirectoryA,
-    (BOOL (WINAPI *)(const TCHAR *, DWORD)) SetFileAttributesA,
+    (BOOL (WINAPI *)(CONST TCHAR *)) SetCurrentDirectoryA,
+    (BOOL (WINAPI *)(CONST TCHAR *, DWORD)) SetFileAttributesA,
 
     /*
      * The three NULL function pointers will only be set when
@@ -115,7 +125,7 @@
 
     NULL,
     NULL,
-    /* deleted (int (__cdecl*)(const TCHAR *, struct _utimbuf *)) _utime, */
+    /* deleted (int (__cdecl*)(CONST TCHAR *, struct _utimbuf *)) _utime, */
     NULL,
     NULL,
     /* getLongPathNameProc */
@@ -124,49 +134,45 @@
     NULL, NULL, NULL, NULL, NULL, NULL,
     /* ReadConsole and WriteConsole */
     (BOOL (WINAPI *)(HANDLE, LPVOID, DWORD, LPDWORD, LPVOID)) ReadConsoleA,
-<<<<<<< HEAD
-    (BOOL (WINAPI *)(HANDLE, const void*, DWORD, LPDWORD, LPVOID)) WriteConsoleA,
-=======
     (BOOL (WINAPI *)(HANDLE, const VOID*, DWORD, LPDWORD, LPVOID)) WriteConsoleA,
->>>>>>> 24fe335f
     (BOOL (WINAPI *)(LPTSTR, LPDWORD)) GetUserNameA
 };
 
 static TclWinProcs unicodeProcs = {
     1,
 
-    (BOOL (WINAPI *)(const TCHAR *, LPDCB)) BuildCommDCBW,
+    (BOOL (WINAPI *)(CONST TCHAR *, LPDCB)) BuildCommDCBW,
     (TCHAR *(WINAPI *)(TCHAR *)) CharLowerW,
-    (BOOL (WINAPI *)(const TCHAR *, const TCHAR *, BOOL)) CopyFileW,
-    (BOOL (WINAPI *)(const TCHAR *, LPSECURITY_ATTRIBUTES)) CreateDirectoryW,
-    (HANDLE (WINAPI *)(const TCHAR *, DWORD, DWORD, SECURITY_ATTRIBUTES *,
+    (BOOL (WINAPI *)(CONST TCHAR *, CONST TCHAR *, BOOL)) CopyFileW,
+    (BOOL (WINAPI *)(CONST TCHAR *, LPSECURITY_ATTRIBUTES)) CreateDirectoryW,
+    (HANDLE (WINAPI *)(CONST TCHAR *, DWORD, DWORD, SECURITY_ATTRIBUTES *,
 	    DWORD, DWORD, HANDLE)) CreateFileW,
-    (BOOL (WINAPI *)(const TCHAR *, TCHAR *, LPSECURITY_ATTRIBUTES,
-	    LPSECURITY_ATTRIBUTES, BOOL, DWORD, LPVOID, const TCHAR *,
+    (BOOL (WINAPI *)(CONST TCHAR *, TCHAR *, LPSECURITY_ATTRIBUTES,
+	    LPSECURITY_ATTRIBUTES, BOOL, DWORD, LPVOID, CONST TCHAR *,
 	    LPSTARTUPINFOA, LPPROCESS_INFORMATION)) CreateProcessW,
-    (BOOL (WINAPI *)(const TCHAR *)) DeleteFileW,
-    (HANDLE (WINAPI *)(const TCHAR *, WIN32_FIND_DATAT *)) FindFirstFileW,
+    (BOOL (WINAPI *)(CONST TCHAR *)) DeleteFileW,
+    (HANDLE (WINAPI *)(CONST TCHAR *, WIN32_FIND_DATAT *)) FindFirstFileW,
     (BOOL (WINAPI *)(HANDLE, WIN32_FIND_DATAT *)) FindNextFileW,
     (BOOL (WINAPI *)(WCHAR *, LPDWORD)) GetComputerNameW,
     (DWORD (WINAPI *)(DWORD, WCHAR *)) GetCurrentDirectoryW,
-    (DWORD (WINAPI *)(const TCHAR *)) GetFileAttributesW,
-    (DWORD (WINAPI *)(const TCHAR *, DWORD nBufferLength, WCHAR *,
+    (DWORD (WINAPI *)(CONST TCHAR *)) GetFileAttributesW,
+    (DWORD (WINAPI *)(CONST TCHAR *, DWORD nBufferLength, WCHAR *,
 	    TCHAR **)) GetFullPathNameW,
     (DWORD (WINAPI *)(HMODULE, WCHAR *, int)) GetModuleFileNameW,
-    (DWORD (WINAPI *)(const TCHAR *, WCHAR *, DWORD)) GetShortPathNameW,
-    (UINT (WINAPI *)(const TCHAR *, const TCHAR *, UINT uUnique,
+    (DWORD (WINAPI *)(CONST TCHAR *, WCHAR *, DWORD)) GetShortPathNameW,
+    (UINT (WINAPI *)(CONST TCHAR *, CONST TCHAR *, UINT uUnique,
 	    WCHAR *)) GetTempFileNameW,
     (DWORD (WINAPI *)(DWORD, WCHAR *)) GetTempPathW,
-    (BOOL (WINAPI *)(const TCHAR *, WCHAR *, DWORD, LPDWORD, LPDWORD, LPDWORD,
+    (BOOL (WINAPI *)(CONST TCHAR *, WCHAR *, DWORD, LPDWORD, LPDWORD, LPDWORD,
 	    WCHAR *, DWORD)) GetVolumeInformationW,
-    (HINSTANCE (WINAPI *)(const TCHAR *)) LoadLibraryW,
-    (TCHAR (WINAPI *)(WCHAR *, const TCHAR *)) lstrcpyW,
-    (BOOL (WINAPI *)(const TCHAR *, const TCHAR *)) MoveFileW,
-    (BOOL (WINAPI *)(const TCHAR *)) RemoveDirectoryW,
-    (DWORD (WINAPI *)(const TCHAR *, const TCHAR *, const TCHAR *, DWORD,
+    (HINSTANCE (WINAPI *)(CONST TCHAR *)) LoadLibraryW,
+    (TCHAR (WINAPI *)(WCHAR *, CONST TCHAR *)) lstrcpyW,
+    (BOOL (WINAPI *)(CONST TCHAR *, CONST TCHAR *)) MoveFileW,
+    (BOOL (WINAPI *)(CONST TCHAR *)) RemoveDirectoryW,
+    (DWORD (WINAPI *)(CONST TCHAR *, CONST TCHAR *, CONST TCHAR *, DWORD,
 	    WCHAR *, TCHAR **)) SearchPathW,
-    (BOOL (WINAPI *)(const TCHAR *)) SetCurrentDirectoryW,
-    (BOOL (WINAPI *)(const TCHAR *, DWORD)) SetFileAttributesW,
+    (BOOL (WINAPI *)(CONST TCHAR *)) SetCurrentDirectoryW,
+    (BOOL (WINAPI *)(CONST TCHAR *, DWORD)) SetFileAttributesW,
 
     /*
      * The three NULL function pointers will only be set when
@@ -178,7 +184,7 @@
 
     NULL,
     NULL,
-    /* deleted (int (__cdecl*)(const TCHAR *, struct _utimbuf *)) _wutime, */
+    /* deleted (int (__cdecl*)(CONST TCHAR *, struct _utimbuf *)) _wutime, */
     NULL,
     NULL,
     /* getLongPathNameProc */
@@ -187,23 +193,30 @@
     NULL, NULL, NULL, NULL, NULL, NULL,
     /* ReadConsole and WriteConsole */
     (BOOL (WINAPI *)(HANDLE, LPVOID, DWORD, LPDWORD, LPVOID)) ReadConsoleW,
-<<<<<<< HEAD
-    (BOOL (WINAPI *)(HANDLE, const void*, DWORD, LPDWORD, LPVOID)) WriteConsoleW,
-=======
     (BOOL (WINAPI *)(HANDLE, const VOID*, DWORD, LPDWORD, LPVOID)) WriteConsoleW,
->>>>>>> 24fe335f
     (BOOL (WINAPI *)(LPTSTR, LPDWORD)) GetUserNameW
 };
 
-TclWinProcs *tclWinProcs = &asciiProcs;
+TclWinProcs *tclWinProcs;
 static Tcl_Encoding tclWinTCharEncoding;
 
+#ifdef HAVE_NO_SEH
+/*
+ * Need to add noinline flag to DllMain declaration so that gcc -O3 does not
+ * inline asm code into DllEntryPoint and cause a compile time error because
+ * of redefined local labels.
+ */
+
+BOOL APIENTRY		DllMain(HINSTANCE hInst, DWORD reason,
+			    LPVOID reserved) __attribute__ ((noinline));
+#else
 /*
  * The following declaration is for the VC++ DLL entry point.
  */
 
 BOOL APIENTRY		DllMain(HINSTANCE hInst, DWORD reason,
 			    LPVOID reserved);
+#endif /* HAVE_NO_SEH */
 
 /*
  * The following structure and linked list is to allow us to map between
@@ -212,7 +225,7 @@
  */
 
 typedef struct MountPointMap {
-    const WCHAR *volumeName;	/* Native wide string volume name. */
+    CONST WCHAR *volumeName;	/* Native wide string volume name. */
     char driveLetter;		/* Drive letter corresponding to the volume
 				 * name. */
     struct MountPointMap *nextPtr;
@@ -278,7 +291,10 @@
  *	TRUE on sucess, FALSE on failure.
  *
  * Side effects:
- *	Initializes most rudimentary Windows bits.
+ *	Establishes 32-to-16 bit thunk and initializes sockets library. This
+ *	might call some sycronization functions, but MSDN documentation
+ *	states: "Waiting on synchronization objects in DllMain can cause a
+ *	deadlock."
  *
  *----------------------------------------------------------------------
  */
@@ -289,16 +305,101 @@
     DWORD reason,		/* Reason this function is being called. */
     LPVOID reserved)		/* Not used. */
 {
+#ifdef HAVE_NO_SEH
+    EXCEPTION_REGISTRATION registration;
+#endif
+
     switch (reason) {
     case DLL_PROCESS_ATTACH:
 	DisableThreadLibraryCalls(hInst);
 	TclWinInit(hInst);
 	return TRUE;
 
+    case DLL_PROCESS_DETACH:
 	/*
-	 * DLL_PROCESS_DETACH is unnecessary as the user should call
-	 * Tcl_Finalize explicitly before unloading Tcl.
+	 * Protect the call to Tcl_Finalize. The OS could be unloading us from
+	 * an exception handler and the state of the stack might be unstable.
 	 */
+
+#ifdef HAVE_NO_SEH
+	__asm__ __volatile__ (
+
+	    /*
+	     * Construct an EXCEPTION_REGISTRATION to protect the call to
+	     * Tcl_Finalize
+	     */
+
+	    "leal	%[registration], %%edx"		"\n\t"
+	    "movl	%%fs:0,		%%eax"		"\n\t"
+	    "movl	%%eax,		0x0(%%edx)"	"\n\t" /* link */
+	    "leal	1f,		%%eax"		"\n\t"
+	    "movl	%%eax,		0x4(%%edx)"	"\n\t" /* handler */
+	    "movl	%%ebp,		0x8(%%edx)"	"\n\t" /* ebp */
+	    "movl	%%esp,		0xc(%%edx)"	"\n\t" /* esp */
+	    "movl	%[error],	0x10(%%edx)"	"\n\t" /* status */
+
+	    /*
+	     * Link the EXCEPTION_REGISTRATION on the chain
+	     */
+
+	    "movl	%%edx,		%%fs:0"		"\n\t"
+
+	    /*
+	     * Call Tcl_Finalize
+	     */
+
+	    "call	_Tcl_Finalize"			"\n\t"
+
+	    /*
+	     * Come here on a normal exit. Recover the EXCEPTION_REGISTRATION
+	     * and store a TCL_OK status
+	     */
+
+	    "movl	%%fs:0,		%%edx"		"\n\t"
+	    "movl	%[ok],		%%eax"		"\n\t"
+	    "movl	%%eax,		0x10(%%edx)"	"\n\t"
+	    "jmp	2f"				"\n"
+
+	    /*
+	     * Come here on an exception. Get the EXCEPTION_REGISTRATION that
+	     * we previously put on the chain.
+	     */
+
+	    "1:"					"\t"
+	    "movl	%%fs:0,		%%edx"		"\n\t"
+	    "movl	0x8(%%edx),	%%edx"		"\n"
+
+
+	    /*
+	     * Come here however we exited. Restore context from the
+	     * EXCEPTION_REGISTRATION in case the stack is unbalanced.
+	     */
+
+	    "2:"					"\t"
+	    "movl	0xc(%%edx),	%%esp"		"\n\t"
+	    "movl	0x8(%%edx),	%%ebp"		"\n\t"
+	    "movl	0x0(%%edx),	%%eax"		"\n\t"
+	    "movl	%%eax,		%%fs:0"		"\n\t"
+
+	    :
+	    /* No outputs */
+	    :
+	    [registration]	"m"	(registration),
+	    [ok]		"i"	(TCL_OK),
+	    [error]		"i"	(TCL_ERROR)
+	    :
+	    "%eax", "%ebx", "%ecx", "%edx", "%esi", "%edi", "memory"
+	    );
+
+#else /* HAVE_NO_SEH */
+	__try {
+	    Tcl_Finalize();
+	} __except (EXCEPTION_EXECUTE_HANDLER) {
+	    /* empty handler body. */
+	}
+#endif
+
+	break;
     }
 
     return TRUE;
@@ -366,7 +467,7 @@
 	Tcl_Panic("Win32s is not a supported platform");
     }
 
-    TclWinResetInterfaces();
+    tclWinProcs = &asciiProcs;
 }
  
@@ -383,7 +484,6 @@
  *	    VER_PLATFORM_WIN32s		Win32s on Windows 3.1. (not supported)
  *	    VER_PLATFORM_WIN32_WINDOWS	Win32 on Windows 95, 98, ME.
  *	    VER_PLATFORM_WIN32_NT	Win32 on Windows NT, 2000, XP
- *	    VER_PLATFORM_WIN32_CE	Win32 on Windows CE
  *
  * Side effects:
  *	None.
@@ -431,6 +531,84 @@
  
 /*
+ *----------------------------------------------------------------------
+ *
+ * TclpGetStackParams --
+ *
+ *	Determine the stack params for the current thread: in which
+ *	direction does the stack grow, and what is the stack lower (resp.
+ *	upper) bound for safe invocation of a new command? This is used to
+ *	cache the values needed for an efficient computation of
+ *	TclpCheckStackSpace() when the interp is known.
+ *
+ * Results:
+ *	Returns 1 if the stack grows down, in which case a stack lower bound
+ *	is stored at stackBoundPtr. If the stack grows up, 0 is returned and
+ *	an upper bound is stored at stackBoundPtr. If a bound cannot be
+ *	determined NULL is stored at stackBoundPtr.
+ *
+ *----------------------------------------------------------------------
+ */
+
+#ifndef TCL_NO_STACK_CHECK
+int
+TclpGetCStackParams(
+    int **stackBoundPtr)
+{
+    ThreadSpecificData *tsdPtr = TCL_TSD_INIT(&dataKey);
+    SYSTEM_INFO si;		/* The system information, used to
+				 * determine the page size */
+    MEMORY_BASIC_INFORMATION mbi;
+				/* The information about the memory
+				 * area in which the stack resides */
+
+    if (!tsdPtr->stackBound
+	|| ((UINT_PTR)&tsdPtr < (UINT_PTR)tsdPtr->stackBound)) {
+
+	/* 
+	 * Either we haven't determined the stack bound in this thread,
+	 * or else we've overflowed the bound that we previously
+	 * determined.  We need to find a new stack bound from
+	 * Windows.
+	 */
+
+	GetSystemInfo(&si);
+	if (VirtualQuery((LPCVOID) &tsdPtr, &mbi, sizeof(mbi)) == 0) {
+
+	    /* For some reason, the system didn't let us query the
+	     * stack size.  Nevertheless, we got here and haven't
+	     * blown up yet.  Don't update the calculated stack bound.
+	     * If there is no calculated stack bound yet, set it to
+	     * the base of the current page of stack. */
+
+	    if (!tsdPtr->stackBound) {
+		tsdPtr->stackBound =
+		    (int*) ((UINT_PTR)(&tsdPtr)
+			    & ~ (UINT_PTR)(si.dwPageSize - 1));
+	    }
+
+	} else {
+
+	    /* The allocation base of the stack segment has to be advanced
+	     * by one page (to allow for the guard page maintained in the
+	     * C runtime) and then by TCL_WIN_STACK_THRESHOLD (to allow
+	     * for the amount of stack that Tcl needs).
+	     */
+
+	    tsdPtr->stackBound =
+		(int*) ((UINT_PTR)(mbi.AllocationBase)
+			+ (UINT_PTR)(si.dwPageSize)
+			+ TCL_WIN_STACK_THRESHOLD);
+	}
+    }
+    *stackBoundPtr = tsdPtr->stackBound;
+    return 1;
+}
+#endif
+
++
+/*
  *---------------------------------------------------------------------------
  *
  * TclWinSetInterfaces --
@@ -458,33 +636,32 @@
     int wide)			/* Non-zero to use wide interfaces, 0
 				 * otherwise. */
 {
-	TclWinResetInterfaces();
+    Tcl_FreeEncoding(tclWinTCharEncoding);
 
     if (wide) {
 	tclWinProcs = &unicodeProcs;
 	tclWinTCharEncoding = Tcl_GetEncoding(NULL, "unicode");
 	if (tclWinProcs->getFileAttributesExProc == NULL) {
 	    HINSTANCE hInstance = LoadLibraryA("kernel32");
-
 	    if (hInstance != NULL) {
 		tclWinProcs->getFileAttributesExProc =
-			(BOOL (WINAPI *)(const TCHAR *, GET_FILEEX_INFO_LEVELS,
+			(BOOL (WINAPI *)(CONST TCHAR *, GET_FILEEX_INFO_LEVELS,
 			LPVOID)) GetProcAddress(hInstance,
 			"GetFileAttributesExW");
 		tclWinProcs->createHardLinkProc =
-			(BOOL (WINAPI *)(const TCHAR *, const TCHAR*,
+			(BOOL (WINAPI *)(CONST TCHAR *, CONST TCHAR*,
 			LPSECURITY_ATTRIBUTES)) GetProcAddress(hInstance,
 			"CreateHardLinkW");
 		tclWinProcs->findFirstFileExProc =
-			(HANDLE (WINAPI *)(const TCHAR*, UINT, LPVOID, UINT,
+			(HANDLE (WINAPI *)(CONST TCHAR*, UINT, LPVOID, UINT,
 			LPVOID, DWORD)) GetProcAddress(hInstance,
 			"FindFirstFileExW");
 		tclWinProcs->getVolumeNameForVMPProc =
-			(BOOL (WINAPI *)(const TCHAR*, TCHAR*,
+			(BOOL (WINAPI *)(CONST TCHAR*, TCHAR*,
 			DWORD)) GetProcAddress(hInstance,
 			"GetVolumeNameForVolumeMountPointW");
 		tclWinProcs->getLongPathNameProc =
-			(DWORD (WINAPI *)(const TCHAR*, TCHAR*,
+			(DWORD (WINAPI *)(CONST TCHAR*, TCHAR*,
 			DWORD)) GetProcAddress(hInstance, "GetLongPathNameW");
 		FreeLibrary(hInstance);
 	    }
@@ -505,7 +682,7 @@
 			GetProcAddress(hInstance, "OpenThreadToken");
 		tclWinProcs->revertToSelfProc = (BOOL (WINAPI *) (void))
 			GetProcAddress(hInstance, "RevertToSelf");
-		tclWinProcs->mapGenericMaskProc = (void (WINAPI *) (
+		tclWinProcs->mapGenericMaskProc = (VOID (WINAPI *) (
 			PDWORD AccessMask, PGENERIC_MAPPING GenericMapping))
 			GetProcAddress(hInstance, "MapGenericMask");
 		tclWinProcs->accessCheckProc = (BOOL (WINAPI *)(
@@ -520,15 +697,17 @@
 	    }
 	}
     } else {
+	tclWinProcs = &asciiProcs;
+	tclWinTCharEncoding = NULL;
 	if (tclWinProcs->getFileAttributesExProc == NULL) {
 	    HINSTANCE hInstance = LoadLibraryA("kernel32");
 	    if (hInstance != NULL) {
 		tclWinProcs->getFileAttributesExProc =
-			(BOOL (WINAPI *)(const TCHAR *, GET_FILEEX_INFO_LEVELS,
+			(BOOL (WINAPI *)(CONST TCHAR *, GET_FILEEX_INFO_LEVELS,
 			LPVOID)) GetProcAddress(hInstance,
 			"GetFileAttributesExA");
 		tclWinProcs->createHardLinkProc =
-			(BOOL (WINAPI *)(const TCHAR *, const TCHAR*,
+			(BOOL (WINAPI *)(CONST TCHAR *, CONST TCHAR*,
 			LPSECURITY_ATTRIBUTES)) GetProcAddress(hInstance,
 			"CreateHardLinkA");
 		tclWinProcs->findFirstFileExProc = NULL;
@@ -540,12 +719,12 @@
 		 * code will fall back on a slower approach using the normal
 		 * findFirstFileProc.
 		 *
-		 * (HANDLE (WINAPI *)(const TCHAR*, UINT,
+		 * (HANDLE (WINAPI *)(CONST TCHAR*, UINT,
 		 * LPVOID, UINT, LPVOID, DWORD)) GetProcAddress(hInstance,
 		 * "FindFirstFileExA");
 		 */
 		tclWinProcs->getVolumeNameForVMPProc =
-			(BOOL (WINAPI *)(const TCHAR*, TCHAR*,
+			(BOOL (WINAPI *)(CONST TCHAR*, TCHAR*,
 			DWORD)) GetProcAddress(hInstance,
 			"GetVolumeNameForVolumeMountPointA");
 		FreeLibrary(hInstance);
@@ -558,7 +737,7 @@
 /*
  *---------------------------------------------------------------------------
  *
- * TclWinEncodingsCleanup --
+ * TclWinResetInterfaceEncodings --
  *
  *	Called during finalization to free up any encodings we use. The
  *	tclWinProcs-> look up table is still ok to use after this call,
@@ -578,11 +757,13 @@
  */
 
 void
-TclWinEncodingsCleanup(void)
+TclWinResetInterfaceEncodings(void)
 {
     MountPointMap *dlIter, *dlIter2;
-
-    TclWinResetInterfaces();
+    if (tclWinTCharEncoding != NULL) {
+	Tcl_FreeEncoding(tclWinTCharEncoding);
+	tclWinTCharEncoding = NULL;
+    }
 
     /*
      * Clean up the mount point map.
@@ -592,8 +773,8 @@
     dlIter = driveLetterLookup;
     while (dlIter != NULL) {
 	dlIter2 = dlIter->nextPtr;
-	ckfree((char *) dlIter->volumeName);
-	ckfree((char *) dlIter);
+	ckfree((char*)dlIter->volumeName);
+	ckfree((char*)dlIter);
 	dlIter = dlIter2;
     }
     Tcl_MutexUnlock(&mountPointMap);
@@ -620,11 +801,7 @@
 void
 TclWinResetInterfaces(void)
 {
-    if (tclWinTCharEncoding != NULL) {
-	Tcl_FreeEncoding(tclWinTCharEncoding);
-	tclWinTCharEncoding = NULL;
-    }
-	tclWinProcs = &asciiProcs;
+    tclWinProcs = &asciiProcs;
 }
  
@@ -652,7 +829,7 @@
 
 char
 TclWinDriveLetterForVolMountPoint(
-    const WCHAR *mountPoint)
+    CONST WCHAR *mountPoint)
 {
     MountPointMap *dlIter, *dlPtr2;
     WCHAR Target[55];		/* Target of mount at mount point */
@@ -680,9 +857,9 @@
 	     * Try to read the volume mount point and see where it points.
 	     */
 
-	    if (tclWinProcs->getVolumeNameForVMPProc((TCHAR *) drive,
-		    (TCHAR *) Target, 55) != 0) {
-		if (wcscmp((WCHAR *) dlIter->volumeName, Target) == 0) {
+	    if ((*tclWinProcs->getVolumeNameForVMPProc)((TCHAR*)drive,
+		    (TCHAR*)Target, 55) != 0) {
+		if (wcscmp((WCHAR*)dlIter->volumeName, Target) == 0) {
 		    /*
 		     * Nothing has changed.
 		     */
@@ -715,8 +892,8 @@
 	     * Now dlPtr2 points to the structure to free.
 	     */
 
-	    ckfree((char *) dlPtr2->volumeName);
-	    ckfree((char *) dlPtr2);
+	    ckfree((char*)dlPtr2->volumeName);
+	    ckfree((char*)dlPtr2);
 
 	    /*
 	     * Restart the loop - we could try to be clever and continue half
@@ -739,13 +916,13 @@
 	 * Try to read the volume mount point and see where it points.
 	 */
 
-	if (tclWinProcs->getVolumeNameForVMPProc((TCHAR *) drive,
-		(TCHAR *) Target, 55) != 0) {
+	if ((*tclWinProcs->getVolumeNameForVMPProc)((TCHAR*)drive,
+		(TCHAR*)Target, 55) != 0) {
 	    int alreadyStored = 0;
 
 	    for (dlIter = driveLetterLookup; dlIter != NULL;
 		    dlIter = dlIter->nextPtr) {
-		if (wcscmp((WCHAR *) dlIter->volumeName, Target) == 0) {
+		if (wcscmp((WCHAR*)dlIter->volumeName, Target) == 0) {
 		    alreadyStored = 1;
 		    break;
 		}
@@ -755,7 +932,7 @@
 		dlPtr2->volumeName = TclNativeDupInternalRep(Target);
 		dlPtr2->driveLetter = 'A' + (drive[0] - L'A');
 		dlPtr2->nextPtr = driveLetterLookup;
-		driveLetterLookup = dlPtr2;
+		driveLetterLookup  = dlPtr2;
 	    }
 	}
     }
@@ -777,11 +954,11 @@
      * that fact and store '-1' so we don't have to look it up each time.
      */
 
-    dlPtr2 = (MountPointMap *) ckalloc(sizeof(MountPointMap));
-    dlPtr2->volumeName = TclNativeDupInternalRep((ClientData) mountPoint);
+    dlPtr2 = (MountPointMap*) ckalloc(sizeof(MountPointMap));
+    dlPtr2->volumeName = TclNativeDupInternalRep((ClientData)mountPoint);
     dlPtr2->driveLetter = -1;
     dlPtr2->nextPtr = driveLetterLookup;
-    driveLetterLookup = dlPtr2;
+    driveLetterLookup  = dlPtr2;
     Tcl_MutexUnlock(&mountPointMap);
     return -1;
 }
@@ -839,7 +1016,7 @@
 
 TCHAR *
 Tcl_WinUtfToTChar(
-    const char *string,		/* Source string in UTF-8. */
+    CONST char *string,		/* Source string in UTF-8. */
     int len,			/* Source string length in bytes, or < 0 for
 				 * strlen(). */
     Tcl_DString *dsPtr)		/* Uninitialized or free DString in which the
@@ -851,7 +1028,7 @@
 
 char *
 Tcl_WinTCharToUtf(
-    const TCHAR *string,	/* Source string in Unicode when running NT,
+    CONST TCHAR *string,	/* Source string in Unicode when running NT,
 				 * ANSI when running 95. */
     int len,			/* Source string length in bytes, or < 0 for
 				 * platform-specific string length. */
@@ -859,7 +1036,7 @@
 				 * converted string is stored. */
 {
     return Tcl_ExternalToUtfDString(tclWinTCharEncoding,
-	    (const char *) string, len, dsPtr);
+	    (CONST char *) string, len, dsPtr);
 }
  
