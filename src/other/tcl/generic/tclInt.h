/*
 * tclInt.h --
 *
 *	Declarations of things used internally by the Tcl interpreter.
 *
 * Copyright (c) 1987-1993 The Regents of the University of California.
 * Copyright (c) 1993-1997 Lucent Technologies.
 * Copyright (c) 1994-1998 Sun Microsystems, Inc.
 * Copyright (c) 1998-1999 by Scriptics Corporation.
 * Copyright (c) 2001, 2002 by Kevin B. Kenny.  All rights reserved.
 * Copyright (c) 2007 Daniel A. Steffen <das@users.sourceforge.net>
 * Copyright (c) 2006-2008 by Joe Mistachkin.  All rights reserved.
 * Copyright (c) 2008 by Miguel Sofer. All rights reserved.
 *
 * See the file "license.terms" for information on usage and redistribution of
 * this file, and for a DISCLAIMER OF ALL WARRANTIES.
 */

#ifndef _TCLINT
#define _TCLINT

/*
 * Some numerics configuration options.
 */

#undef ACCEPT_NAN

/*
 * Common include files needed by most of the Tcl source files are included
 * here, so that system-dependent personalizations for the include files only
 * have to be made in once place. This results in a few extra includes, but
 * greater modularity. The order of the three groups of #includes is
 * important. For example, stdio.h is needed by tcl.h.
 */

#include "tclPort.h"

#include <stdio.h>

#include <ctype.h>
#ifdef NO_STDLIB_H
#   include "../compat/stdlib.h"
#else
#   include <stdlib.h>
#endif
#ifdef NO_STRING_H
#include "../compat/string.h"
#else
#include <string.h>
#endif
#if defined(STDC_HEADERS) || defined(__STDC__) || defined(__C99__FUNC__) \
<<<<<<< HEAD
     || defined(__cplusplus) || defined(_MSC_VER)
=======
     || defined(__cplusplus) || defined(_MSC_VER) || defined(__ICC)
>>>>>>> 60304d81
#include <stddef.h>
#else
typedef int ptrdiff_t;
#endif

/*
 * Ensure WORDS_BIGENDIAN is defined correctly:
 * Needs to happen here in addition to configure to work with fat compiles on
 * Darwin (where configure runs only once for multiple architectures).
 */

#ifdef HAVE_SYS_TYPES_H
#    include <sys/types.h>
#endif
#ifdef HAVE_SYS_PARAM_H
#    include <sys/param.h>
#endif
#ifdef BYTE_ORDER
#    ifdef BIG_ENDIAN
#	 if BYTE_ORDER == BIG_ENDIAN
#	     undef WORDS_BIGENDIAN
#	     define WORDS_BIGENDIAN 1
#	 endif
#    endif
#    ifdef LITTLE_ENDIAN
#	 if BYTE_ORDER == LITTLE_ENDIAN
#	     undef WORDS_BIGENDIAN
#	 endif
#    endif
#endif

/*
 * Used to tag functions that are only to be visible within the module being
 * built and not outside it (where this is supported by the linker).
 */

#ifndef MODULE_SCOPE
#   ifdef __cplusplus
#	define MODULE_SCOPE extern "C"
#   else
#	define MODULE_SCOPE extern
#   endif
#endif

/*
 * Macros used to cast between pointers and integers (e.g. when storing an int
 * in ClientData), on 64-bit architectures they avoid gcc warning about "cast
 * to/from pointer from/to integer of different size".
 */

#if !defined(INT2PTR) && !defined(PTR2INT)
#   if defined(HAVE_INTPTR_T) || defined(intptr_t)
#	define INT2PTR(p) ((void *)(intptr_t)(p))
#	define PTR2INT(p) ((int)(intptr_t)(p))
#   else
#	define INT2PTR(p) ((void *)(p))
#	define PTR2INT(p) ((int)(p))
#   endif
#endif
#if !defined(UINT2PTR) && !defined(PTR2UINT)
#   if defined(HAVE_UINTPTR_T) || defined(uintptr_t)
#	define UINT2PTR(p) ((void *)(uintptr_t)(p))
#	define PTR2UINT(p) ((unsigned int)(uintptr_t)(p))
#   else
#	define UINT2PTR(p) ((void *)(p))
#	define PTR2UINT(p) ((unsigned int)(p))
#   endif
#endif

#if defined(_WIN32) && defined(_MSC_VER)
#   define vsnprintf _vsnprintf
#endif

/*
 * The following procedures allow namespaces to be customized to support
 * special name resolution rules for commands/variables.
 */

struct Tcl_ResolvedVarInfo;

typedef Tcl_Var (Tcl_ResolveRuntimeVarProc)(Tcl_Interp *interp,
	struct Tcl_ResolvedVarInfo *vinfoPtr);

typedef void (Tcl_ResolveVarDeleteProc)(struct Tcl_ResolvedVarInfo *vinfoPtr);

/*
 * The following structure encapsulates the routines needed to resolve a
 * variable reference at runtime. Any variable specific state will typically
 * be appended to this structure.
 */

typedef struct Tcl_ResolvedVarInfo {
    Tcl_ResolveRuntimeVarProc *fetchProc;
    Tcl_ResolveVarDeleteProc *deleteProc;
} Tcl_ResolvedVarInfo;

typedef int (Tcl_ResolveCompiledVarProc)(Tcl_Interp *interp,
	CONST84 char *name, int length, Tcl_Namespace *context,
	Tcl_ResolvedVarInfo **rPtr);

typedef int (Tcl_ResolveVarProc)(Tcl_Interp *interp, CONST84 char *name,
	Tcl_Namespace *context, int flags, Tcl_Var *rPtr);

typedef int (Tcl_ResolveCmdProc)(Tcl_Interp *interp, CONST84 char *name,
	Tcl_Namespace *context, int flags, Tcl_Command *rPtr);

typedef struct Tcl_ResolverInfo {
    Tcl_ResolveCmdProc *cmdResProc;
				/* Procedure handling command name
				 * resolution. */
    Tcl_ResolveVarProc *varResProc;
				/* Procedure handling variable name resolution
				 * for variables that can only be handled at
				 * runtime. */
    Tcl_ResolveCompiledVarProc *compiledVarResProc;
				/* Procedure handling variable name resolution
				 * at compile time. */
} Tcl_ResolverInfo;

/*
 * This flag bit should not interfere with TCL_GLOBAL_ONLY,
 * TCL_NAMESPACE_ONLY, or TCL_LEAVE_ERR_MSG; it signals that the variable
 * lookup is performed for upvar (or similar) purposes, with slightly
 * different rules:
 *    - Bug #696893 - variable is either proc-local or in the current
 *	namespace; never follow the second (global) resolution path
 *    - Bug #631741 - do not use special namespace or interp resolvers
 *
 * It should also not collide with the (deprecated) TCL_PARSE_PART1 flag
 * (Bug #835020)
 */

#define TCL_AVOID_RESOLVERS 0x40000

/*
 *----------------------------------------------------------------
 * Data structures related to namespaces.
 *----------------------------------------------------------------
 */

typedef struct Tcl_Ensemble Tcl_Ensemble;
typedef struct NamespacePathEntry NamespacePathEntry;

/*
 * Special hashtable for variables: this is just a Tcl_HashTable with an nsPtr
 * field added at the end: in this way variables can find their namespace
 * without having to copy a pointer in their struct: they can access it via
 * their hPtr->tablePtr.
 */

typedef struct TclVarHashTable {
    Tcl_HashTable table;
    struct Namespace *nsPtr;
} TclVarHashTable;

/*
 * This is for itcl - it likes to search our varTables directly :(
 */

#define TclVarHashFindVar(tablePtr, key) \
    TclVarHashCreateVar((tablePtr), (key), NULL)

/*
 * Define this to reduce the amount of space that the average namespace
 * consumes by only allocating the table of child namespaces when necessary.
 * Defining it breaks compatibility for Tcl extensions (e.g., itcl) which
 * reach directly into the Namespace structure.
 */

#undef BREAK_NAMESPACE_COMPAT

/*
 * The structure below defines a namespace.
 * Note: the first five fields must match exactly the fields in a
 * Tcl_Namespace structure (see tcl.h). If you change one, be sure to change
 * the other.
 */

typedef struct Namespace {
    char *name;			/* The namespace's simple (unqualified) name.
				 * This contains no ::'s. The name of the
				 * global namespace is "" although "::" is an
				 * synonym. */
    char *fullName;		/* The namespace's fully qualified name. This
				 * starts with ::. */
    ClientData clientData;	/* An arbitrary value associated with this
				 * namespace. */
    Tcl_NamespaceDeleteProc *deleteProc;
				/* Procedure invoked when deleting the
				 * namespace to, e.g., free clientData. */
    struct Namespace *parentPtr;/* Points to the namespace that contains this
				 * one. NULL if this is the global
				 * namespace. */
#ifndef BREAK_NAMESPACE_COMPAT
    Tcl_HashTable childTable;	/* Contains any child namespaces. Indexed by
				 * strings; values have type (Namespace *). */
#else
    Tcl_HashTable *childTablePtr;
				/* Contains any child namespaces. Indexed by
				 * strings; values have type (Namespace *). If
				 * NULL, there are no children. */
#endif
    long nsId;			/* Unique id for the namespace. */
    Tcl_Interp *interp;		/* The interpreter containing this
				 * namespace. */
    int flags;			/* OR-ed combination of the namespace status
				 * flags NS_DYING and NS_DEAD listed below. */
    int activationCount;	/* Number of "activations" or active call
				 * frames for this namespace that are on the
				 * Tcl call stack. The namespace won't be
				 * freed until activationCount becomes zero. */
    int refCount;		/* Count of references by namespaceName
				 * objects. The namespace can't be freed until
				 * refCount becomes zero. */
    Tcl_HashTable cmdTable;	/* Contains all the commands currently
				 * registered in the namespace. Indexed by
				 * strings; values have type (Command *).
				 * Commands imported by Tcl_Import have
				 * Command structures that point (via an
				 * ImportedCmdRef structure) to the Command
				 * structure in the source namespace's command
				 * table. */
    TclVarHashTable varTable;	/* Contains all the (global) variables
				 * currently in this namespace. Indexed by
				 * strings; values have type (Var *). */
    char **exportArrayPtr;	/* Points to an array of string patterns
				 * specifying which commands are exported. A
				 * pattern may include "string match" style
				 * wildcard characters to specify multiple
				 * commands; however, no namespace qualifiers
				 * are allowed. NULL if no export patterns are
				 * registered. */
    int numExportPatterns;	/* Number of export patterns currently
				 * registered using "namespace export". */
    int maxExportPatterns;	/* Mumber of export patterns for which space
				 * is currently allocated. */
    int cmdRefEpoch;		/* Incremented if a newly added command
				 * shadows a command for which this namespace
				 * has already cached a Command* pointer; this
				 * causes all its cached Command* pointers to
				 * be invalidated. */
    int resolverEpoch;		/* Incremented whenever (a) the name
				 * resolution rules change for this namespace
				 * or (b) a newly added command shadows a
				 * command that is compiled to bytecodes. This
				 * invalidates all byte codes compiled in the
				 * namespace, causing the code to be
				 * recompiled under the new rules.*/
    Tcl_ResolveCmdProc *cmdResProc;
				/* If non-null, this procedure overrides the
				 * usual command resolution mechanism in Tcl.
				 * This procedure is invoked within
				 * Tcl_FindCommand to resolve all command
				 * references within the namespace. */
    Tcl_ResolveVarProc *varResProc;
				/* If non-null, this procedure overrides the
				 * usual variable resolution mechanism in Tcl.
				 * This procedure is invoked within
				 * Tcl_FindNamespaceVar to resolve all
				 * variable references within the namespace at
				 * runtime. */
    Tcl_ResolveCompiledVarProc *compiledVarResProc;
				/* If non-null, this procedure overrides the
				 * usual variable resolution mechanism in Tcl.
				 * This procedure is invoked within
				 * LookupCompiledLocal to resolve variable
				 * references within the namespace at compile
				 * time. */
    int exportLookupEpoch;	/* Incremented whenever a command is added to
				 * a namespace, removed from a namespace or
				 * the exports of a namespace are changed.
				 * Allows TIP#112-driven command lists to be
				 * validated efficiently. */
    Tcl_Ensemble *ensembles;	/* List of structures that contain the details
				 * of the ensembles that are implemented on
				 * top of this namespace. */
    Tcl_Obj *unknownHandlerPtr;	/* A script fragment to be used when command
				 * resolution in this namespace fails. TIP
				 * 181. */
    int commandPathLength;	/* The length of the explicit path. */
    NamespacePathEntry *commandPathArray;
				/* The explicit path of the namespace as an
				 * array. */
    NamespacePathEntry *commandPathSourceList;
				/* Linked list of path entries that point to
				 * this namespace. */
    Tcl_NamespaceDeleteProc *earlyDeleteProc;
				/* Just like the deleteProc field (and called
				 * with the same clientData) but called at the
				 * start of the deletion process, so there is
				 * a chance for code to do stuff inside the
				 * namespace before deletion completes. */
} Namespace;

/*
 * An entry on a namespace's command resolution path.
 */

struct NamespacePathEntry {
    Namespace *nsPtr;		/* What does this path entry point to? If it
				 * is NULL, this path entry points is
				 * redundant and should be skipped. */
    Namespace *creatorNsPtr;	/* Where does this path entry point from? This
				 * allows for efficient invalidation of
				 * references when the path entry's target
				 * updates its current list of defined
				 * commands. */
    NamespacePathEntry *prevPtr, *nextPtr;
				/* Linked list pointers or NULL at either end
				 * of the list that hangs off Namespace's
				 * commandPathSourceList field. */
};

/*
 * Flags used to represent the status of a namespace:
 *
 * NS_DYING -	1 means Tcl_DeleteNamespace has been called to delete the
 *		namespace but there are still active call frames on the Tcl
 *		stack that refer to the namespace. When the last call frame
 *		referring to it has been popped, it's variables and command
 *		will be destroyed and it will be marked "dead" (NS_DEAD). The
 *		namespace can no longer be looked up by name.
 * NS_DEAD -	1 means Tcl_DeleteNamespace has been called to delete the
 *		namespace and no call frames still refer to it. Its variables
 *		and command have already been destroyed. This bit allows the
 *		namespace resolution code to recognize that the namespace is
 *		"deleted". When the last namespaceName object in any byte code
 *		unit that refers to the namespace has been freed (i.e., when
 *		the namespace's refCount is 0), the namespace's storage will
 *		be freed.
 * NS_KILLED -	1 means that TclTeardownNamespace has already been called on
 *		this namespace and it should not be called again [Bug 1355942]
 * NS_SUPPRESS_COMPILATION -
 *		Marks the commands in this namespace for not being compiled,
 *		forcing them to be looked up every time.
 */

#define NS_DYING	0x01
#define NS_DEAD		0x02
#define NS_KILLED	0x04
#define NS_SUPPRESS_COMPILATION	0x08

/*
 * Flags passed to TclGetNamespaceForQualName:
 *
 * TCL_GLOBAL_ONLY		- (see tcl.h) Look only in the global ns.
 * TCL_NAMESPACE_ONLY		- (see tcl.h) Look only in the context ns.
 * TCL_CREATE_NS_IF_UNKNOWN	- Create unknown namespaces.
 * TCL_FIND_ONLY_NS		- The name sought is a namespace name.
 */

#define TCL_CREATE_NS_IF_UNKNOWN	0x800
#define TCL_FIND_ONLY_NS		0x1000

/*
 * The client data for an ensemble command. This consists of the table of
 * commands that are actually exported by the namespace, and an epoch counter
 * that, combined with the exportLookupEpoch field of the namespace structure,
 * defines whether the table contains valid data or will need to be recomputed
 * next time the ensemble command is called.
 */

typedef struct EnsembleConfig {
    Namespace *nsPtr;		/* The namespace backing this ensemble up. */
    Tcl_Command token;		/* The token for the command that provides
				 * ensemble support for the namespace, or NULL
				 * if the command has been deleted (or never
				 * existed; the global namespace never has an
				 * ensemble command.) */
    int epoch;			/* The epoch at which this ensemble's table of
				 * exported commands is valid. */
    char **subcommandArrayPtr;	/* Array of ensemble subcommand names. At all
				 * consistent points, this will have the same
				 * number of entries as there are entries in
				 * the subcommandTable hash. */
    Tcl_HashTable subcommandTable;
				/* Hash table of ensemble subcommand names,
				 * which are its keys so this also provides
				 * the storage management for those subcommand
				 * names. The contents of the entry values are
				 * object version the prefix lists to use when
				 * substituting for the command/subcommand to
				 * build the ensemble implementation command.
				 * Has to be stored here as well as in
				 * subcommandDict because that field is NULL
				 * when we are deriving the ensemble from the
				 * namespace exports list. FUTURE WORK: use
				 * object hash table here. */
    struct EnsembleConfig *next;/* The next ensemble in the linked list of
				 * ensembles associated with a namespace. If
				 * this field points to this ensemble, the
				 * structure has already been unlinked from
				 * all lists, and cannot be found by scanning
				 * the list from the namespace's ensemble
				 * field. */
    int flags;			/* ORed combo of TCL_ENSEMBLE_PREFIX,
				 * ENSEMBLE_DEAD and ENSEMBLE_COMPILE. */

    /* OBJECT FIELDS FOR ENSEMBLE CONFIGURATION */

    Tcl_Obj *subcommandDict;	/* Dictionary providing mapping from
				 * subcommands to their implementing command
				 * prefixes, or NULL if we are to build the
				 * map automatically from the namespace
				 * exports. */
    Tcl_Obj *subcmdList;	/* List of commands that this ensemble
				 * actually provides, and whose implementation
				 * will be built using the subcommandDict (if
				 * present and defined) and by simple mapping
				 * to the namespace otherwise. If NULL,
				 * indicates that we are using the (dynamic)
				 * list of currently exported commands. */
    Tcl_Obj *unknownHandler;	/* Script prefix used to handle the case when
				 * no match is found (according to the rule
				 * defined by flag bit TCL_ENSEMBLE_PREFIX) or
				 * NULL to use the default error-generating
				 * behaviour. The script execution gets all
				 * the arguments to the ensemble command
				 * (including objv[0]) and will have the
				 * results passed directly back to the caller
				 * (including the error code) unless the code
				 * is TCL_CONTINUE in which case the
				 * subcommand will be reparsed by the ensemble
				 * core, presumably because the ensemble
				 * itself has been updated. */
    Tcl_Obj *parameterList;	/* List of ensemble parameter names. */
    int numParameters;		/* Cached number of parameters. This is either
				 * 0 (if the parameterList field is NULL) or
				 * the length of the list in the parameterList
				 * field. */
} EnsembleConfig;

/*
 * Various bits for the EnsembleConfig.flags field.
 */

#define ENSEMBLE_DEAD	0x1	/* Flag value to say that the ensemble is dead
				 * and on its way out. */
#define ENSEMBLE_COMPILE 0x4	/* Flag to enable bytecode compilation of an
				 * ensemble. */

/*
 *----------------------------------------------------------------
 * Data structures related to variables. These are used primarily in tclVar.c
 *----------------------------------------------------------------
 */

/*
 * The following structure defines a variable trace, which is used to invoke a
 * specific C procedure whenever certain operations are performed on a
 * variable.
 */

typedef struct VarTrace {
    Tcl_VarTraceProc *traceProc;/* Procedure to call when operations given by
				 * flags are performed on variable. */
    ClientData clientData;	/* Argument to pass to proc. */
    int flags;			/* What events the trace procedure is
				 * interested in: OR-ed combination of
				 * TCL_TRACE_READS, TCL_TRACE_WRITES,
				 * TCL_TRACE_UNSETS and TCL_TRACE_ARRAY. */
    struct VarTrace *nextPtr;	/* Next in list of traces associated with a
				 * particular variable. */
} VarTrace;

/*
 * The following structure defines a command trace, which is used to invoke a
 * specific C procedure whenever certain operations are performed on a
 * command.
 */

typedef struct CommandTrace {
    Tcl_CommandTraceProc *traceProc;
				/* Procedure to call when operations given by
				 * flags are performed on command. */
    ClientData clientData;	/* Argument to pass to proc. */
    int flags;			/* What events the trace procedure is
				 * interested in: OR-ed combination of
				 * TCL_TRACE_RENAME, TCL_TRACE_DELETE. */
    struct CommandTrace *nextPtr;
				/* Next in list of traces associated with a
				 * particular command. */
    int refCount;		/* Used to ensure this structure is not
				 * deleted too early. Keeps track of how many
				 * pieces of code have a pointer to this
				 * structure. */
} CommandTrace;

/*
 * When a command trace is active (i.e. its associated procedure is executing)
 * one of the following structures is linked into a list associated with the
 * command's interpreter. The information in the structure is needed in order
 * for Tcl to behave reasonably if traces are deleted while traces are active.
 */

typedef struct ActiveCommandTrace {
    struct Command *cmdPtr;	/* Command that's being traced. */
    struct ActiveCommandTrace *nextPtr;
				/* Next in list of all active command traces
				 * for the interpreter, or NULL if no more. */
    CommandTrace *nextTracePtr;	/* Next trace to check after current trace
				 * procedure returns; if this trace gets
				 * deleted, must update pointer to avoid using
				 * free'd memory. */
    int reverseScan;		/* Boolean set true when traces are scanning
				 * in reverse order. */
} ActiveCommandTrace;

/*
 * When a variable trace is active (i.e. its associated procedure is
 * executing) one of the following structures is linked into a list associated
 * with the variable's interpreter. The information in the structure is needed
 * in order for Tcl to behave reasonably if traces are deleted while traces
 * are active.
 */

typedef struct ActiveVarTrace {
    struct Var *varPtr;		/* Variable that's being traced. */
    struct ActiveVarTrace *nextPtr;
				/* Next in list of all active variable traces
				 * for the interpreter, or NULL if no more. */
    VarTrace *nextTracePtr;	/* Next trace to check after current trace
				 * procedure returns; if this trace gets
				 * deleted, must update pointer to avoid using
				 * free'd memory. */
} ActiveVarTrace;

/*
 * The structure below defines a variable, which associates a string name with
 * a Tcl_Obj value. These structures are kept in procedure call frames (for
 * local variables recognized by the compiler) or in the heap (for global
 * variables and any variable not known to the compiler). For each Var
 * structure in the heap, a hash table entry holds the variable name and a
 * pointer to the Var structure.
 */

typedef struct Var {
    int flags;			/* Miscellaneous bits of information about
				 * variable. See below for definitions. */
    union {
	Tcl_Obj *objPtr;	/* The variable's object value. Used for
				 * scalar variables and array elements. */
	TclVarHashTable *tablePtr;/* For array variables, this points to
				 * information about the hash table used to
				 * implement the associative array. Points to
				 * ckalloc-ed data. */
	struct Var *linkPtr;	/* If this is a global variable being referred
				 * to in a procedure, or a variable created by
				 * "upvar", this field points to the
				 * referenced variable's Var struct. */
    } value;
} Var;

typedef struct VarInHash {
    Var var;
    int refCount;		/* Counts number of active uses of this
				 * variable: 1 for the entry in the hash
				 * table, 1 for each additional variable whose
				 * linkPtr points here, 1 for each nested
				 * trace active on variable, and 1 if the
				 * variable is a namespace variable. This
				 * record can't be deleted until refCount
				 * becomes 0. */
    Tcl_HashEntry entry;	/* The hash table entry that refers to this
				 * variable. This is used to find the name of
				 * the variable and to delete it from its
				 * hashtable if it is no longer needed. It
				 * also holds the variable's name. */
} VarInHash;

/*
 * Flag bits for variables. The first two (VAR_ARRAY and VAR_LINK) are
 * mutually exclusive and give the "type" of the variable. If none is set,
 * this is a scalar variable.
 *
 * VAR_ARRAY -			1 means this is an array variable rather than
 *				a scalar variable or link. The "tablePtr"
 *				field points to the array's hashtable for its
 *				elements.
 * VAR_LINK -			1 means this Var structure contains a pointer
 *				to another Var structure that either has the
 *				real value or is itself another VAR_LINK
 *				pointer. Variables like this come about
 *				through "upvar" and "global" commands, or
 *				through references to variables in enclosing
 *				namespaces.
 *
 * Flags that indicate the type and status of storage; none is set for
 * compiled local variables (Var structs).
 *
 * VAR_IN_HASHTABLE -		1 means this variable is in a hashtable and
 *				the Var structure is malloced. 0 if it is a
 *				local variable that was assigned a slot in a
 *				procedure frame by the compiler so the Var
 *				storage is part of the call frame.
 * VAR_DEAD_HASH		1 means that this var's entry in the hashtable
 *				has already been deleted.
 * VAR_ARRAY_ELEMENT -		1 means that this variable is an array
 *				element, so it is not legal for it to be an
 *				array itself (the VAR_ARRAY flag had better
 *				not be set).
 * VAR_NAMESPACE_VAR -		1 means that this variable was declared as a
 *				namespace variable. This flag ensures it
 *				persists until its namespace is destroyed or
 *				until the variable is unset; it will persist
 *				even if it has not been initialized and is
 *				marked undefined. The variable's refCount is
 *				incremented to reflect the "reference" from
 *				its namespace.
 *
 * Flag values relating to the variable's trace and search status.
 *
 * VAR_TRACED_READ
 * VAR_TRACED_WRITE
 * VAR_TRACED_UNSET
 * VAR_TRACED_ARRAY
 * VAR_TRACE_ACTIVE -		1 means that trace processing is currently
 *				underway for a read or write access, so new
 *				read or write accesses should not cause trace
 *				procedures to be called and the variable can't
 *				be deleted.
 * VAR_SEARCH_ACTIVE
 *
 * The following additional flags are used with the CompiledLocal type defined
 * below:
 *
 * VAR_ARGUMENT -		1 means that this variable holds a procedure
 *				argument.
 * VAR_TEMPORARY -		1 if the local variable is an anonymous
 *				temporary variable. Temporaries have a NULL
 *				name.
 * VAR_RESOLVED -		1 if name resolution has been done for this
 *				variable.
 * VAR_IS_ARGS			1 if this variable is the last argument and is
 *				named "args".
 */

/*
 * FLAGS RENUMBERED: everything breaks already, make things simpler.
 *
 * IMPORTANT: skip the values 0x10, 0x20, 0x40, 0x800 corresponding to
 * TCL_TRACE_(READS/WRITES/UNSETS/ARRAY): makes code simpler in tclTrace.c
 *
 * Keep the flag values for VAR_ARGUMENT and VAR_TEMPORARY so that old values
 * in precompiled scripts keep working.
 */

/* Type of value (0 is scalar) */
#define VAR_ARRAY		0x1
#define VAR_LINK		0x2

/* Type of storage (0 is compiled local) */
#define VAR_IN_HASHTABLE	0x4
#define VAR_DEAD_HASH		0x8
#define VAR_ARRAY_ELEMENT	0x1000
#define VAR_NAMESPACE_VAR	0x80	/* KEEP OLD VALUE for Itcl */

#define VAR_ALL_HASH \
	(VAR_IN_HASHTABLE|VAR_DEAD_HASH|VAR_NAMESPACE_VAR|VAR_ARRAY_ELEMENT)

/* Trace and search state. */

#define VAR_TRACED_READ		0x10	/* TCL_TRACE_READS */
#define VAR_TRACED_WRITE	0x20	/* TCL_TRACE_WRITES */
#define VAR_TRACED_UNSET	0x40	/* TCL_TRACE_UNSETS */
#define VAR_TRACED_ARRAY	0x800	/* TCL_TRACE_ARRAY */
#define VAR_TRACE_ACTIVE	0x2000
#define VAR_SEARCH_ACTIVE	0x4000
#define VAR_ALL_TRACES \
	(VAR_TRACED_READ|VAR_TRACED_WRITE|VAR_TRACED_ARRAY|VAR_TRACED_UNSET)

/* Special handling on initialisation (only CompiledLocal). */
#define VAR_ARGUMENT		0x100	/* KEEP OLD VALUE! See tclProc.c */
#define VAR_TEMPORARY		0x200	/* KEEP OLD VALUE! See tclProc.c */
#define VAR_IS_ARGS		0x400
#define VAR_RESOLVED		0x8000

/*
 * Macros to ensure that various flag bits are set properly for variables.
 * The ANSI C "prototypes" for these macros are:
 *
 * MODULE_SCOPE void	TclSetVarScalar(Var *varPtr);
 * MODULE_SCOPE void	TclSetVarArray(Var *varPtr);
 * MODULE_SCOPE void	TclSetVarLink(Var *varPtr);
 * MODULE_SCOPE void	TclSetVarArrayElement(Var *varPtr);
 * MODULE_SCOPE void	TclSetVarUndefined(Var *varPtr);
 * MODULE_SCOPE void	TclClearVarUndefined(Var *varPtr);
 */

#define TclSetVarScalar(varPtr) \
    (varPtr)->flags &= ~(VAR_ARRAY|VAR_LINK)

#define TclSetVarArray(varPtr) \
    (varPtr)->flags = ((varPtr)->flags & ~VAR_LINK) | VAR_ARRAY

#define TclSetVarLink(varPtr) \
    (varPtr)->flags = ((varPtr)->flags & ~VAR_ARRAY) | VAR_LINK

#define TclSetVarArrayElement(varPtr) \
    (varPtr)->flags = ((varPtr)->flags & ~VAR_ARRAY) | VAR_ARRAY_ELEMENT

#define TclSetVarUndefined(varPtr) \
    (varPtr)->flags &= ~(VAR_ARRAY|VAR_LINK);\
    (varPtr)->value.objPtr = NULL

#define TclClearVarUndefined(varPtr)

#define TclSetVarTraceActive(varPtr) \
    (varPtr)->flags |= VAR_TRACE_ACTIVE

#define TclClearVarTraceActive(varPtr) \
    (varPtr)->flags &= ~VAR_TRACE_ACTIVE

#define TclSetVarNamespaceVar(varPtr) \
    if (!TclIsVarNamespaceVar(varPtr)) {\
	(varPtr)->flags |= VAR_NAMESPACE_VAR;\
	if (TclIsVarInHash(varPtr)) {\
	    ((VarInHash *)(varPtr))->refCount++;\
	}\
    }

#define TclClearVarNamespaceVar(varPtr) \
    if (TclIsVarNamespaceVar(varPtr)) {\
	(varPtr)->flags &= ~VAR_NAMESPACE_VAR;\
	if (TclIsVarInHash(varPtr)) {\
	    ((VarInHash *)(varPtr))->refCount--;\
	}\
    }

/*
 * Macros to read various flag bits of variables.
 * The ANSI C "prototypes" for these macros are:
 *
 * MODULE_SCOPE int	TclIsVarScalar(Var *varPtr);
 * MODULE_SCOPE int	TclIsVarLink(Var *varPtr);
 * MODULE_SCOPE int	TclIsVarArray(Var *varPtr);
 * MODULE_SCOPE int	TclIsVarUndefined(Var *varPtr);
 * MODULE_SCOPE int	TclIsVarArrayElement(Var *varPtr);
 * MODULE_SCOPE int	TclIsVarTemporary(Var *varPtr);
 * MODULE_SCOPE int	TclIsVarArgument(Var *varPtr);
 * MODULE_SCOPE int	TclIsVarResolved(Var *varPtr);
 */

#define TclIsVarScalar(varPtr) \
    !((varPtr)->flags & (VAR_ARRAY|VAR_LINK))

#define TclIsVarLink(varPtr) \
    ((varPtr)->flags & VAR_LINK)

#define TclIsVarArray(varPtr) \
    ((varPtr)->flags & VAR_ARRAY)

#define TclIsVarUndefined(varPtr) \
    ((varPtr)->value.objPtr == NULL)

#define TclIsVarArrayElement(varPtr) \
    ((varPtr)->flags & VAR_ARRAY_ELEMENT)

#define TclIsVarNamespaceVar(varPtr) \
    ((varPtr)->flags & VAR_NAMESPACE_VAR)

#define TclIsVarTemporary(varPtr) \
    ((varPtr)->flags & VAR_TEMPORARY)

#define TclIsVarArgument(varPtr) \
    ((varPtr)->flags & VAR_ARGUMENT)

#define TclIsVarResolved(varPtr) \
    ((varPtr)->flags & VAR_RESOLVED)

#define TclIsVarTraceActive(varPtr) \
    ((varPtr)->flags & VAR_TRACE_ACTIVE)

#define TclIsVarTraced(varPtr) \
    ((varPtr)->flags & VAR_ALL_TRACES)

#define TclIsVarInHash(varPtr) \
    ((varPtr)->flags & VAR_IN_HASHTABLE)

#define TclIsVarDeadHash(varPtr) \
    ((varPtr)->flags & VAR_DEAD_HASH)

#define TclGetVarNsPtr(varPtr) \
    (TclIsVarInHash(varPtr) \
	? ((TclVarHashTable *) ((((VarInHash *) (varPtr))->entry.tablePtr)))->nsPtr \
	: NULL)

#define VarHashRefCount(varPtr) \
    ((VarInHash *) (varPtr))->refCount

/*
 * Macros for direct variable access by TEBC.
 */

#define TclIsVarDirectReadable(varPtr) \
    (   !((varPtr)->flags & (VAR_ARRAY|VAR_LINK|VAR_TRACED_READ)) \
    &&  (varPtr)->value.objPtr)

#define TclIsVarDirectWritable(varPtr) \
    !((varPtr)->flags & (VAR_ARRAY|VAR_LINK|VAR_TRACED_WRITE|VAR_DEAD_HASH))

#define TclIsVarDirectUnsettable(varPtr) \
    !((varPtr)->flags & (VAR_ARRAY|VAR_LINK|VAR_TRACED_READ|VAR_TRACED_WRITE|VAR_TRACED_UNSET|VAR_DEAD_HASH))

#define TclIsVarDirectModifyable(varPtr) \
    (   !((varPtr)->flags & (VAR_ARRAY|VAR_LINK|VAR_TRACED_READ|VAR_TRACED_WRITE)) \
    &&  (varPtr)->value.objPtr)

#define TclIsVarDirectReadable2(varPtr, arrayPtr) \
    (TclIsVarDirectReadable(varPtr) &&\
	(!(arrayPtr) || !((arrayPtr)->flags & VAR_TRACED_READ)))

#define TclIsVarDirectWritable2(varPtr, arrayPtr) \
    (TclIsVarDirectWritable(varPtr) &&\
	(!(arrayPtr) || !((arrayPtr)->flags & VAR_TRACED_WRITE)))

#define TclIsVarDirectModifyable2(varPtr, arrayPtr) \
    (TclIsVarDirectModifyable(varPtr) &&\
	(!(arrayPtr) || !((arrayPtr)->flags & (VAR_TRACED_READ|VAR_TRACED_WRITE))))

/*
 *----------------------------------------------------------------
 * Data structures related to procedures. These are used primarily in
 * tclProc.c, tclCompile.c, and tclExecute.c.
 *----------------------------------------------------------------
 */

/*
 * Forward declaration to prevent an error when the forward reference to
 * Command is encountered in the Proc and ImportRef types declared below.
 */

struct Command;

/*
 * The variable-length structure below describes a local variable of a
 * procedure that was recognized by the compiler. These variables have a name,
 * an element in the array of compiler-assigned local variables in the
 * procedure's call frame, and various other items of information. If the
 * local variable is a formal argument, it may also have a default value. The
 * compiler can't recognize local variables whose names are expressions (these
 * names are only known at runtime when the expressions are evaluated) or
 * local variables that are created as a result of an "upvar" or "uplevel"
 * command. These other local variables are kept separately in a hash table in
 * the call frame.
 */

typedef struct CompiledLocal {
    struct CompiledLocal *nextPtr;
				/* Next compiler-recognized local variable for
				 * this procedure, or NULL if this is the last
				 * local. */
    int nameLength;		/* The number of bytes in local variable's name.
				 * Among others used to speed up var lookups. */
    int frameIndex;		/* Index in the array of compiler-assigned
				 * variables in the procedure call frame. */
    int flags;			/* Flag bits for the local variable. Same as
				 * the flags for the Var structure above,
				 * although only VAR_ARGUMENT, VAR_TEMPORARY,
				 * and VAR_RESOLVED make sense. */
    Tcl_Obj *defValuePtr;	/* Pointer to the default value of an
				 * argument, if any. NULL if not an argument
				 * or, if an argument, no default value. */
    Tcl_ResolvedVarInfo *resolveInfo;
				/* Customized variable resolution info
				 * supplied by the Tcl_ResolveCompiledVarProc
				 * associated with a namespace. Each variable
				 * is marked by a unique ClientData tag during
				 * compilation, and that same tag is used to
				 * find the variable at runtime. */
    char name[1];		/* Name of the local variable starts here. If
				 * the name is NULL, this will just be '\0'.
				 * The actual size of this field will be large
				 * enough to hold the name. MUST BE THE LAST
				 * FIELD IN THE STRUCTURE! */
} CompiledLocal;

/*
 * The structure below defines a command procedure, which consists of a
 * collection of Tcl commands plus information about arguments and other local
 * variables recognized at compile time.
 */

typedef struct Proc {
    struct Interp *iPtr;	/* Interpreter for which this command is
				 * defined. */
    int refCount;		/* Reference count: 1 if still present in
				 * command table plus 1 for each call to the
				 * procedure that is currently active. This
				 * structure can be freed when refCount
				 * becomes zero. */
    struct Command *cmdPtr;	/* Points to the Command structure for this
				 * procedure. This is used to get the
				 * namespace in which to execute the
				 * procedure. */
    Tcl_Obj *bodyPtr;		/* Points to the ByteCode object for
				 * procedure's body command. */
    int numArgs;		/* Number of formal parameters. */
    int numCompiledLocals;	/* Count of local variables recognized by the
				 * compiler including arguments and
				 * temporaries. */
    CompiledLocal *firstLocalPtr;
				/* Pointer to first of the procedure's
				 * compiler-allocated local variables, or NULL
				 * if none. The first numArgs entries in this
				 * list describe the procedure's formal
				 * arguments. */
    CompiledLocal *lastLocalPtr;/* Pointer to the last allocated local
				 * variable or NULL if none. This has frame
				 * index (numCompiledLocals-1). */
} Proc;

/*
 * The type of functions called to process errors found during the execution
 * of a procedure (or lambda term or ...).
 */

typedef void (ProcErrorProc)(Tcl_Interp *interp, Tcl_Obj *procNameObj);

/*
 * The structure below defines a command trace. This is used to allow Tcl
 * clients to find out whenever a command is about to be executed.
 */

typedef struct Trace {
    int level;			/* Only trace commands at nesting level less
				 * than or equal to this. */
    Tcl_CmdObjTraceProc *proc;	/* Procedure to call to trace command. */
    ClientData clientData;	/* Arbitrary value to pass to proc. */
    struct Trace *nextPtr;	/* Next in list of traces for this interp. */
    int flags;			/* Flags governing the trace - see
				 * Tcl_CreateObjTrace for details. */
    Tcl_CmdObjTraceDeleteProc *delProc;
				/* Procedure to call when trace is deleted. */
} Trace;

/*
 * When an interpreter trace is active (i.e. its associated procedure is
 * executing), one of the following structures is linked into a list
 * associated with the interpreter. The information in the structure is needed
 * in order for Tcl to behave reasonably if traces are deleted while traces
 * are active.
 */

typedef struct ActiveInterpTrace {
    struct ActiveInterpTrace *nextPtr;
				/* Next in list of all active command traces
				 * for the interpreter, or NULL if no more. */
    Trace *nextTracePtr;	/* Next trace to check after current trace
				 * procedure returns; if this trace gets
				 * deleted, must update pointer to avoid using
				 * free'd memory. */
    int reverseScan;		/* Boolean set true when traces are scanning
				 * in reverse order. */
} ActiveInterpTrace;

/*
 * Flag values designating types of execution traces. See tclTrace.c for
 * related flag values.
 *
 * TCL_TRACE_ENTER_EXEC		- triggers enter/enterstep traces.
 * 				- passed to Tcl_CreateObjTrace to set up
 *				  "enterstep" traces.
 * TCL_TRACE_LEAVE_EXEC		- triggers leave/leavestep traces.
 * 				- passed to Tcl_CreateObjTrace to set up
 *				  "leavestep" traces.
 */

#define TCL_TRACE_ENTER_EXEC	1
#define TCL_TRACE_LEAVE_EXEC	2

/*
 * The structure below defines an entry in the assocData hash table which is
 * associated with an interpreter. The entry contains a pointer to a function
 * to call when the interpreter is deleted, and a pointer to a user-defined
 * piece of data.
 */

typedef struct AssocData {
    Tcl_InterpDeleteProc *proc;	/* Proc to call when deleting. */
    ClientData clientData;	/* Value to pass to proc. */
} AssocData;

/*
 * The structure below defines a call frame. A call frame defines a naming
 * context for a procedure call: its local naming scope (for local variables)
 * and its global naming scope (a namespace, perhaps the global :: namespace).
 * A call frame can also define the naming context for a namespace eval or
 * namespace inscope command: the namespace in which the command's code should
 * execute. The Tcl_CallFrame structures exist only while procedures or
 * namespace eval/inscope's are being executed, and provide a kind of Tcl call
 * stack.
 *
 * WARNING!! The structure definition must be kept consistent with the
 * Tcl_CallFrame structure in tcl.h. If you change one, change the other.
 */

/*
 * Will be grown to contain: pointers to the varnames (allocated at the end),
 * plus the init values for each variable (suitable to be memcopied on init)
 */

typedef struct LocalCache {
    int refCount;
    int numVars;
    Tcl_Obj *varName0;
} LocalCache;

#define localName(framePtr, i) \
    ((&((framePtr)->localCachePtr->varName0))[(i)])

MODULE_SCOPE void	TclFreeLocalCache(Tcl_Interp *interp,
			    LocalCache *localCachePtr);

typedef struct CallFrame {
    Namespace *nsPtr;		/* Points to the namespace used to resolve
				 * commands and global variables. */
    int isProcCallFrame;	/* If 0, the frame was pushed to execute a
				 * namespace command and var references are
				 * treated as references to namespace vars;
				 * varTablePtr and compiledLocals are ignored.
				 * If FRAME_IS_PROC is set, the frame was
				 * pushed to execute a Tcl procedure and may
				 * have local vars. */
    int objc;			/* This and objv below describe the arguments
				 * for this procedure call. */
    Tcl_Obj *const *objv;	/* Array of argument objects. */
    struct CallFrame *callerPtr;
				/* Value of interp->framePtr when this
				 * procedure was invoked (i.e. next higher in
				 * stack of all active procedures). */
    struct CallFrame *callerVarPtr;
				/* Value of interp->varFramePtr when this
				 * procedure was invoked (i.e. determines
				 * variable scoping within caller). Same as
				 * callerPtr unless an "uplevel" command or
				 * something equivalent was active in the
				 * caller). */
    int level;			/* Level of this procedure, for "uplevel"
				 * purposes (i.e. corresponds to nesting of
				 * callerVarPtr's, not callerPtr's). 1 for
				 * outermost procedure, 0 for top-level. */
    Proc *procPtr;		/* Points to the structure defining the called
				 * procedure. Used to get information such as
				 * the number of compiled local variables
				 * (local variables assigned entries ["slots"]
				 * in the compiledLocals array below). */
    TclVarHashTable *varTablePtr;
				/* Hash table containing local variables not
				 * recognized by the compiler, or created at
				 * execution time through, e.g., upvar.
				 * Initially NULL and created if needed. */
    int numCompiledLocals;	/* Count of local variables recognized by the
				 * compiler including arguments. */
    Var *compiledLocals;	/* Points to the array of local variables
				 * recognized by the compiler. The compiler
				 * emits code that refers to these variables
				 * using an index into this array. */
    ClientData clientData;	/* Pointer to some context that is used by
				 * object systems. The meaning of the contents
				 * of this field is defined by the code that
				 * sets it, and it should only ever be set by
				 * the code that is pushing the frame. In that
				 * case, the code that sets it should also
				 * have some means of discovering what the
				 * meaning of the value is, which we do not
				 * specify. */
    LocalCache *localCachePtr;
    Tcl_Obj    *tailcallPtr;
				/* NULL if no tailcall is scheduled */
} CallFrame;

#define FRAME_IS_PROC	0x1
#define FRAME_IS_LAMBDA 0x2
#define FRAME_IS_METHOD	0x4	/* The frame is a method body, and the frame's
				 * clientData field contains a CallContext
				 * reference. Part of TIP#257. */
#define FRAME_IS_OO_DEFINE 0x8	/* The frame is part of the inside workings of
				 * the [oo::define] command; the clientData
				 * field contains an Object reference that has
				 * been confirmed to refer to a class. Part of
				 * TIP#257. */

/*
 * TIP #280
 * The structure below defines a command frame. A command frame provides
 * location information for all commands executing a tcl script (source, eval,
 * uplevel, procedure bodies, ...). The runtime structure essentially contains
 * the stack trace as it would be if the currently executing command were to
 * throw an error.
 *
 * For commands where it makes sense it refers to the associated CallFrame as
 * well.
 *
 * The structures are chained in a single list, with the top of the stack
 * anchored in the Interp structure.
 *
 * Instances can be allocated on the C stack, or the heap, the former making
 * cleanup a bit simpler.
 */

typedef struct CmdFrame {
    /*
     * General data. Always available.
     */

    int type;			/* Values see below. */
    int level;			/* Number of frames in stack, prevent O(n)
				 * scan of list. */
    int *line;			/* Lines the words of the command start on. */
    int nline;
    CallFrame *framePtr;	/* Procedure activation record, may be
				 * NULL. */
    struct CmdFrame *nextPtr;	/* Link to calling frame. */
    /*
     * Data needed for Eval vs TEBC
     *
     * EXECUTION CONTEXTS and usage of CmdFrame
     *
     * Field	  TEBC		  EvalEx
     * =======	  ====		  ======
     * level	  yes		  yes
     * type	  BC/PREBC	  SRC/EVAL
     * line0	  yes		  yes
     * framePtr	  yes		  yes
     * =======	  ====		  ======
     *
     * =======	  ====		  ========= union data
     * line1	  -		  yes
     * line3	  -		  yes
     * path	  -		  yes
     * -------	  ----		  ------
     * codePtr	  yes		  -
     * pc	  yes		  -
     * =======	  ====		  ======
     *
     * =======	  ====		  ========= union cmd
     * str.cmd	  yes		  yes
     * str.len	  yes		  yes
     * -------	  ----		  ------
     */

    union {
	struct {
	    Tcl_Obj *path;	/* Path of the sourced file the command is
				 * in. */
	} eval;
	struct {
	    const void *codePtr;/* Byte code currently executed... */
	    const char *pc;	/* ... and instruction pointer. */
	} tebc;
    } data;
    Tcl_Obj *cmdObj;
    const char *cmd;		/* The executed command, if possible... */
    int len;			/* ... and its length. */
    const struct CFWordBC *litarg;
				/* Link to set of literal arguments which have
				 * ben pushed on the lineLABCPtr stack by
				 * TclArgumentBCEnter(). These will be removed
				 * by TclArgumentBCRelease. */
} CmdFrame;

typedef struct CFWord {
    CmdFrame *framePtr;		/* CmdFrame to access. */
    int word;			/* Index of the word in the command. */
    int refCount;		/* Number of times the word is on the
				 * stack. */
} CFWord;

typedef struct CFWordBC {
    CmdFrame *framePtr;		/* CmdFrame to access. */
    int pc;			/* Instruction pointer of a command in
				 * ExtCmdLoc.loc[.] */
    int word;			/* Index of word in
				 * ExtCmdLoc.loc[cmd]->line[.] */
    struct CFWordBC *prevPtr;	/* Previous entry in stack for same Tcl_Obj. */
    struct CFWordBC *nextPtr;	/* Next entry for same command call. See
				 * CmdFrame litarg field for the list start. */
    Tcl_Obj *obj;		/* Back reference to hashtable key */
} CFWordBC;

/*
 * Structure to record the locations of invisible continuation lines in
 * literal scripts, as character offset from the beginning of the script. Both
 * compiler and direct evaluator use this information to adjust their line
 * counters when tracking through the script, because when it is invoked the
 * continuation line marker as a whole has been removed already, meaning that
 * the \n which was part of it is gone as well, breaking regular line
 * tracking.
 *
 * These structures are allocated and filled by both the function
 * TclSubstTokens() in the file "tclParse.c" and its caller TclEvalEx() in the
 * file "tclBasic.c", and stored in the thread-global hashtable "lineCLPtr" in
 * file "tclObj.c". They are used by the functions TclSetByteCodeFromAny() and
 * TclCompileScript(), both found in the file "tclCompile.c". Their memory is
 * released by the function TclFreeObj(), in the file "tclObj.c", and also by
 * the function TclThreadFinalizeObjects(), in the same file.
 */

#define CLL_END		(-1)

typedef struct ContLineLoc {
    int num;			/* Number of entries in loc, not counting the
				 * final -1 marker entry. */
    int loc[1];			/* Table of locations, as character offsets.
				 * The table is allocated as part of the
				 * structure, extending behind the nominal end
				 * of the structure. An entry containing the
				 * value -1 is put after the last location, as
				 * end-marker/sentinel. */
} ContLineLoc;

/*
 * The following macros define the allowed values for the type field of the
 * CmdFrame structure above. Some of the values occur only in the extended
 * location data referenced via the 'baseLocPtr'.
 *
 * TCL_LOCATION_EVAL	  : Frame is for a script evaluated by EvalEx.
 * TCL_LOCATION_BC	  : Frame is for bytecode.
 * TCL_LOCATION_PREBC	  : Frame is for precompiled bytecode.
 * TCL_LOCATION_SOURCE	  : Frame is for a script evaluated by EvalEx, from a
 *			    sourced file.
 * TCL_LOCATION_PROC	  : Frame is for bytecode of a procedure.
 *
 * A TCL_LOCATION_BC type in a frame can be overridden by _SOURCE and _PROC
 * types, per the context of the byte code in execution.
 */

#define TCL_LOCATION_EVAL	(0) /* Location in a dynamic eval script. */
#define TCL_LOCATION_BC		(2) /* Location in byte code. */
#define TCL_LOCATION_PREBC	(3) /* Location in precompiled byte code, no
				     * location. */
#define TCL_LOCATION_SOURCE	(4) /* Location in a file. */
#define TCL_LOCATION_PROC	(5) /* Location in a dynamic proc. */
#define TCL_LOCATION_LAST	(6) /* Number of values in the enum. */

/*
 * Structure passed to describe procedure-like "procedures" that are not
 * procedures (e.g. a lambda) so that their details can be reported correctly
 * by [info frame]. Contains a sub-structure for each extra field.
 */

typedef Tcl_Obj * (GetFrameInfoValueProc)(ClientData clientData);
typedef struct {
    const char *name;		/* Name of this field. */
    GetFrameInfoValueProc *proc;	/* Function to generate a Tcl_Obj* from the
				 * clientData, or just use the clientData
				 * directly (after casting) if NULL. */
    ClientData clientData;	/* Context for above function, or Tcl_Obj* if
				 * proc field is NULL. */
} ExtraFrameInfoField;
typedef struct {
    int length;			/* Length of array. */
    ExtraFrameInfoField fields[2];
				/* Really as long as necessary, but this is
				 * long enough for nearly anything. */
} ExtraFrameInfo;

/*
 *----------------------------------------------------------------
 * Data structures and procedures related to TclHandles, which are a very
 * lightweight method of preserving enough information to determine if an
 * arbitrary malloc'd block has been deleted.
 *----------------------------------------------------------------
 */

typedef void **TclHandle;

/*
 *----------------------------------------------------------------
 * Experimental flag value passed to Tcl_GetRegExpFromObj. Intended for use
 * only by Expect. It will probably go away in a later release.
 *----------------------------------------------------------------
 */

#define TCL_REG_BOSONLY 002000	/* Prepend \A to pattern so it only matches at
				 * the beginning of the string. */

/*
 * These are a thin layer over TclpThreadKeyDataGet and TclpThreadKeyDataSet
 * when threads are used, or an emulation if there are no threads. These are
 * really internal and Tcl clients should use Tcl_GetThreadData.
 */

MODULE_SCOPE void *	TclThreadDataKeyGet(Tcl_ThreadDataKey *keyPtr);
MODULE_SCOPE void	TclThreadDataKeySet(Tcl_ThreadDataKey *keyPtr,
			    void *data);

/*
 * This is a convenience macro used to initialize a thread local storage ptr.
 */

#define TCL_TSD_INIT(keyPtr) \
  (ThreadSpecificData *)Tcl_GetThreadData((keyPtr), sizeof(ThreadSpecificData))

/*
 *----------------------------------------------------------------
 * Data structures related to bytecode compilation and execution. These are
 * used primarily in tclCompile.c, tclExecute.c, and tclBasic.c.
 *----------------------------------------------------------------
 */

/*
 * Forward declaration to prevent errors when the forward references to
 * Tcl_Parse and CompileEnv are encountered in the procedure type CompileProc
 * declared below.
 */

struct CompileEnv;

/*
 * The type of procedures called by the Tcl bytecode compiler to compile
 * commands. Pointers to these procedures are kept in the Command structure
 * describing each command. The integer value returned by a CompileProc must
 * be one of the following:
 *
 * TCL_OK		Compilation completed normally.
 * TCL_ERROR 		Compilation could not be completed. This can be just a
 * 			judgment by the CompileProc that the command is too
 * 			complex to compile effectively, or it can indicate
 * 			that in the current state of the interp, the command
 * 			would raise an error. The bytecode compiler will not
 * 			do any error reporting at compiler time. Error
 * 			reporting is deferred until the actual runtime,
 * 			because by then changes in the interp state may allow
 * 			the command to be successfully evaluated.
 * TCL_OUT_LINE_COMPILE	A source-compatible alias for TCL_ERROR, kept for the
 * 			sake of old code only.
 */

#define TCL_OUT_LINE_COMPILE	TCL_ERROR

typedef int (CompileProc)(Tcl_Interp *interp, Tcl_Parse *parsePtr,
	struct Command *cmdPtr, struct CompileEnv *compEnvPtr);

/*
 * The type of procedure called from the compilation hook point in
 * SetByteCodeFromAny.
 */

typedef int (CompileHookProc)(Tcl_Interp *interp,
	struct CompileEnv *compEnvPtr, ClientData clientData);

/*
 * The data structure for a (linked list of) execution stacks.
 */

typedef struct ExecStack {
    struct ExecStack *prevPtr;
    struct ExecStack *nextPtr;
    Tcl_Obj **markerPtr;
    Tcl_Obj **endPtr;
    Tcl_Obj **tosPtr;
    Tcl_Obj *stackWords[1];
} ExecStack;

/*
 * The data structure defining the execution environment for ByteCode's.
 * There is one ExecEnv structure per Tcl interpreter. It holds the evaluation
 * stack that holds command operands and results. The stack grows towards
 * increasing addresses. The member stackPtr points to the stackItems of the
 * currently active execution stack.
 */

typedef struct CorContext {
    struct CallFrame *framePtr;
    struct CallFrame *varFramePtr;
    struct CmdFrame *cmdFramePtr;  /* See Interp.cmdFramePtr */
    Tcl_HashTable *lineLABCPtr;    /* See Interp.lineLABCPtr */
} CorContext;

typedef struct CoroutineData {
    struct Command *cmdPtr;	/* The command handle for the coroutine. */
    struct ExecEnv *eePtr;	/* The special execution environment (stacks,
				 * etc.) for the coroutine. */
    struct ExecEnv *callerEEPtr;/* The execution environment for the caller of
				 * the coroutine, which might be the
				 * interpreter global environment or another
				 * coroutine. */
    CorContext caller;
    CorContext running;
    Tcl_HashTable *lineLABCPtr;    /* See Interp.lineLABCPtr */
    void *stackLevel;
    int auxNumLevels;		/* While the coroutine is running the
				 * numLevels of the create/resume command is
				 * stored here; for suspended coroutines it
				 * holds the nesting numLevels at yield. */
    int nargs;                  /* Number of args required for resuming this
				 * coroutine; -2 means "0 or 1" (default), -1
				 * means "any" */
} CoroutineData;

typedef struct ExecEnv {
    ExecStack *execStackPtr;	/* Points to the first item in the evaluation
				 * stack on the heap. */
    Tcl_Obj *constants[2];	/* Pointers to constant "0" and "1" objs. */
    struct Tcl_Interp *interp;
    struct NRE_callback *callbackPtr;
				/* Top callback in NRE's stack. */
    struct CoroutineData *corPtr;
    int rewind;
} ExecEnv;

#define COR_IS_SUSPENDED(corPtr) \
    ((corPtr)->stackLevel == NULL)

/*
 * The definitions for the LiteralTable and LiteralEntry structures. Each
 * interpreter contains a LiteralTable. It is used to reduce the storage
 * needed for all the Tcl objects that hold the literals of scripts compiled
 * by the interpreter. A literal's object is shared by all the ByteCodes that
 * refer to the literal. Each distinct literal has one LiteralEntry entry in
 * the LiteralTable. A literal table is a specialized hash table that is
 * indexed by the literal's string representation, which may contain null
 * characters.
 *
 * Note that we reduce the space needed for literals by sharing literal
 * objects both within a ByteCode (each ByteCode contains a local
 * LiteralTable) and across all an interpreter's ByteCodes (with the
 * interpreter's global LiteralTable).
 */

typedef struct LiteralEntry {
    struct LiteralEntry *nextPtr;
				/* Points to next entry in this hash bucket or
				 * NULL if end of chain. */
    Tcl_Obj *objPtr;		/* Points to Tcl object that holds the
				 * literal's bytes and length. */
    int refCount;		/* If in an interpreter's global literal
				 * table, the number of ByteCode structures
				 * that share the literal object; the literal
				 * entry can be freed when refCount drops to
				 * 0. If in a local literal table, -1. */
    Namespace *nsPtr;		/* Namespace in which this literal is used. We
				 * try to avoid sharing literal non-FQ command
				 * names among different namespaces to reduce
				 * shimmering. */
} LiteralEntry;

typedef struct LiteralTable {
    LiteralEntry **buckets;	/* Pointer to bucket array. Each element
				 * points to first entry in bucket's hash
				 * chain, or NULL. */
    LiteralEntry *staticBuckets[TCL_SMALL_HASH_TABLE];
				/* Bucket array used for small tables to avoid
				 * mallocs and frees. */
    int numBuckets;		/* Total number of buckets allocated at
				 * **buckets. */
    int numEntries;		/* Total number of entries present in
				 * table. */
    int rebuildSize;		/* Enlarge table when numEntries gets to be
				 * this large. */
    int mask;			/* Mask value used in hashing function. */
} LiteralTable;

/*
 * The following structure defines for each Tcl interpreter various
 * statistics-related information about the bytecode compiler and
 * interpreter's operation in that interpreter.
 */

#ifdef TCL_COMPILE_STATS
typedef struct ByteCodeStats {
    long numExecutions;		/* Number of ByteCodes executed. */
    long numCompilations;	/* Number of ByteCodes created. */
    long numByteCodesFreed;	/* Number of ByteCodes destroyed. */
    long instructionCount[256];	/* Number of times each instruction was
				 * executed. */

    double totalSrcBytes;	/* Total source bytes ever compiled. */
    double totalByteCodeBytes;	/* Total bytes for all ByteCodes. */
    double currentSrcBytes;	/* Src bytes for all current ByteCodes. */
    double currentByteCodeBytes;/* Code bytes in all current ByteCodes. */

    long srcCount[32];		/* Source size distribution: # of srcs of
				 * size [2**(n-1)..2**n), n in [0..32). */
    long byteCodeCount[32];	/* ByteCode size distribution. */
    long lifetimeCount[32];	/* ByteCode lifetime distribution (ms). */

    double currentInstBytes;	/* Instruction bytes-current ByteCodes. */
    double currentLitBytes;	/* Current literal bytes. */
    double currentExceptBytes;	/* Current exception table bytes. */
    double currentAuxBytes;	/* Current auxiliary information bytes. */
    double currentCmdMapBytes;	/* Current src<->code map bytes. */

    long numLiteralsCreated;	/* Total literal objects ever compiled. */
    double totalLitStringBytes;	/* Total string bytes in all literals. */
    double currentLitStringBytes;
				/* String bytes in current literals. */
    long literalCount[32];	/* Distribution of literal string sizes. */
} ByteCodeStats;
#endif /* TCL_COMPILE_STATS */

/*
 * Structure used in implementation of those core ensembles which are
 * partially compiled. Used as an array of these, with a terminating field
 * whose 'name' is NULL.
 */

typedef struct {
    const char *name;		/* The name of the subcommand. */
    Tcl_ObjCmdProc *proc;	/* The implementation of the subcommand. */
    CompileProc *compileProc;	/* The compiler for the subcommand. */
    Tcl_ObjCmdProc *nreProc;	/* NRE implementation of this command. */
    ClientData clientData;	/* Any clientData to give the command. */
    int unsafe;			/* Whether this command is to be hidden by
				 * default in a safe interpreter. */
} EnsembleImplMap;

/*
 *----------------------------------------------------------------
 * Data structures related to commands.
 *----------------------------------------------------------------
 */

/*
 * An imported command is created in an namespace when it imports a "real"
 * command from another namespace. An imported command has a Command structure
 * that points (via its ClientData value) to the "real" Command structure in
 * the source namespace's command table. The real command records all the
 * imported commands that refer to it in a list of ImportRef structures so
 * that they can be deleted when the real command is deleted.
 */

typedef struct ImportRef {
    struct Command *importedCmdPtr;
				/* Points to the imported command created in
				 * an importing namespace; this command
				 * redirects its invocations to the "real"
				 * command. */
    struct ImportRef *nextPtr;	/* Next element on the linked list of imported
				 * commands that refer to the "real" command.
				 * The real command deletes these imported
				 * commands on this list when it is
				 * deleted. */
} ImportRef;

/*
 * Data structure used as the ClientData of imported commands: commands
 * created in an namespace when it imports a "real" command from another
 * namespace.
 */

typedef struct ImportedCmdData {
    struct Command *realCmdPtr;	/* "Real" command that this imported command
				 * refers to. */
    struct Command *selfPtr;	/* Pointer to this imported command. Needed
				 * only when deleting it in order to remove it
				 * from the real command's linked list of
				 * imported commands that refer to it. */
} ImportedCmdData;

/*
 * A Command structure exists for each command in a namespace. The Tcl_Command
 * opaque type actually refers to these structures.
 */

typedef struct Command {
    Tcl_HashEntry *hPtr;	/* Pointer to the hash table entry that refers
				 * to this command. The hash table is either a
				 * namespace's command table or an
				 * interpreter's hidden command table. This
				 * pointer is used to get a command's name
				 * from its Tcl_Command handle. NULL means
				 * that the hash table entry has been removed
				 * already (this can happen if deleteProc
				 * causes the command to be deleted or
				 * recreated). */
    Namespace *nsPtr;		/* Points to the namespace containing this
				 * command. */
    int refCount;		/* 1 if in command hashtable plus 1 for each
				 * reference from a CmdName Tcl object
				 * representing a command's name in a ByteCode
				 * instruction sequence. This structure can be
				 * freed when refCount becomes zero. */
    int cmdEpoch;		/* Incremented to invalidate any references
				 * that point to this command when it is
				 * renamed, deleted, hidden, or exposed. */
    CompileProc *compileProc;	/* Procedure called to compile command. NULL
				 * if no compile proc exists for command. */
    Tcl_ObjCmdProc *objProc;	/* Object-based command procedure. */
    ClientData objClientData;	/* Arbitrary value passed to object proc. */
    Tcl_CmdProc *proc;		/* String-based command procedure. */
    ClientData clientData;	/* Arbitrary value passed to string proc. */
    Tcl_CmdDeleteProc *deleteProc;
				/* Procedure invoked when deleting command to,
				 * e.g., free all client data. */
    ClientData deleteData;	/* Arbitrary value passed to deleteProc. */
    int flags;			/* Miscellaneous bits of information about
				 * command. See below for definitions. */
    ImportRef *importRefPtr;	/* List of each imported Command created in
				 * another namespace when this command is
				 * imported. These imported commands redirect
				 * invocations back to this command. The list
				 * is used to remove all those imported
				 * commands when deleting this "real"
				 * command. */
    CommandTrace *tracePtr;	/* First in list of all traces set for this
				 * command. */
    Tcl_ObjCmdProc *nreProc;	/* NRE implementation of this command. */
} Command;

/*
 * Flag bits for commands.
 *
 * CMD_IS_DELETED -		Means that the command is in the process of
 *				being deleted (its deleteProc is currently
 *				executing). Other attempts to delete the
 *				command should be ignored.
 * CMD_TRACE_ACTIVE -		1 means that trace processing is currently
 *				underway for a rename/delete change. See the
 *				two flags below for which is currently being
 *				processed.
 * CMD_HAS_EXEC_TRACES -	1 means that this command has at least one
 *				execution trace (as opposed to simple
 *				delete/rename traces) in its tracePtr list.
 * CMD_COMPILES_EXPANDED -	1 means that this command has a compiler that
 *				can handle expansion (provided it is not the
 *				first word).
 * TCL_TRACE_RENAME -		A rename trace is in progress. Further
 *				recursive renames will not be traced.
 * TCL_TRACE_DELETE -		A delete trace is in progress. Further
 *				recursive deletes will not be traced.
 * (these last two flags are defined in tcl.h)
 */

#define CMD_IS_DELETED		    0x01
#define CMD_TRACE_ACTIVE	    0x02
#define CMD_HAS_EXEC_TRACES	    0x04
#define CMD_COMPILES_EXPANDED	    0x08
#define CMD_REDEF_IN_PROGRESS	    0x10
#define CMD_VIA_RESOLVER	    0x20


/*
 *----------------------------------------------------------------
 * Data structures related to name resolution procedures.
 *----------------------------------------------------------------
 */

/*
 * The interpreter keeps a linked list of name resolution schemes. The scheme
 * for a namespace is consulted first, followed by the list of schemes in an
 * interpreter, followed by the default name resolution in Tcl. Schemes are
 * added/removed from the interpreter's list by calling Tcl_AddInterpResolver
 * and Tcl_RemoveInterpResolver.
 */

typedef struct ResolverScheme {
    char *name;			/* Name identifying this scheme. */
    Tcl_ResolveCmdProc *cmdResProc;
				/* Procedure handling command name
				 * resolution. */
    Tcl_ResolveVarProc *varResProc;
				/* Procedure handling variable name resolution
				 * for variables that can only be handled at
				 * runtime. */
    Tcl_ResolveCompiledVarProc *compiledVarResProc;
				/* Procedure handling variable name resolution
				 * at compile time. */

    struct ResolverScheme *nextPtr;
				/* Pointer to next record in linked list. */
} ResolverScheme;

/*
 * Forward declaration of the TIP#143 limit handler structure.
 */

typedef struct LimitHandler LimitHandler;

/*
 * TIP #268.
 * Values for the selection mode, i.e the package require preferences.
 */

enum PkgPreferOptions {
    PKG_PREFER_LATEST, PKG_PREFER_STABLE
};

/*
 *----------------------------------------------------------------
 * This structure shadows the first few fields of the memory cache for the
 * allocator defined in tclThreadAlloc.c; it has to be kept in sync with the
 * definition there.
 * Some macros require knowledge of some fields in the struct in order to
 * avoid hitting the TSD unnecessarily. In order to facilitate this, a pointer
 * to the relevant fields is kept in the allocCache field in struct Interp.
 *----------------------------------------------------------------
 */

typedef struct AllocCache {
    struct Cache *nextPtr;	/* Linked list of cache entries. */
    Tcl_ThreadId owner;		/* Which thread's cache is this? */
    Tcl_Obj *firstObjPtr;	/* List of free objects for thread. */
    int numObjects;		/* Number of objects for thread. */
} AllocCache;

/*
 *----------------------------------------------------------------
 * This structure defines an interpreter, which is a collection of commands
 * plus other state information related to interpreting commands, such as
 * variable storage. Primary responsibility for this data structure is in
 * tclBasic.c, but almost every Tcl source file uses something in here.
 *----------------------------------------------------------------
 */

typedef struct Interp {
    /*
     * Note: the first three fields must match exactly the fields in a
     * Tcl_Interp struct (see tcl.h). If you change one, be sure to change the
     * other.
     *
     * The interpreter's result is held in both the string and the
     * objResultPtr fields. These fields hold, respectively, the result's
     * string or object value. The interpreter's result is always in the
     * result field if that is non-empty, otherwise it is in objResultPtr.
     * The two fields are kept consistent unless some C code sets
     * interp->result directly. Programs should not access result and
     * objResultPtr directly; instead, they should always get and set the
     * result using procedures such as Tcl_SetObjResult, Tcl_GetObjResult, and
     * Tcl_GetStringResult. See the SetResult man page for details.
     */

    char *result;		/* If the last command returned a string
				 * result, this points to it. Should not be
				 * accessed directly; see comment above. */
    Tcl_FreeProc *freeProc;	/* Zero means a string result is statically
				 * allocated. TCL_DYNAMIC means string result
				 * was allocated with ckalloc and should be
				 * freed with ckfree. Other values give
				 * address of procedure to invoke to free the
				 * string result. Tcl_Eval must free it before
				 * executing next command. */
    int errorLine;		/* When TCL_ERROR is returned, this gives the
				 * line number in the command where the error
				 * occurred (1 means first line). */
    const struct TclStubs *stubTable;
				/* Pointer to the exported Tcl stub table. On
				 * previous versions of Tcl this is a pointer
				 * to the objResultPtr or a pointer to a
				 * buckets array in a hash table. We therefore
				 * have to do some careful checking before we
				 * can use this. */

    TclHandle handle;		/* Handle used to keep track of when this
				 * interp is deleted. */

    Namespace *globalNsPtr;	/* The interpreter's global namespace. */
    Tcl_HashTable *hiddenCmdTablePtr;
				/* Hash table used by tclBasic.c to keep track
				 * of hidden commands on a per-interp
				 * basis. */
    ClientData interpInfo;	/* Information used by tclInterp.c to keep
				 * track of master/slave interps on a
				 * per-interp basis. */
    union {
	void (*optimizer)(void *envPtr);
	Tcl_HashTable unused2;	/* No longer used (was mathFuncTable). The
				 * unused space in interp was repurposed for
				 * pluggable bytecode optimizers. The core
				 * contains one optimizer, which can be
				 * selectively overridden by extensions. */
    } extra;

    /*
     * Information related to procedures and variables. See tclProc.c and
     * tclVar.c for usage.
     */

    int numLevels;		/* Keeps track of how many nested calls to
				 * Tcl_Eval are in progress for this
				 * interpreter. It's used to delay deletion of
				 * the table until all Tcl_Eval invocations
				 * are completed. */
    int maxNestingDepth;	/* If numLevels exceeds this value then Tcl
				 * assumes that infinite recursion has
				 * occurred and it generates an error. */
    CallFrame *framePtr;	/* Points to top-most in stack of all nested
				 * procedure invocations. */
    CallFrame *varFramePtr;	/* Points to the call frame whose variables
				 * are currently in use (same as framePtr
				 * unless an "uplevel" command is
				 * executing). */
    ActiveVarTrace *activeVarTracePtr;
				/* First in list of active traces for interp,
				 * or NULL if no active traces. */
    int returnCode;		/* [return -code] parameter. */
    CallFrame *rootFramePtr;	/* Global frame pointer for this
				 * interpreter. */
    Namespace *lookupNsPtr;	/* Namespace to use ONLY on the next
				 * TCL_EVAL_INVOKE call to Tcl_EvalObjv. */

    /*
     * Information used by Tcl_AppendResult to keep track of partial results.
     * See Tcl_AppendResult code for details.
     */

    char *appendResult;		/* Storage space for results generated by
				 * Tcl_AppendResult. Ckalloc-ed. NULL means
				 * not yet allocated. */
    int appendAvl;		/* Total amount of space available at
				 * partialResult. */
    int appendUsed;		/* Number of non-null bytes currently stored
				 * at partialResult. */

    /*
     * Information about packages. Used only in tclPkg.c.
     */

    Tcl_HashTable packageTable;	/* Describes all of the packages loaded in or
				 * available to this interpreter. Keys are
				 * package names, values are (Package *)
				 * pointers. */
    char *packageUnknown;	/* Command to invoke during "package require"
				 * commands for packages that aren't described
				 * in packageTable. Ckalloc'ed, may be
				 * NULL. */
    /*
     * Miscellaneous information:
     */

    int cmdCount;		/* Total number of times a command procedure
				 * has been called for this interpreter. */
    int evalFlags;		/* Flags to control next call to Tcl_Eval.
				 * Normally zero, but may be set before
				 * calling Tcl_Eval. See below for valid
				 * values. */
    int unused1;		/* No longer used (was termOffset) */
    LiteralTable literalTable;	/* Contains LiteralEntry's describing all Tcl
				 * objects holding literals of scripts
				 * compiled by the interpreter. Indexed by the
				 * string representations of literals. Used to
				 * avoid creating duplicate objects. */
    int compileEpoch;		/* Holds the current "compilation epoch" for
				 * this interpreter. This is incremented to
				 * invalidate existing ByteCodes when, e.g., a
				 * command with a compile procedure is
				 * redefined. */
    Proc *compiledProcPtr;	/* If a procedure is being compiled, a pointer
				 * to its Proc structure; otherwise, this is
				 * NULL. Set by ObjInterpProc in tclProc.c and
				 * used by tclCompile.c to process local
				 * variables appropriately. */
    ResolverScheme *resolverPtr;
				/* Linked list of name resolution schemes
				 * added to this interpreter. Schemes are
				 * added and removed by calling
				 * Tcl_AddInterpResolvers and
				 * Tcl_RemoveInterpResolver respectively. */
    Tcl_Obj *scriptFile;	/* NULL means there is no nested source
				 * command active; otherwise this points to
				 * pathPtr of the file being sourced. */
    int flags;			/* Various flag bits. See below. */
    long randSeed;		/* Seed used for rand() function. */
    Trace *tracePtr;		/* List of traces for this interpreter. */
    Tcl_HashTable *assocData;	/* Hash table for associating data with this
				 * interpreter. Cleaned up when this
				 * interpreter is deleted. */
    struct ExecEnv *execEnvPtr;	/* Execution environment for Tcl bytecode
				 * execution. Contains a pointer to the Tcl
				 * evaluation stack. */
    Tcl_Obj *emptyObjPtr;	/* Points to an object holding an empty
				 * string. Returned by Tcl_ObjSetVar2 when
				 * variable traces change a variable in a
				 * gross way. */
    char resultSpace[TCL_RESULT_SIZE+1];
				/* Static space holding small results. */
    Tcl_Obj *objResultPtr;	/* If the last command returned an object
				 * result, this points to it. Should not be
				 * accessed directly; see comment above. */
    Tcl_ThreadId threadId;	/* ID of thread that owns the interpreter. */

    ActiveCommandTrace *activeCmdTracePtr;
				/* First in list of active command traces for
				 * interp, or NULL if no active traces. */
    ActiveInterpTrace *activeInterpTracePtr;
				/* First in list of active traces for interp,
				 * or NULL if no active traces. */

    int tracesForbiddingInline;	/* Count of traces (in the list headed by
				 * tracePtr) that forbid inline bytecode
				 * compilation. */

    /*
     * Fields used to manage extensible return options (TIP 90).
     */

    Tcl_Obj *returnOpts;	/* A dictionary holding the options to the
				 * last [return] command. */

    Tcl_Obj *errorInfo;		/* errorInfo value (now as a Tcl_Obj). */
    Tcl_Obj *eiVar;		/* cached ref to ::errorInfo variable. */
    Tcl_Obj *errorCode;		/* errorCode value (now as a Tcl_Obj). */
    Tcl_Obj *ecVar;		/* cached ref to ::errorInfo variable. */
    int returnLevel;		/* [return -level] parameter. */

    /*
     * Resource limiting framework support (TIP#143).
     */

    struct {
	int active;		/* Flag values defining which limits have been
				 * set. */
	int granularityTicker;	/* Counter used to determine how often to
				 * check the limits. */
	int exceeded;		/* Which limits have been exceeded, described
				 * as flag values the same as the 'active'
				 * field. */

	int cmdCount;		/* Limit for how many commands to execute in
				 * the interpreter. */
	LimitHandler *cmdHandlers;
				/* Handlers to execute when the limit is
				 * reached. */
	int cmdGranularity;	/* Mod factor used to determine how often to
				 * evaluate the limit check. */

	Tcl_Time time;		/* Time limit for execution within the
				 * interpreter. */
	LimitHandler *timeHandlers;
				/* Handlers to execute when the limit is
				 * reached. */
	int timeGranularity;	/* Mod factor used to determine how often to
				 * evaluate the limit check. */
	Tcl_TimerToken timeEvent;
				/* Handle for a timer callback that will occur
				 * when the time-limit is exceeded. */

	Tcl_HashTable callbacks;/* Mapping from (interp,type) pair to data
				 * used to install a limit handler callback to
				 * run in _this_ interp when the limit is
				 * exceeded. */
    } limit;

    /*
     * Information for improved default error generation from ensembles
     * (TIP#112).
     */

    struct {
	Tcl_Obj *const *sourceObjs;
				/* What arguments were actually input into the
				 * *root* ensemble command? (Nested ensembles
				 * don't rewrite this.) NULL if we're not
				 * processing an ensemble. */
	int numRemovedObjs;	/* How many arguments have been stripped off
				 * because of ensemble processing. */
	int numInsertedObjs;	/* How many of the current arguments were
				 * inserted by an ensemble. */
    } ensembleRewrite;

    /*
     * TIP #219: Global info for the I/O system.
     */

    Tcl_Obj *chanMsg;		/* Error message set by channel drivers, for
				 * the propagation of arbitrary Tcl errors.
				 * This information, if present (chanMsg not
				 * NULL), takes precedence over a POSIX error
				 * code returned by a channel operation. */

    /*
     * Source code origin information (TIP #280).
     */

    CmdFrame *cmdFramePtr;	/* Points to the command frame containing the
				 * location information for the current
				 * command. */
    const CmdFrame *invokeCmdFramePtr;
				/* Points to the command frame which is the
				 * invoking context of the bytecode compiler.
				 * NULL when the byte code compiler is not
				 * active. */
    int invokeWord;		/* Index of the word in the command which
				 * is getting compiled. */
    Tcl_HashTable *linePBodyPtr;/* This table remembers for each statically
				 * defined procedure the location information
				 * for its body. It is keyed by the address of
				 * the Proc structure for a procedure. The
				 * values are "struct CmdFrame*". */
    Tcl_HashTable *lineBCPtr;	/* This table remembers for each ByteCode
				 * object the location information for its
				 * body. It is keyed by the address of the
				 * Proc structure for a procedure. The values
				 * are "struct ExtCmdLoc*". (See
				 * tclCompile.h) */
    Tcl_HashTable *lineLABCPtr;
    Tcl_HashTable *lineLAPtr;	/* This table remembers for each argument of a
				 * command on the execution stack the index of
				 * the argument in the command, and the
				 * location data of the command. It is keyed
				 * by the address of the Tcl_Obj containing
				 * the argument. The values are "struct
				 * CFWord*" (See tclBasic.c). This allows
				 * commands like uplevel, eval, etc. to find
				 * location information for their arguments,
				 * if they are a proper literal argument to an
				 * invoking command. Alt view: An index to the
				 * CmdFrame stack keyed by command argument
				 * holders. */
    ContLineLoc *scriptCLLocPtr;/* This table points to the location data for
				 * invisible continuation lines in the script,
				 * if any. This pointer is set by the function
				 * TclEvalObjEx() in file "tclBasic.c", and
				 * used by function ...() in the same file.
				 * It does for the eval/direct path of script
				 * execution what CompileEnv.clLoc does for
				 * the bytecode compiler.
				 */
    /*
     * TIP #268. The currently active selection mode, i.e. the package require
     * preferences.
     */

    int packagePrefer;		/* Current package selection mode. */

    /*
     * Hashtables for variable traces and searches.
     */

    Tcl_HashTable varTraces;	/* Hashtable holding the start of a variable's
				 * active trace list; varPtr is the key. */
    Tcl_HashTable varSearches;	/* Hashtable holding the start of a variable's
				 * active searches list; varPtr is the key. */
    /*
     * The thread-specific data ekeko: cache pointers or values that
     *  (a) do not change during the thread's lifetime
     *  (b) require access to TSD to determine at runtime
     *  (c) are accessed very often (e.g., at each command call)
     *
     * Note that these are the same for all interps in the same thread. They
     * just have to be initialised for the thread's master interp, slaves
     * inherit the value.
     *
     * They are used by the macros defined below.
     */

    AllocCache *allocCache;
    void *pendingObjDataPtr;	/* Pointer to the Cache and PendingObjData
				 * structs for this interp's thread; see
				 * tclObj.c and tclThreadAlloc.c */
    int *asyncReadyPtr;		/* Pointer to the asyncReady indicator for
				 * this interp's thread; see tclAsync.c */
    /*
     * The pointer to the object system root ekeko. c.f. TIP #257.
     */
    void *objectFoundation;	/* Pointer to the Foundation structure of the
				 * object system, which contains things like
				 * references to key namespaces. See
				 * tclOOInt.h and tclOO.c for real definition
				 * and setup. */

    struct NRE_callback *deferredCallbacks;
				/* Callbacks that are set previous to a call
				 * to some Eval function but that actually
				 * belong to the command that is about to be
				 * called - i.e., they should be run *before*
				 * any tailcall is invoked. */

    /*
     * TIP #285, Script cancellation support.
     */

    Tcl_AsyncHandler asyncCancel;
				/* Async handler token for Tcl_CancelEval. */
    Tcl_Obj *asyncCancelMsg;	/* Error message set by async cancel handler
				 * for the propagation of arbitrary Tcl
				 * errors. This information, if present
				 * (asyncCancelMsg not NULL), takes precedence
				 * over the default error messages returned by
				 * a script cancellation operation. */

	/*
	 * TIP #348 IMPLEMENTATION  -  Substituted error stack
	 */
    Tcl_Obj *errorStack;	/* [info errorstack] value (as a Tcl_Obj). */
    Tcl_Obj *upLiteral;		/* "UP" literal for [info errorstack] */
    Tcl_Obj *callLiteral;	/* "CALL" literal for [info errorstack] */
    Tcl_Obj *innerLiteral;	/* "INNER" literal for [info errorstack] */
    Tcl_Obj *innerContext;	/* cached list for fast reallocation */
    int resetErrorStack;        /* controls cleaning up of ::errorStack */

#ifdef TCL_COMPILE_STATS
    /*
     * Statistical information about the bytecode compiler and interpreter's
     * operation. This should be the last field of Interp.
     */

    ByteCodeStats stats;	/* Holds compilation and execution statistics
				 * for this interpreter. */
#endif /* TCL_COMPILE_STATS */
} Interp;

/*
 * Macros that use the TSD-ekeko.
 */

#define TclAsyncReady(iPtr) \
    *((iPtr)->asyncReadyPtr)

/*
 * Macros for script cancellation support (TIP #285).
 */

#define TclCanceled(iPtr) \
    (((iPtr)->flags & CANCELED) || ((iPtr)->flags & TCL_CANCEL_UNWIND))

#define TclSetCancelFlags(iPtr, cancelFlags)   \
    (iPtr)->flags |= CANCELED;                 \
    if ((cancelFlags) & TCL_CANCEL_UNWIND) {   \
        (iPtr)->flags |= TCL_CANCEL_UNWIND;    \
    }

#define TclUnsetCancelFlags(iPtr) \
    (iPtr)->flags &= (~(CANCELED | TCL_CANCEL_UNWIND))

/*
 * Macros for splicing into and out of doubly linked lists. They assume
 * existence of struct items 'prevPtr' and 'nextPtr'.
 *
 * a = element to add or remove.
 * b = list head.
 *
 * TclSpliceIn adds to the head of the list.
 */

#define TclSpliceIn(a,b)			\
    (a)->nextPtr = (b);				\
    if ((b) != NULL) {				\
	(b)->prevPtr = (a);			\
    }						\
    (a)->prevPtr = NULL, (b) = (a);

#define TclSpliceOut(a,b)			\
    if ((a)->prevPtr != NULL) {			\
	(a)->prevPtr->nextPtr = (a)->nextPtr;	\
    } else {					\
	(b) = (a)->nextPtr;			\
    }						\
    if ((a)->nextPtr != NULL) {			\
	(a)->nextPtr->prevPtr = (a)->prevPtr;	\
    }

/*
 * EvalFlag bits for Interp structures:
 *
 * TCL_ALLOW_EXCEPTIONS	1 means it's OK for the script to terminate with a
 *			code other than TCL_OK or TCL_ERROR; 0 means codes
 *			other than these should be turned into errors.
 */

#define TCL_ALLOW_EXCEPTIONS		0x04
#define TCL_EVAL_FILE			0x02
#define TCL_EVAL_SOURCE_IN_FRAME	0x10
#define TCL_EVAL_NORESOLVE		0x20
#define TCL_EVAL_DISCARD_RESULT		0x40

/*
 * Flag bits for Interp structures:
 *
 * DELETED:		Non-zero means the interpreter has been deleted:
 *			don't process any more commands for it, and destroy
 *			the structure as soon as all nested invocations of
 *			Tcl_Eval are done.
 * ERR_ALREADY_LOGGED:	Non-zero means information has already been logged in
 *			iPtr->errorInfo for the current Tcl_Eval instance, so
 *			Tcl_Eval needn't log it (used to implement the "error
 *			message log" command).
 * DONT_COMPILE_CMDS_INLINE: Non-zero means that the bytecode compiler should
 *			not compile any commands into an inline sequence of
 *			instructions. This is set 1, for example, when command
 *			traces are requested.
 * RAND_SEED_INITIALIZED: Non-zero means that the randSeed value of the interp
 *			has not be initialized. This is set 1 when we first
 *			use the rand() or srand() functions.
 * SAFE_INTERP:		Non zero means that the current interp is a safe
 *			interp (i.e. it has only the safe commands installed,
 *			less privilege than a regular interp).
 * INTERP_DEBUG_FRAME:	Used for switching on various extra interpreter
 *			debug/info mechanisms (e.g. info frame eval/uplevel
 *			tracing) which are performance intensive.
 * INTERP_TRACE_IN_PROGRESS: Non-zero means that an interp trace is currently
 *			active; so no further trace callbacks should be
 *			invoked.
 * INTERP_ALTERNATE_WRONG_ARGS: Used for listing second and subsequent forms
 *			of the wrong-num-args string in Tcl_WrongNumArgs.
 *			Makes it append instead of replacing and uses
 *			different intermediate text.
 * CANCELED:		Non-zero means that the script in progress should be
 *			canceled as soon as possible. This can be checked by
 *			extensions (and the core itself) by calling
 *			Tcl_Canceled and checking if TCL_ERROR is returned.
 *			This is a one-shot flag that is reset immediately upon
 *			being detected; however, if the TCL_CANCEL_UNWIND flag
 *			is set Tcl_Canceled will continue to report that the
 *			script in progress has been canceled thereby allowing
 *			the evaluation stack for the interp to be fully
 *			unwound.
 *
 * WARNING: For the sake of some extensions that have made use of former
 * internal values, do not re-use the flag values 2 (formerly ERR_IN_PROGRESS)
 * or 8 (formerly ERROR_CODE_SET).
 */

#define DELETED				     1
#define ERR_ALREADY_LOGGED		     4
#define INTERP_DEBUG_FRAME		  0x10
#define DONT_COMPILE_CMDS_INLINE	  0x20
#define RAND_SEED_INITIALIZED		  0x40
#define SAFE_INTERP			  0x80
#define INTERP_TRACE_IN_PROGRESS	 0x200
#define INTERP_ALTERNATE_WRONG_ARGS	 0x400
#define ERR_LEGACY_COPY			 0x800
#define CANCELED			0x1000

/*
 * Maximum number of levels of nesting permitted in Tcl commands (used to
 * catch infinite recursion).
 */

#define MAX_NESTING_DEPTH	1000

/*
 * The macro below is used to modify a "char" value (e.g. by casting it to an
 * unsigned character) so that it can be used safely with macros such as
 * isspace.
 */

#define UCHAR(c) ((unsigned char) (c))

/*
 * This macro is used to properly align the memory allocated by Tcl, giving
 * the same alignment as the native malloc.
 */

#if defined(__APPLE__)
#define TCL_ALLOCALIGN	16
#else
#define TCL_ALLOCALIGN	(2*sizeof(void *))
#endif

/*
 * This macro is used to determine the offset needed to safely allocate any
 * data structure in memory. Given a starting offset or size, it "rounds up"
 * or "aligns" the offset to the next 8-byte boundary so that any data
 * structure can be placed at the resulting offset without fear of an
 * alignment error.
 *
 * WARNING!! DO NOT USE THIS MACRO TO ALIGN POINTERS: it will produce the
 * wrong result on platforms that allocate addresses that are divisible by 4
 * or 2. Only use it for offsets or sizes.
 *
 * This macro is only used by tclCompile.c in the core (Bug 926445). It
 * however not be made file static, as extensions that touch bytecodes
 * (notably tbcload) require it.
 */

#define TCL_ALIGN(x) (((int)(x) + 7) & ~7)

/*
 * The following enum values are used to specify the runtime platform setting
 * of the tclPlatform variable.
 */

typedef enum {
    TCL_PLATFORM_UNIX = 0,	/* Any Unix-like OS. */
    TCL_PLATFORM_WINDOWS = 2	/* Any Microsoft Windows OS. */
} TclPlatformType;

/*
 * The following enum values are used to indicate the translation of a Tcl
 * channel. Declared here so that each platform can define
 * TCL_PLATFORM_TRANSLATION to the native translation on that platform.
 */

typedef enum TclEolTranslation {
    TCL_TRANSLATE_AUTO,		/* Eol == \r, \n and \r\n. */
    TCL_TRANSLATE_CR,		/* Eol == \r. */
    TCL_TRANSLATE_LF,		/* Eol == \n. */
    TCL_TRANSLATE_CRLF		/* Eol == \r\n. */
} TclEolTranslation;

/*
 * Flags for TclInvoke:
 *
 * TCL_INVOKE_HIDDEN		Invoke a hidden command; if not set, invokes
 *				an exposed command.
 * TCL_INVOKE_NO_UNKNOWN	If set, "unknown" is not invoked if the
 *				command to be invoked is not found. Only has
 *				an effect if invoking an exposed command,
 *				i.e. if TCL_INVOKE_HIDDEN is not also set.
 * TCL_INVOKE_NO_TRACEBACK	Does not record traceback information if the
 *				invoked command returns an error. Used if the
 *				caller plans on recording its own traceback
 *				information.
 */

#define	TCL_INVOKE_HIDDEN	(1<<0)
#define TCL_INVOKE_NO_UNKNOWN	(1<<1)
#define TCL_INVOKE_NO_TRACEBACK	(1<<2)

/*
 * The structure used as the internal representation of Tcl list objects. This
 * struct is grown (reallocated and copied) as necessary to hold all the
 * list's element pointers. The struct might contain more slots than currently
 * used to hold all element pointers. This is done to make append operations
 * faster.
 */

typedef struct List {
    int refCount;
    int maxElemCount;		/* Total number of element array slots. */
    int elemCount;		/* Current number of list elements. */
    int canonicalFlag;		/* Set if the string representation was
				 * derived from the list representation. May
				 * be ignored if there is no string rep at
				 * all.*/
    Tcl_Obj *elements;		/* First list element; the struct is grown to
				 * accommodate all elements. */
} List;

#define LIST_MAX \
	(1 + (int)(((size_t)UINT_MAX - sizeof(List))/sizeof(Tcl_Obj *)))
#define LIST_SIZE(numElems) \
	(unsigned)(sizeof(List) + (((numElems) - 1) * sizeof(Tcl_Obj *)))

/*
 * Macro used to get the elements of a list object.
 */

#define ListRepPtr(listPtr) \
    ((List *) (listPtr)->internalRep.twoPtrValue.ptr1)

#define ListSetIntRep(objPtr, listRepPtr) \
    (objPtr)->internalRep.twoPtrValue.ptr1 = (void *)(listRepPtr), \
    (objPtr)->internalRep.twoPtrValue.ptr2 = NULL, \
    (listRepPtr)->refCount++, \
    (objPtr)->typePtr = &tclListType

#define ListObjGetElements(listPtr, objc, objv) \
    ((objv) = &(ListRepPtr(listPtr)->elements), \
     (objc) = ListRepPtr(listPtr)->elemCount)

#define ListObjLength(listPtr, len) \
    ((len) = ListRepPtr(listPtr)->elemCount)

#define ListObjIsCanonical(listPtr) \
    (((listPtr)->bytes == NULL) || ListRepPtr(listPtr)->canonicalFlag)

#define TclListObjGetElements(interp, listPtr, objcPtr, objvPtr) \
    (((listPtr)->typePtr == &tclListType) \
	    ? ((ListObjGetElements((listPtr), *(objcPtr), *(objvPtr))), TCL_OK)\
	    : Tcl_ListObjGetElements((interp), (listPtr), (objcPtr), (objvPtr)))

#define TclListObjLength(interp, listPtr, lenPtr) \
    (((listPtr)->typePtr == &tclListType) \
	    ? ((ListObjLength((listPtr), *(lenPtr))), TCL_OK)\
	    : Tcl_ListObjLength((interp), (listPtr), (lenPtr)))

#define TclListObjIsCanonical(listPtr) \
    (((listPtr)->typePtr == &tclListType) ? ListObjIsCanonical((listPtr)) : 0)

/*
 * Modes for collecting (or not) in the implementations of TclNRForeachCmd,
 * TclNRLmapCmd and their compilations.
 */

#define TCL_EACH_KEEP_NONE  0	/* Discard iteration result like [foreach] */
#define TCL_EACH_COLLECT    1	/* Collect iteration result like [lmap] */

/*
 * Macros providing a faster path to integers: Tcl_GetLongFromObj,
 * Tcl_GetIntFromObj and TclGetIntForIndex.
 *
 * WARNING: these macros eval their args more than once.
 */

#define TclGetLongFromObj(interp, objPtr, longPtr) \
    (((objPtr)->typePtr == &tclIntType)	\
	    ? ((*(longPtr) = (objPtr)->internalRep.longValue), TCL_OK) \
	    : Tcl_GetLongFromObj((interp), (objPtr), (longPtr)))

#if (LONG_MAX == INT_MAX)
#define TclGetIntFromObj(interp, objPtr, intPtr) \
    (((objPtr)->typePtr == &tclIntType)	\
	    ? ((*(intPtr) = (objPtr)->internalRep.longValue), TCL_OK) \
	    : Tcl_GetIntFromObj((interp), (objPtr), (intPtr)))
#define TclGetIntForIndexM(interp, objPtr, endValue, idxPtr) \
    (((objPtr)->typePtr == &tclIntType)	\
	    ? ((*(idxPtr) = (objPtr)->internalRep.longValue), TCL_OK) \
	    : TclGetIntForIndex((interp), (objPtr), (endValue), (idxPtr)))
#else
#define TclGetIntFromObj(interp, objPtr, intPtr) \
    (((objPtr)->typePtr == &tclIntType \
	    && (objPtr)->internalRep.longValue >= -(Tcl_WideInt)(UINT_MAX) \
	    && (objPtr)->internalRep.longValue <= (Tcl_WideInt)(UINT_MAX))	\
	    ? ((*(intPtr) = (objPtr)->internalRep.longValue), TCL_OK) \
	    : Tcl_GetIntFromObj((interp), (objPtr), (intPtr)))
#define TclGetIntForIndexM(interp, objPtr, endValue, idxPtr) \
    (((objPtr)->typePtr == &tclIntType \
	    && (objPtr)->internalRep.longValue >= INT_MIN \
	    && (objPtr)->internalRep.longValue <= INT_MAX)	\
	    ? ((*(idxPtr) = (objPtr)->internalRep.longValue), TCL_OK) \
	    : TclGetIntForIndex((interp), (objPtr), (endValue), (idxPtr)))
#endif

/*
 * Macro used to save a function call for common uses of
 * Tcl_GetWideIntFromObj(). The ANSI C "prototype" is:
 *
 * MODULE_SCOPE int TclGetWideIntFromObj(Tcl_Interp *interp, Tcl_Obj *objPtr,
 *			Tcl_WideInt *wideIntPtr);
 */

#ifdef TCL_WIDE_INT_IS_LONG
#define TclGetWideIntFromObj(interp, objPtr, wideIntPtr) \
    (((objPtr)->typePtr == &tclIntType)					\
	? (*(wideIntPtr) = (Tcl_WideInt)				\
		((objPtr)->internalRep.longValue), TCL_OK) :		\
	Tcl_GetWideIntFromObj((interp), (objPtr), (wideIntPtr)))
#else /* !TCL_WIDE_INT_IS_LONG */
#define TclGetWideIntFromObj(interp, objPtr, wideIntPtr)		\
    (((objPtr)->typePtr == &tclWideIntType)				\
	? (*(wideIntPtr) = (objPtr)->internalRep.wideValue, TCL_OK) :	\
    ((objPtr)->typePtr == &tclIntType)					\
	? (*(wideIntPtr) = (Tcl_WideInt)				\
		((objPtr)->internalRep.longValue), TCL_OK) :		\
	Tcl_GetWideIntFromObj((interp), (objPtr), (wideIntPtr)))
#endif /* TCL_WIDE_INT_IS_LONG */

/*
 * Flag values for TclTraceDictPath().
 *
 * DICT_PATH_READ indicates that all entries on the path must exist but no
 * updates will be needed.
 *
 * DICT_PATH_UPDATE indicates that we are going to be doing an update at the
 * tip of the path, so duplication of shared objects should be done along the
 * way.
 *
 * DICT_PATH_EXISTS indicates that we are performing an existence test and a
 * lookup failure should therefore not be an error. If (and only if) this flag
 * is set, TclTraceDictPath() will return the special value
 * DICT_PATH_NON_EXISTENT if the path is not traceable.
 *
 * DICT_PATH_CREATE (which also requires the DICT_PATH_UPDATE bit to be set)
 * indicates that we are to create non-existent dictionaries on the path.
 */

#define DICT_PATH_READ		0
#define DICT_PATH_UPDATE	1
#define DICT_PATH_EXISTS	2
#define DICT_PATH_CREATE	5

#define DICT_PATH_NON_EXISTENT	((Tcl_Obj *) (void *) 1)

/*
 *----------------------------------------------------------------
 * Data structures related to the filesystem internals
 *----------------------------------------------------------------
 */

/*
 * The version_2 filesystem is private to Tcl. As and when these changes have
 * been thoroughly tested and investigated a new public filesystem interface
 * will be released. The aim is more versatile virtual filesystem interfaces,
 * more efficiency in 'path' manipulation and usage, and cleaner filesystem
 * code internally.
 */

#define TCL_FILESYSTEM_VERSION_2	((Tcl_FSVersion) 0x2)
typedef ClientData (TclFSGetCwdProc2)(ClientData clientData);
typedef int (Tcl_FSLoadFileProc2) (Tcl_Interp *interp, Tcl_Obj *pathPtr,
	Tcl_LoadHandle *handlePtr, Tcl_FSUnloadFileProc **unloadProcPtr, int flags);

/*
 * The following types are used for getting and storing platform-specific file
 * attributes in tclFCmd.c and the various platform-versions of that file.
 * This is done to have as much common code as possible in the file attributes
 * code. For more information about the callbacks, see TclFileAttrsCmd in
 * tclFCmd.c.
 */

typedef int (TclGetFileAttrProc)(Tcl_Interp *interp, int objIndex,
	Tcl_Obj *fileName, Tcl_Obj **attrObjPtrPtr);
typedef int (TclSetFileAttrProc)(Tcl_Interp *interp, int objIndex,
	Tcl_Obj *fileName, Tcl_Obj *attrObjPtr);

typedef struct TclFileAttrProcs {
    TclGetFileAttrProc *getProc;/* The procedure for getting attrs. */
    TclSetFileAttrProc *setProc;/* The procedure for setting attrs. */
} TclFileAttrProcs;

/*
 * Opaque handle used in pipeline routines to encapsulate platform-dependent
 * state.
 */

typedef struct TclFile_ *TclFile;

/*
 * The "globParameters" argument of the function TclGlob is an or'ed
 * combination of the following values:
 */

#define TCL_GLOBMODE_NO_COMPLAIN	1
#define TCL_GLOBMODE_JOIN		2
#define TCL_GLOBMODE_DIR		4
#define TCL_GLOBMODE_TAILS		8

typedef enum Tcl_PathPart {
    TCL_PATH_DIRNAME,
    TCL_PATH_TAIL,
    TCL_PATH_EXTENSION,
    TCL_PATH_ROOT
} Tcl_PathPart;

/*
 *----------------------------------------------------------------
 * Data structures related to obsolete filesystem hooks
 *----------------------------------------------------------------
 */

typedef int (TclStatProc_)(const char *path, struct stat *buf);
typedef int (TclAccessProc_)(const char *path, int mode);
typedef Tcl_Channel (TclOpenFileChannelProc_)(Tcl_Interp *interp,
	const char *fileName, const char *modeString, int permissions);

/*
 *----------------------------------------------------------------
 * Data structures related to procedures
 *----------------------------------------------------------------
 */

typedef Tcl_CmdProc *TclCmdProcType;
typedef Tcl_ObjCmdProc *TclObjCmdProcType;

/*
 *----------------------------------------------------------------
 * Data structures for process-global values.
 *----------------------------------------------------------------
 */

typedef void (TclInitProcessGlobalValueProc)(char **valuePtr, int *lengthPtr,
	Tcl_Encoding *encodingPtr);

/*
 * A ProcessGlobalValue struct exists for each internal value in Tcl that is
 * to be shared among several threads. Each thread sees a (Tcl_Obj) copy of
 * the value, and the master is kept as a counted string, with epoch and mutex
 * control. Each ProcessGlobalValue struct should be a static variable in some
 * file.
 */

typedef struct ProcessGlobalValue {
    int epoch;			/* Epoch counter to detect changes in the
				 * master value. */
    int numBytes;		/* Length of the master string. */
    char *value;		/* The master string value. */
    Tcl_Encoding encoding;	/* system encoding when master string was
				 * initialized. */
    TclInitProcessGlobalValueProc *proc;
    				/* A procedure to initialize the master string
				 * copy when a "get" request comes in before
				 * any "set" request has been received. */
    Tcl_Mutex mutex;		/* Enforce orderly access from multiple
				 * threads. */
    Tcl_ThreadDataKey key;	/* Key for per-thread data holding the
				 * (Tcl_Obj) copy for each thread. */
} ProcessGlobalValue;

/*
 *----------------------------------------------------------------------
 * Flags for TclParseNumber
 *----------------------------------------------------------------------
 */

#define TCL_PARSE_DECIMAL_ONLY		1
				/* Leading zero doesn't denote octal or
				 * hex. */
#define TCL_PARSE_OCTAL_ONLY		2
				/* Parse octal even without prefix. */
#define TCL_PARSE_HEXADECIMAL_ONLY	4
				/* Parse hexadecimal even without prefix. */
#define TCL_PARSE_INTEGER_ONLY		8
				/* Disable floating point parsing. */
#define TCL_PARSE_SCAN_PREFIXES		16
				/* Use [scan] rules dealing with 0?
				 * prefixes. */
#define TCL_PARSE_NO_WHITESPACE		32
				/* Reject leading/trailing whitespace. */
#define TCL_PARSE_BINARY_ONLY	64
				/* Parse binary even without prefix. */

/*
 *----------------------------------------------------------------------
 * Type values TclGetNumberFromObj
 *----------------------------------------------------------------------
 */

#define TCL_NUMBER_LONG		1
#define TCL_NUMBER_WIDE		2
#define TCL_NUMBER_BIG		3
#define TCL_NUMBER_DOUBLE	4
#define TCL_NUMBER_NAN		5

/*
 *----------------------------------------------------------------
 * Variables shared among Tcl modules but not used by the outside world.
 *----------------------------------------------------------------
 */

MODULE_SCOPE char *tclNativeExecutableName;
MODULE_SCOPE int tclFindExecutableSearchDone;
MODULE_SCOPE char *tclMemDumpFileName;
MODULE_SCOPE TclPlatformType tclPlatform;
MODULE_SCOPE Tcl_NotifierProcs tclNotifierHooks;

MODULE_SCOPE Tcl_Encoding tclIdentityEncoding;

/*
 * TIP #233 (Virtualized Time)
 * Data for the time hooks, if any.
 */

MODULE_SCOPE Tcl_GetTimeProc *tclGetTimeProcPtr;
MODULE_SCOPE Tcl_ScaleTimeProc *tclScaleTimeProcPtr;
MODULE_SCOPE ClientData tclTimeClientData;

/*
 * Variables denoting the Tcl object types defined in the core.
 */

MODULE_SCOPE const Tcl_ObjType tclBignumType;
MODULE_SCOPE const Tcl_ObjType tclBooleanType;
MODULE_SCOPE const Tcl_ObjType tclByteArrayType;
MODULE_SCOPE const Tcl_ObjType tclByteCodeType;
MODULE_SCOPE const Tcl_ObjType tclDoubleType;
MODULE_SCOPE const Tcl_ObjType tclEndOffsetType;
MODULE_SCOPE const Tcl_ObjType tclIntType;
MODULE_SCOPE const Tcl_ObjType tclListType;
MODULE_SCOPE const Tcl_ObjType tclDictType;
MODULE_SCOPE const Tcl_ObjType tclProcBodyType;
MODULE_SCOPE const Tcl_ObjType tclStringType;
MODULE_SCOPE const Tcl_ObjType tclArraySearchType;
MODULE_SCOPE const Tcl_ObjType tclEnsembleCmdType;
#ifndef TCL_WIDE_INT_IS_LONG
MODULE_SCOPE const Tcl_ObjType tclWideIntType;
#endif
MODULE_SCOPE const Tcl_ObjType tclRegexpType;
MODULE_SCOPE Tcl_ObjType tclCmdNameType;

/*
 * Variables denoting the hash key types defined in the core.
 */

MODULE_SCOPE const Tcl_HashKeyType tclArrayHashKeyType;
MODULE_SCOPE const Tcl_HashKeyType tclOneWordHashKeyType;
MODULE_SCOPE const Tcl_HashKeyType tclStringHashKeyType;
MODULE_SCOPE const Tcl_HashKeyType tclObjHashKeyType;

/*
 * The head of the list of free Tcl objects, and the total number of Tcl
 * objects ever allocated and freed.
 */

MODULE_SCOPE Tcl_Obj *	tclFreeObjList;

#ifdef TCL_COMPILE_STATS
MODULE_SCOPE long	tclObjsAlloced;
MODULE_SCOPE long	tclObjsFreed;
#define TCL_MAX_SHARED_OBJ_STATS 5
MODULE_SCOPE long	tclObjsShared[TCL_MAX_SHARED_OBJ_STATS];
#endif /* TCL_COMPILE_STATS */

/*
 * Pointer to a heap-allocated string of length zero that the Tcl core uses as
 * the value of an empty string representation for an object. This value is
 * shared by all new objects allocated by Tcl_NewObj.
 */

MODULE_SCOPE char *	tclEmptyStringRep;
MODULE_SCOPE char	tclEmptyString;

enum CheckEmptyStringResult {
	TCL_EMPTYSTRING_UNKNOWN = -1, TCL_EMPTYSTRING_NO, TCL_EMPTYSTRING_YES
};

/*
 *----------------------------------------------------------------
 * Procedures shared among Tcl modules but not used by the outside world,
 * introduced by/for NRE.
 *----------------------------------------------------------------
 */

MODULE_SCOPE Tcl_ObjCmdProc TclNRApplyObjCmd;
MODULE_SCOPE Tcl_ObjCmdProc TclNREvalObjCmd;
MODULE_SCOPE Tcl_ObjCmdProc TclNRCatchObjCmd;
MODULE_SCOPE Tcl_ObjCmdProc TclNRExprObjCmd;
MODULE_SCOPE Tcl_ObjCmdProc TclNRForObjCmd;
MODULE_SCOPE Tcl_ObjCmdProc TclNRForeachCmd;
MODULE_SCOPE Tcl_ObjCmdProc TclNRIfObjCmd;
MODULE_SCOPE Tcl_ObjCmdProc TclNRLmapCmd;
MODULE_SCOPE Tcl_ObjCmdProc TclNRPackageObjCmd;
MODULE_SCOPE Tcl_ObjCmdProc TclNRSourceObjCmd;
MODULE_SCOPE Tcl_ObjCmdProc TclNRSubstObjCmd;
MODULE_SCOPE Tcl_ObjCmdProc TclNRSwitchObjCmd;
MODULE_SCOPE Tcl_ObjCmdProc TclNRTryObjCmd;
MODULE_SCOPE Tcl_ObjCmdProc TclNRUplevelObjCmd;
MODULE_SCOPE Tcl_ObjCmdProc TclNRWhileObjCmd;

MODULE_SCOPE Tcl_NRPostProc TclNRForIterCallback;
MODULE_SCOPE Tcl_NRPostProc TclNRCoroutineActivateCallback;
MODULE_SCOPE Tcl_ObjCmdProc TclNRTailcallObjCmd;
MODULE_SCOPE Tcl_NRPostProc TclNRTailcallEval;
MODULE_SCOPE Tcl_ObjCmdProc TclNRCoroutineObjCmd;
MODULE_SCOPE Tcl_ObjCmdProc TclNRYieldObjCmd;
MODULE_SCOPE Tcl_ObjCmdProc TclNRYieldmObjCmd;
MODULE_SCOPE Tcl_ObjCmdProc TclNRYieldToObjCmd;
MODULE_SCOPE Tcl_ObjCmdProc TclNRInvoke;
MODULE_SCOPE Tcl_NRPostProc TclNRReleaseValues;

MODULE_SCOPE void  TclSetTailcall(Tcl_Interp *interp, Tcl_Obj *tailcallPtr);
MODULE_SCOPE void  TclPushTailcallPoint(Tcl_Interp *interp);

/* These two can be considered for the public api */
MODULE_SCOPE void  TclMarkTailcall(Tcl_Interp *interp);
MODULE_SCOPE void  TclSkipTailcall(Tcl_Interp *interp);

/*
 * This structure holds the data for the various iteration callbacks used to
 * NRE the 'for' and 'while' commands. We need a separate structure because we
 * have more than the 4 client data entries we can provide directly thorugh
 * the callback API. It is the 'word' information which puts us over the
 * limit. It is needed because the loop body is argument 4 of 'for' and
 * argument 2 of 'while'. Not providing the correct index confuses the #280
 * code. We TclSmallAlloc/Free this.
 */

typedef struct ForIterData {
    Tcl_Obj *cond;		/* Loop condition expression. */
    Tcl_Obj *body;		/* Loop body. */
    Tcl_Obj *next;		/* Loop step script, NULL for 'while'. */
    const char *msg;		/* Error message part. */
    int word;			/* Index of the body script in the command */
} ForIterData;

/* TIP #357 - Structure doing the bookkeeping of handles for Tcl_LoadFile
 *            and Tcl_FindSymbol. This structure corresponds to an opaque
 *            typedef in tcl.h */

typedef void* TclFindSymbolProc(Tcl_Interp* interp, Tcl_LoadHandle loadHandle,
				const char* symbol);
struct Tcl_LoadHandle_ {
    ClientData clientData;	/* Client data is the load handle in the
				 * native filesystem if a module was loaded
				 * there, or an opaque pointer to a structure
				 * for further bookkeeping on load-from-VFS
				 * and load-from-memory */
    TclFindSymbolProc* findSymbolProcPtr;
				/* Procedure that resolves symbols in a
				 * loaded module */
    Tcl_FSUnloadFileProc* unloadFileProcPtr;
				/* Procedure that unloads a loaded module */
};

/* Flags for conversion of doubles to digit strings */

#define TCL_DD_SHORTEST 		0x4
				/* Use the shortest possible string */
#define TCL_DD_STEELE   		0x5
				/* Use the original Steele&White algorithm */
#define TCL_DD_E_FORMAT 		0x2
				/* Use a fixed-length string of digits,
				 * suitable for E format*/
#define TCL_DD_F_FORMAT 		0x3
				/* Use a fixed number of digits after the
				 * decimal point, suitable for F format */

#define TCL_DD_SHORTEN_FLAG 		0x4
				/* Allow return of a shorter digit string
				 * if it converts losslessly */
#define TCL_DD_NO_QUICK 		0x8
				/* Debug flag: forbid quick FP conversion */

#define TCL_DD_CONVERSION_TYPE_MASK	0x3
				/* Mask to isolate the conversion type */
#define TCL_DD_STEELE0 			0x1
				/* 'Steele&White' after masking */
#define TCL_DD_SHORTEST0		0x0
				/* 'Shortest possible' after masking */

/*
 *----------------------------------------------------------------
 * Procedures shared among Tcl modules but not used by the outside world:
 *----------------------------------------------------------------
 */

MODULE_SCOPE void	TclAppendBytesToByteArray(Tcl_Obj *objPtr,
			    const unsigned char *bytes, int len);
MODULE_SCOPE int	TclNREvalCmd(Tcl_Interp *interp, Tcl_Obj *objPtr,
			    int flags);
MODULE_SCOPE void	TclAdvanceContinuations(int *line, int **next,
			    int loc);
MODULE_SCOPE void	TclAdvanceLines(int *line, const char *start,
			    const char *end);
MODULE_SCOPE void	TclArgumentEnter(Tcl_Interp *interp,
			    Tcl_Obj *objv[], int objc, CmdFrame *cf);
MODULE_SCOPE void	TclArgumentRelease(Tcl_Interp *interp,
			    Tcl_Obj *objv[], int objc);
MODULE_SCOPE void	TclArgumentBCEnter(Tcl_Interp *interp,
			    Tcl_Obj *objv[], int objc,
			    void *codePtr, CmdFrame *cfPtr, int cmd, int pc);
MODULE_SCOPE void	TclArgumentBCRelease(Tcl_Interp *interp,
			    CmdFrame *cfPtr);
MODULE_SCOPE void	TclArgumentGet(Tcl_Interp *interp, Tcl_Obj *obj,
			    CmdFrame **cfPtrPtr, int *wordPtr);
MODULE_SCOPE double	TclBignumToDouble(const mp_int *bignum);
MODULE_SCOPE int	TclByteArrayMatch(const unsigned char *string,
			    int strLen, const unsigned char *pattern,
			    int ptnLen, int flags);
MODULE_SCOPE double	TclCeil(const mp_int *a);
MODULE_SCOPE void	TclChannelPreserve(Tcl_Channel chan);
MODULE_SCOPE void	TclChannelRelease(Tcl_Channel chan);
MODULE_SCOPE int	TclCheckArrayTraces(Tcl_Interp *interp, Var *varPtr,
			    Var *arrayPtr, Tcl_Obj *name, int index);
MODULE_SCOPE int	TclCheckBadOctal(Tcl_Interp *interp,
			    const char *value);
MODULE_SCOPE int	TclCheckEmptyString(Tcl_Obj *objPtr);
MODULE_SCOPE int	TclChanCaughtErrorBypass(Tcl_Interp *interp,
			    Tcl_Channel chan);
MODULE_SCOPE Tcl_ObjCmdProc TclChannelNamesCmd;
MODULE_SCOPE Tcl_NRPostProc TclClearRootEnsemble;
MODULE_SCOPE ContLineLoc *TclContinuationsEnter(Tcl_Obj *objPtr, int num,
			    int *loc);
MODULE_SCOPE void	TclContinuationsEnterDerived(Tcl_Obj *objPtr,
			    int start, int *clNext);
MODULE_SCOPE ContLineLoc *TclContinuationsGet(Tcl_Obj *objPtr);
MODULE_SCOPE void	TclContinuationsCopy(Tcl_Obj *objPtr,
			    Tcl_Obj *originObjPtr);
MODULE_SCOPE int	TclConvertElement(const char *src, int length,
			    char *dst, int flags);
MODULE_SCOPE Tcl_Command TclCreateObjCommandInNs (
			    Tcl_Interp *interp,
			    const char *cmdName,
			    Tcl_Namespace *nsPtr,
			    Tcl_ObjCmdProc *proc,
			    ClientData clientData,
			    Tcl_CmdDeleteProc *deleteProc);
MODULE_SCOPE Tcl_Command TclCreateEnsembleInNs(
			    Tcl_Interp *interp,
			    const char *name,
			    Tcl_Namespace *nameNamespacePtr,
			    Tcl_Namespace *ensembleNamespacePtr,
			    int flags);
MODULE_SCOPE void	TclDeleteNamespaceVars(Namespace *nsPtr);
MODULE_SCOPE int	TclFindDictElement(Tcl_Interp *interp,
			    const char *dict, int dictLength,
			    const char **elementPtr, const char **nextPtr,
			    int *sizePtr, int *literalPtr);
/* TIP #280 - Modified token based evulation, with line information. */
MODULE_SCOPE int	TclEvalEx(Tcl_Interp *interp, const char *script,
			    int numBytes, int flags, int line,
			    int *clNextOuter, const char *outerScript);
MODULE_SCOPE Tcl_ObjCmdProc TclFileAttrsCmd;
MODULE_SCOPE Tcl_ObjCmdProc TclFileCopyCmd;
MODULE_SCOPE Tcl_ObjCmdProc TclFileDeleteCmd;
MODULE_SCOPE Tcl_ObjCmdProc TclFileLinkCmd;
MODULE_SCOPE Tcl_ObjCmdProc TclFileMakeDirsCmd;
MODULE_SCOPE Tcl_ObjCmdProc TclFileReadLinkCmd;
MODULE_SCOPE Tcl_ObjCmdProc TclFileRenameCmd;
MODULE_SCOPE Tcl_ObjCmdProc TclFileTemporaryCmd;
MODULE_SCOPE void	TclCreateLateExitHandler(Tcl_ExitProc *proc,
			    ClientData clientData);
MODULE_SCOPE void	TclDeleteLateExitHandler(Tcl_ExitProc *proc,
			    ClientData clientData);
MODULE_SCOPE char *	TclDStringAppendObj(Tcl_DString *dsPtr,
			    Tcl_Obj *objPtr);
MODULE_SCOPE char *	TclDStringAppendDString(Tcl_DString *dsPtr,
			    Tcl_DString *toAppendPtr);
MODULE_SCOPE Tcl_Obj *	TclDStringToObj(Tcl_DString *dsPtr);
MODULE_SCOPE Tcl_Obj *const *	TclFetchEnsembleRoot(Tcl_Interp *interp,
			    Tcl_Obj *const *objv, int objc, int *objcPtr);
MODULE_SCOPE Tcl_Namespace * 	TclEnsureNamespace(
			    Tcl_Interp *interp,
			    Tcl_Namespace *namespacePtr);

MODULE_SCOPE void	TclFinalizeAllocSubsystem(void);
MODULE_SCOPE void	TclFinalizeAsync(void);
MODULE_SCOPE void	TclFinalizeDoubleConversion(void);
MODULE_SCOPE void	TclFinalizeEncodingSubsystem(void);
MODULE_SCOPE void	TclFinalizeEnvironment(void);
MODULE_SCOPE void	TclFinalizeEvaluation(void);
MODULE_SCOPE void	TclFinalizeExecution(void);
MODULE_SCOPE void	TclFinalizeIOSubsystem(void);
MODULE_SCOPE void	TclFinalizeFilesystem(void);
MODULE_SCOPE void	TclResetFilesystem(void);
MODULE_SCOPE void	TclFinalizeLoad(void);
MODULE_SCOPE void	TclFinalizeLock(void);
MODULE_SCOPE void	TclFinalizeMemorySubsystem(void);
MODULE_SCOPE void	TclFinalizeNotifier(void);
MODULE_SCOPE void	TclFinalizeObjects(void);
MODULE_SCOPE void	TclFinalizePreserve(void);
MODULE_SCOPE void	TclFinalizeSynchronization(void);
MODULE_SCOPE void	TclFinalizeThreadAlloc(void);
MODULE_SCOPE void	TclFinalizeThreadAllocThread(void);
MODULE_SCOPE void	TclFinalizeThreadData(int quick);
MODULE_SCOPE void	TclFinalizeThreadObjects(void);
MODULE_SCOPE double	TclFloor(const mp_int *a);
MODULE_SCOPE void	TclFormatNaN(double value, char *buffer);
MODULE_SCOPE int	TclFSFileAttrIndex(Tcl_Obj *pathPtr,
			    const char *attributeName, int *indexPtr);
MODULE_SCOPE Tcl_Command TclNRCreateCommandInNs (
			    Tcl_Interp *interp,
			    const char *cmdName,
			    Tcl_Namespace *nsPtr,
			    Tcl_ObjCmdProc *proc,
			    Tcl_ObjCmdProc *nreProc,
			    ClientData clientData,
			    Tcl_CmdDeleteProc *deleteProc);

MODULE_SCOPE int	TclNREvalFile(Tcl_Interp *interp, Tcl_Obj *pathPtr,
			    const char *encodingName);
MODULE_SCOPE void	TclFSUnloadTempFile(Tcl_LoadHandle loadHandle);
MODULE_SCOPE int *	TclGetAsyncReadyPtr(void);
MODULE_SCOPE Tcl_Obj *	TclGetBgErrorHandler(Tcl_Interp *interp);
MODULE_SCOPE int	TclGetChannelFromObj(Tcl_Interp *interp,
			    Tcl_Obj *objPtr, Tcl_Channel *chanPtr,
			    int *modePtr, int flags);
MODULE_SCOPE CmdFrame *	TclGetCmdFrameForProcedure(Proc *procPtr);
MODULE_SCOPE int	TclGetCompletionCodeFromObj(Tcl_Interp *interp,
			    Tcl_Obj *value, int *code);
MODULE_SCOPE int	TclGetNumberFromObj(Tcl_Interp *interp,
			    Tcl_Obj *objPtr, ClientData *clientDataPtr,
			    int *typePtr);
MODULE_SCOPE int	TclGetOpenModeEx(Tcl_Interp *interp,
			    const char *modeString, int *seekFlagPtr,
			    int *binaryPtr);
MODULE_SCOPE Tcl_Obj *	TclGetProcessGlobalValue(ProcessGlobalValue *pgvPtr);
MODULE_SCOPE Tcl_Obj *	TclGetSourceFromFrame(CmdFrame *cfPtr, int objc,
			    Tcl_Obj *const objv[]);
MODULE_SCOPE char *	TclGetStringStorage(Tcl_Obj *objPtr,
			    unsigned int *sizePtr);
MODULE_SCOPE int	TclGlob(Tcl_Interp *interp, char *pattern,
			    Tcl_Obj *unquotedPrefix, int globFlags,
			    Tcl_GlobTypeData *types);
MODULE_SCOPE int	TclIncrObj(Tcl_Interp *interp, Tcl_Obj *valuePtr,
			    Tcl_Obj *incrPtr);
MODULE_SCOPE Tcl_Obj *	TclIncrObjVar2(Tcl_Interp *interp, Tcl_Obj *part1Ptr,
			    Tcl_Obj *part2Ptr, Tcl_Obj *incrPtr, int flags);
MODULE_SCOPE int	TclInfoExistsCmd(ClientData dummy, Tcl_Interp *interp,
			    int objc, Tcl_Obj *const objv[]);
MODULE_SCOPE int	TclInfoCoroutineCmd(ClientData dummy, Tcl_Interp *interp,
			    int objc, Tcl_Obj *const objv[]);
MODULE_SCOPE Tcl_Obj *	TclInfoFrame(Tcl_Interp *interp, CmdFrame *framePtr);
MODULE_SCOPE int	TclInfoGlobalsCmd(ClientData dummy, Tcl_Interp *interp,
			    int objc, Tcl_Obj *const objv[]);
MODULE_SCOPE int	TclInfoLocalsCmd(ClientData dummy, Tcl_Interp *interp,
			    int objc, Tcl_Obj *const objv[]);
MODULE_SCOPE int	TclInfoVarsCmd(ClientData dummy, Tcl_Interp *interp,
			    int objc, Tcl_Obj *const objv[]);
MODULE_SCOPE void	TclInitAlloc(void);
MODULE_SCOPE void	TclInitDbCkalloc(void);
MODULE_SCOPE void	TclInitDoubleConversion(void);
MODULE_SCOPE void	TclInitEmbeddedConfigurationInformation(
			    Tcl_Interp *interp);
MODULE_SCOPE void	TclInitEncodingSubsystem(void);
MODULE_SCOPE void	TclInitIOSubsystem(void);
MODULE_SCOPE void	TclInitLimitSupport(Tcl_Interp *interp);
MODULE_SCOPE void	TclInitNamespaceSubsystem(void);
MODULE_SCOPE void	TclInitNotifier(void);
MODULE_SCOPE void	TclInitObjSubsystem(void);
MODULE_SCOPE void	TclInitSubsystems(void);
MODULE_SCOPE int	TclInterpReady(Tcl_Interp *interp);
MODULE_SCOPE int	TclIsSpaceProc(int byte);
MODULE_SCOPE int	TclIsBareword(int byte);
MODULE_SCOPE Tcl_Obj *	TclJoinPath(int elements, Tcl_Obj * const objv[],
			    int forceRelative);
MODULE_SCOPE int	TclJoinThread(Tcl_ThreadId id, int *result);
MODULE_SCOPE void	TclLimitRemoveAllHandlers(Tcl_Interp *interp);
MODULE_SCOPE Tcl_Obj *	TclLindexList(Tcl_Interp *interp,
			    Tcl_Obj *listPtr, Tcl_Obj *argPtr);
MODULE_SCOPE Tcl_Obj *	TclLindexFlat(Tcl_Interp *interp, Tcl_Obj *listPtr,
			    int indexCount, Tcl_Obj *const indexArray[]);
/* TIP #280 */
MODULE_SCOPE void	TclListLines(Tcl_Obj *listObj, int line, int n,
			    int *lines, Tcl_Obj *const *elems);
MODULE_SCOPE Tcl_Obj *	TclListObjCopy(Tcl_Interp *interp, Tcl_Obj *listPtr);
MODULE_SCOPE Tcl_Obj *	TclLsetList(Tcl_Interp *interp, Tcl_Obj *listPtr,
			    Tcl_Obj *indexPtr, Tcl_Obj *valuePtr);
MODULE_SCOPE Tcl_Obj *	TclLsetFlat(Tcl_Interp *interp, Tcl_Obj *listPtr,
			    int indexCount, Tcl_Obj *const indexArray[],
			    Tcl_Obj *valuePtr);
MODULE_SCOPE Tcl_Command TclMakeEnsemble(Tcl_Interp *interp, const char *name,
			    const EnsembleImplMap map[]);
MODULE_SCOPE int	TclMaxListLength(const char *bytes, int numBytes,
			    const char **endPtr);
MODULE_SCOPE int	TclMergeReturnOptions(Tcl_Interp *interp, int objc,
			    Tcl_Obj *const objv[], Tcl_Obj **optionsPtrPtr,
			    int *codePtr, int *levelPtr);
MODULE_SCOPE Tcl_Obj *  TclNoErrorStack(Tcl_Interp *interp, Tcl_Obj *options);
MODULE_SCOPE int	TclNokia770Doubles(void);
MODULE_SCOPE void	TclNsDecrRefCount(Namespace *nsPtr);
MODULE_SCOPE void	TclNsDecrRefCount(Namespace *nsPtr);
MODULE_SCOPE int	TclNamespaceDeleted(Namespace *nsPtr);
MODULE_SCOPE void	TclObjVarErrMsg(Tcl_Interp *interp, Tcl_Obj *part1Ptr,
			    Tcl_Obj *part2Ptr, const char *operation,
			    const char *reason, int index);
MODULE_SCOPE int	TclObjInvokeNamespace(Tcl_Interp *interp,
			    int objc, Tcl_Obj *const objv[],
			    Tcl_Namespace *nsPtr, int flags);
MODULE_SCOPE int	TclObjUnsetVar2(Tcl_Interp *interp,
			    Tcl_Obj *part1Ptr, Tcl_Obj *part2Ptr, int flags);
MODULE_SCOPE int	TclParseBackslash(const char *src,
			    int numBytes, int *readPtr, char *dst);
MODULE_SCOPE int	TclParseHex(const char *src, int numBytes,
			    int *resultPtr);
MODULE_SCOPE int	TclParseNumber(Tcl_Interp *interp, Tcl_Obj *objPtr,
			    const char *expected, const char *bytes,
			    int numBytes, const char **endPtrPtr, int flags);
MODULE_SCOPE void	TclParseInit(Tcl_Interp *interp, const char *string,
			    int numBytes, Tcl_Parse *parsePtr);
MODULE_SCOPE int	TclParseAllWhiteSpace(const char *src, int numBytes);
MODULE_SCOPE int	TclProcessReturn(Tcl_Interp *interp,
			    int code, int level, Tcl_Obj *returnOpts);
MODULE_SCOPE int	TclpObjLstat(Tcl_Obj *pathPtr, Tcl_StatBuf *buf);
MODULE_SCOPE Tcl_Obj *	TclpTempFileName(void);
MODULE_SCOPE Tcl_Obj *  TclpTempFileNameForLibrary(Tcl_Interp *interp, Tcl_Obj* pathPtr);
MODULE_SCOPE Tcl_Obj *	TclNewFSPathObj(Tcl_Obj *dirPtr, const char *addStrRep,
			    int len);
MODULE_SCOPE int	TclpDeleteFile(const void *path);
MODULE_SCOPE void	TclpFinalizeCondition(Tcl_Condition *condPtr);
MODULE_SCOPE void	TclpFinalizeMutex(Tcl_Mutex *mutexPtr);
MODULE_SCOPE void	TclpFinalizePipes(void);
MODULE_SCOPE void	TclpFinalizeSockets(void);
MODULE_SCOPE int	TclCreateSocketAddress(Tcl_Interp *interp,
			    struct addrinfo **addrlist,
			    const char *host, int port, int willBind,
			    const char **errorMsgPtr);
MODULE_SCOPE int	TclpThreadCreate(Tcl_ThreadId *idPtr,
			    Tcl_ThreadCreateProc *proc, ClientData clientData,
			    int stackSize, int flags);
MODULE_SCOPE int	TclpFindVariable(const char *name, int *lengthPtr);
MODULE_SCOPE void	TclpInitLibraryPath(char **valuePtr,
			    int *lengthPtr, Tcl_Encoding *encodingPtr);
MODULE_SCOPE void	TclpInitLock(void);
MODULE_SCOPE void	TclpInitPlatform(void);
MODULE_SCOPE void	TclpInitUnlock(void);
MODULE_SCOPE Tcl_Obj *	TclpObjListVolumes(void);
MODULE_SCOPE void	TclpMasterLock(void);
MODULE_SCOPE void	TclpMasterUnlock(void);
MODULE_SCOPE int	TclpMatchFiles(Tcl_Interp *interp, char *separators,
			    Tcl_DString *dirPtr, char *pattern, char *tail);
MODULE_SCOPE int	TclpObjNormalizePath(Tcl_Interp *interp,
			    Tcl_Obj *pathPtr, int nextCheckpoint);
MODULE_SCOPE void	TclpNativeJoinPath(Tcl_Obj *prefix, const char *joining);
MODULE_SCOPE Tcl_Obj *	TclpNativeSplitPath(Tcl_Obj *pathPtr, int *lenPtr);
MODULE_SCOPE Tcl_PathType TclpGetNativePathType(Tcl_Obj *pathPtr,
			    int *driveNameLengthPtr, Tcl_Obj **driveNameRef);
MODULE_SCOPE int	TclCrossFilesystemCopy(Tcl_Interp *interp,
			    Tcl_Obj *source, Tcl_Obj *target);
MODULE_SCOPE int	TclpMatchInDirectory(Tcl_Interp *interp,
			    Tcl_Obj *resultPtr, Tcl_Obj *pathPtr,
			    const char *pattern, Tcl_GlobTypeData *types);
MODULE_SCOPE ClientData	TclpGetNativeCwd(ClientData clientData);
MODULE_SCOPE Tcl_FSDupInternalRepProc TclNativeDupInternalRep;
MODULE_SCOPE Tcl_Obj *	TclpObjLink(Tcl_Obj *pathPtr, Tcl_Obj *toPtr,
			    int linkType);
MODULE_SCOPE int	TclpObjChdir(Tcl_Obj *pathPtr);
MODULE_SCOPE Tcl_Channel TclpOpenTemporaryFile(Tcl_Obj *dirObj,
			    Tcl_Obj *basenameObj, Tcl_Obj *extensionObj,
			    Tcl_Obj *resultingNameObj);
MODULE_SCOPE Tcl_Obj *	TclPathPart(Tcl_Interp *interp, Tcl_Obj *pathPtr,
			    Tcl_PathPart portion);
MODULE_SCOPE char *	TclpReadlink(const char *fileName,
			    Tcl_DString *linkPtr);
MODULE_SCOPE void	TclpSetInterfaces(void);
MODULE_SCOPE void	TclpSetVariables(Tcl_Interp *interp);
MODULE_SCOPE void *	TclThreadStorageKeyGet(Tcl_ThreadDataKey *keyPtr);
MODULE_SCOPE void	TclThreadStorageKeySet(Tcl_ThreadDataKey *keyPtr,
			    void *data);
MODULE_SCOPE void	TclpThreadExit(int status);
MODULE_SCOPE void	TclRememberCondition(Tcl_Condition *mutex);
MODULE_SCOPE void	TclRememberJoinableThread(Tcl_ThreadId id);
MODULE_SCOPE void	TclRememberMutex(Tcl_Mutex *mutex);
MODULE_SCOPE void	TclRemoveScriptLimitCallbacks(Tcl_Interp *interp);
MODULE_SCOPE int	TclReToGlob(Tcl_Interp *interp, const char *reStr,
			    int reStrLen, Tcl_DString *dsPtr, int *flagsPtr,
			    int *quantifiersFoundPtr);
MODULE_SCOPE int	TclScanElement(const char *string, int length,
			    char *flagPtr);
MODULE_SCOPE void	TclSetBgErrorHandler(Tcl_Interp *interp,
			    Tcl_Obj *cmdPrefix);
MODULE_SCOPE void	TclSetBignumIntRep(Tcl_Obj *objPtr,
			    mp_int *bignumValue);
MODULE_SCOPE int	TclSetBooleanFromAny(Tcl_Interp *interp, Tcl_Obj *objPtr);
MODULE_SCOPE void	TclSetCmdNameObj(Tcl_Interp *interp, Tcl_Obj *objPtr,
			    Command *cmdPtr);
MODULE_SCOPE void	TclSetDuplicateObj(Tcl_Obj *dupPtr, Tcl_Obj *objPtr);
MODULE_SCOPE void	TclSetProcessGlobalValue(ProcessGlobalValue *pgvPtr,
			    Tcl_Obj *newValue, Tcl_Encoding encoding);
MODULE_SCOPE void	TclSignalExitThread(Tcl_ThreadId id, int result);
MODULE_SCOPE void	TclSpellFix(Tcl_Interp *interp,
			    Tcl_Obj *const *objv, int objc, int subIdx,
			    Tcl_Obj *bad, Tcl_Obj *fix);
MODULE_SCOPE void *	TclStackRealloc(Tcl_Interp *interp, void *ptr,
			    int numBytes);

typedef int (*memCmpFn_t)(const void*, const void*, size_t);
MODULE_SCOPE int	TclStringCmp (Tcl_Obj *value1Ptr, Tcl_Obj *value2Ptr,
			    int checkEq, int nocase, int reqlength);
MODULE_SCOPE int	TclStringCmpOpts (Tcl_Interp *interp, int objc, Tcl_Obj *const objv[],
			    int *nocase, int *reqlength);
MODULE_SCOPE int	TclStringMatch(const char *str, int strLen,
			    const char *pattern, int ptnLen, int flags);
MODULE_SCOPE int	TclStringMatchObj(Tcl_Obj *stringObj,
			    Tcl_Obj *patternObj, int flags);
MODULE_SCOPE Tcl_Obj *	TclStringObjReverse(Tcl_Obj *objPtr);
MODULE_SCOPE void	TclSubstCompile(Tcl_Interp *interp, const char *bytes,
			    int numBytes, int flags, int line,
			    struct CompileEnv *envPtr);
MODULE_SCOPE int	TclSubstOptions(Tcl_Interp *interp, int numOpts,
			    Tcl_Obj *const opts[], int *flagPtr);
MODULE_SCOPE void	TclSubstParse(Tcl_Interp *interp, const char *bytes,
			    int numBytes, int flags, Tcl_Parse *parsePtr,
			    Tcl_InterpState *statePtr);
MODULE_SCOPE int	TclSubstTokens(Tcl_Interp *interp, Tcl_Token *tokenPtr,
			    int count, int *tokensLeftPtr, int line,
<<<<<<< HEAD
			    int *clNextOuter, CONST char *outerScript);
MODULE_SCOPE void	TclTransferResult(Tcl_Interp *sourceInterp, int result,
			    Tcl_Interp *targetInterp);
=======
			    int *clNextOuter, const char *outerScript);
>>>>>>> 60304d81
MODULE_SCOPE int	TclTrim(const char *bytes, int numBytes,
			    const char *trim, int numTrim, int *trimRight);
MODULE_SCOPE int	TclTrimLeft(const char *bytes, int numBytes,
			    const char *trim, int numTrim);
MODULE_SCOPE int	TclTrimRight(const char *bytes, int numBytes,
			    const char *trim, int numTrim);
MODULE_SCOPE int	TclUtfCasecmp(const char *cs, const char *ct);
MODULE_SCOPE Tcl_Obj *	TclpNativeToNormalized(ClientData clientData);
MODULE_SCOPE Tcl_Obj *	TclpFilesystemPathType(Tcl_Obj *pathPtr);
MODULE_SCOPE int	TclpDlopen(Tcl_Interp *interp, Tcl_Obj *pathPtr,
			    Tcl_LoadHandle *loadHandle,
			    Tcl_FSUnloadFileProc **unloadProcPtr, int flags);
MODULE_SCOPE int	TclpUtime(Tcl_Obj *pathPtr, struct utimbuf *tval);
#ifdef TCL_LOAD_FROM_MEMORY
MODULE_SCOPE void *	TclpLoadMemoryGetBuffer(Tcl_Interp *interp, int size);
MODULE_SCOPE int	TclpLoadMemory(Tcl_Interp *interp, void *buffer,
			    int size, int codeSize, Tcl_LoadHandle *loadHandle,
			    Tcl_FSUnloadFileProc **unloadProcPtr, int flags);
#endif
MODULE_SCOPE void	TclInitThreadStorage(void);
MODULE_SCOPE void	TclFinalizeThreadDataThread(void);
MODULE_SCOPE void	TclFinalizeThreadStorage(void);

/* TclWideMUInt -- wide integer used for measurement calculations: */
#if (!defined(_WIN32) || !defined(_MSC_VER) || (_MSC_VER >= 1400))
#   define TclWideMUInt Tcl_WideUInt
#else
/* older MSVS may not allow conversions between unsigned __int64 and double) */
#   define TclWideMUInt Tcl_WideInt
#endif
#ifdef TCL_WIDE_CLICKS
MODULE_SCOPE Tcl_WideInt TclpGetWideClicks(void);
MODULE_SCOPE double	TclpWideClicksToNanoseconds(Tcl_WideInt clicks);
MODULE_SCOPE double	TclpWideClickInMicrosec(void);
#else
#   ifdef _WIN32
#	define TCL_WIDE_CLICKS 1
MODULE_SCOPE Tcl_WideInt TclpGetWideClicks(void);
MODULE_SCOPE double	TclpWideClickInMicrosec(void);
#	define		TclpWideClicksToNanoseconds(clicks) \
				((double)(clicks) * TclpWideClickInMicrosec() * 1000)
#   endif
#endif
MODULE_SCOPE Tcl_WideInt TclpGetMicroseconds(void);

MODULE_SCOPE int	TclZlibInit(Tcl_Interp *interp);
MODULE_SCOPE void *	TclpThreadCreateKey(void);
MODULE_SCOPE void	TclpThreadDeleteKey(void *keyPtr);
MODULE_SCOPE void	TclpThreadSetMasterTSD(void *tsdKeyPtr, void *ptr);
MODULE_SCOPE void *	TclpThreadGetMasterTSD(void *tsdKeyPtr);

MODULE_SCOPE void	TclErrorStackResetIf(Tcl_Interp *interp, const char *msg, int length);

/*
 *----------------------------------------------------------------
 * Command procedures in the generic core:
 *----------------------------------------------------------------
 */

MODULE_SCOPE int	Tcl_AfterObjCmd(ClientData clientData,
			    Tcl_Interp *interp, int objc,
			    Tcl_Obj *const objv[]);
MODULE_SCOPE int	Tcl_AppendObjCmd(ClientData clientData,
			    Tcl_Interp *interp, int objc,
			    Tcl_Obj *const objv[]);
MODULE_SCOPE int	Tcl_ApplyObjCmd(ClientData clientData,
			    Tcl_Interp *interp, int objc,
			    Tcl_Obj *const objv[]);
MODULE_SCOPE Tcl_Command TclInitArrayCmd(Tcl_Interp *interp);
MODULE_SCOPE Tcl_Command TclInitBinaryCmd(Tcl_Interp *interp);
MODULE_SCOPE int	Tcl_BreakObjCmd(ClientData clientData,
			    Tcl_Interp *interp, int objc,
			    Tcl_Obj *const objv[]);
MODULE_SCOPE int	Tcl_CaseObjCmd(ClientData clientData,
			    Tcl_Interp *interp, int objc,
			    Tcl_Obj *const objv[]);
MODULE_SCOPE int	Tcl_CatchObjCmd(ClientData clientData,
			    Tcl_Interp *interp, int objc,
			    Tcl_Obj *const objv[]);
MODULE_SCOPE int	Tcl_CdObjCmd(ClientData clientData,
			    Tcl_Interp *interp, int objc,
			    Tcl_Obj *const objv[]);
MODULE_SCOPE Tcl_Command TclInitChanCmd(Tcl_Interp *interp);
MODULE_SCOPE int	TclChanCreateObjCmd(ClientData clientData,
			    Tcl_Interp *interp, int objc,
			    Tcl_Obj *const objv[]);
MODULE_SCOPE int	TclChanPostEventObjCmd(ClientData clientData,
			    Tcl_Interp *interp, int objc,
			    Tcl_Obj *const objv[]);
MODULE_SCOPE int	TclChanPopObjCmd(ClientData clientData,
			    Tcl_Interp *interp, int objc, Tcl_Obj *const objv[]);
MODULE_SCOPE int	TclChanPushObjCmd(ClientData clientData,
			    Tcl_Interp *interp, int objc, Tcl_Obj *const objv[]);
MODULE_SCOPE void	TclClockInit(Tcl_Interp *interp);
MODULE_SCOPE int	TclClockOldscanObjCmd(
			    ClientData clientData, Tcl_Interp *interp,
			    int objc, Tcl_Obj *const objv[]);
MODULE_SCOPE int	Tcl_CloseObjCmd(ClientData clientData,
			    Tcl_Interp *interp, int objc,
			    Tcl_Obj *const objv[]);
MODULE_SCOPE int	Tcl_ConcatObjCmd(ClientData clientData,
			    Tcl_Interp *interp, int objc,
			    Tcl_Obj *const objv[]);
MODULE_SCOPE int	Tcl_ContinueObjCmd(ClientData clientData,
			    Tcl_Interp *interp, int objc,
			    Tcl_Obj *const objv[]);
MODULE_SCOPE Tcl_TimerToken TclCreateAbsoluteTimerHandler(
			    Tcl_Time *timePtr, Tcl_TimerProc *proc,
			    ClientData clientData);
MODULE_SCOPE int	TclDefaultBgErrorHandlerObjCmd(
			    ClientData clientData, Tcl_Interp *interp,
			    int objc, Tcl_Obj *const objv[]);
MODULE_SCOPE Tcl_Command TclInitDictCmd(Tcl_Interp *interp);
MODULE_SCOPE int	TclDictWithFinish(Tcl_Interp *interp, Var *varPtr,
			    Var *arrayPtr, Tcl_Obj *part1Ptr,
			    Tcl_Obj *part2Ptr, int index, int pathc,
			    Tcl_Obj *const pathv[], Tcl_Obj *keysPtr);
MODULE_SCOPE Tcl_Obj *	TclDictWithInit(Tcl_Interp *interp, Tcl_Obj *dictPtr,
			    int pathc, Tcl_Obj *const pathv[]);
MODULE_SCOPE int	Tcl_DisassembleObjCmd(ClientData clientData,
			    Tcl_Interp *interp, int objc,
			    Tcl_Obj *const objv[]);

/* Assemble command function */
MODULE_SCOPE int	Tcl_AssembleObjCmd(ClientData clientData,
			    Tcl_Interp *interp, int objc,
			    Tcl_Obj *const objv[]);
MODULE_SCOPE int	TclNRAssembleObjCmd(ClientData clientData,
			    Tcl_Interp *interp, int objc,
			    Tcl_Obj *const objv[]);
MODULE_SCOPE Tcl_Command TclInitEncodingCmd(Tcl_Interp *interp);
MODULE_SCOPE int	TclMakeEncodingCommandSafe(Tcl_Interp *interp);
MODULE_SCOPE int	Tcl_EofObjCmd(ClientData clientData,
			    Tcl_Interp *interp, int objc,
			    Tcl_Obj *const objv[]);
MODULE_SCOPE int	Tcl_ErrorObjCmd(ClientData clientData,
			    Tcl_Interp *interp, int objc,
			    Tcl_Obj *const objv[]);
MODULE_SCOPE int	Tcl_EvalObjCmd(ClientData clientData,
			    Tcl_Interp *interp, int objc,
			    Tcl_Obj *const objv[]);
MODULE_SCOPE int	Tcl_ExecObjCmd(ClientData clientData,
			    Tcl_Interp *interp, int objc,
			    Tcl_Obj *const objv[]);
MODULE_SCOPE int	Tcl_ExitObjCmd(ClientData clientData,
			    Tcl_Interp *interp, int objc,
			    Tcl_Obj *const objv[]);
MODULE_SCOPE int	Tcl_ExprObjCmd(ClientData clientData,
			    Tcl_Interp *interp, int objc,
			    Tcl_Obj *const objv[]);
MODULE_SCOPE int	Tcl_FblockedObjCmd(ClientData clientData,
			    Tcl_Interp *interp, int objc,
			    Tcl_Obj *const objv[]);
MODULE_SCOPE int	Tcl_FconfigureObjCmd(
			    ClientData clientData, Tcl_Interp *interp,
			    int objc, Tcl_Obj *const objv[]);
MODULE_SCOPE int	Tcl_FcopyObjCmd(ClientData dummy,
			    Tcl_Interp *interp, int objc,
			    Tcl_Obj *const objv[]);
MODULE_SCOPE Tcl_Command TclInitFileCmd(Tcl_Interp *interp);
MODULE_SCOPE int	TclMakeFileCommandSafe(Tcl_Interp *interp);
MODULE_SCOPE int	Tcl_FileEventObjCmd(ClientData clientData,
			    Tcl_Interp *interp, int objc,
			    Tcl_Obj *const objv[]);
MODULE_SCOPE int	Tcl_FlushObjCmd(ClientData clientData,
			    Tcl_Interp *interp, int objc,
			    Tcl_Obj *const objv[]);
MODULE_SCOPE int	Tcl_ForObjCmd(ClientData clientData,
			    Tcl_Interp *interp, int objc,
			    Tcl_Obj *const objv[]);
MODULE_SCOPE int	Tcl_ForeachObjCmd(ClientData clientData,
			    Tcl_Interp *interp, int objc,
			    Tcl_Obj *const objv[]);
MODULE_SCOPE int	Tcl_FormatObjCmd(ClientData dummy,
			    Tcl_Interp *interp, int objc,
			    Tcl_Obj *const objv[]);
MODULE_SCOPE int	Tcl_GetsObjCmd(ClientData clientData,
			    Tcl_Interp *interp, int objc,
			    Tcl_Obj *const objv[]);
MODULE_SCOPE int	Tcl_GlobalObjCmd(ClientData clientData,
			    Tcl_Interp *interp, int objc,
			    Tcl_Obj *const objv[]);
MODULE_SCOPE int	Tcl_GlobObjCmd(ClientData clientData,
			    Tcl_Interp *interp, int objc,
			    Tcl_Obj *const objv[]);
MODULE_SCOPE int	Tcl_IfObjCmd(ClientData clientData,
			    Tcl_Interp *interp, int objc,
			    Tcl_Obj *const objv[]);
MODULE_SCOPE int	Tcl_IncrObjCmd(ClientData clientData,
			    Tcl_Interp *interp, int objc,
			    Tcl_Obj *const objv[]);
MODULE_SCOPE Tcl_Command TclInitInfoCmd(Tcl_Interp *interp);
MODULE_SCOPE int	Tcl_InterpObjCmd(ClientData clientData,
			    Tcl_Interp *interp, int argc,
			    Tcl_Obj *const objv[]);
MODULE_SCOPE int	Tcl_JoinObjCmd(ClientData clientData,
			    Tcl_Interp *interp, int objc,
			    Tcl_Obj *const objv[]);
MODULE_SCOPE int	Tcl_LappendObjCmd(ClientData clientData,
			    Tcl_Interp *interp, int objc,
			    Tcl_Obj *const objv[]);
MODULE_SCOPE int	Tcl_LassignObjCmd(ClientData clientData,
			    Tcl_Interp *interp, int objc,
			    Tcl_Obj *const objv[]);
MODULE_SCOPE int	Tcl_LindexObjCmd(ClientData clientData,
			    Tcl_Interp *interp, int objc,
			    Tcl_Obj *const objv[]);
MODULE_SCOPE int	Tcl_LinsertObjCmd(ClientData clientData,
			    Tcl_Interp *interp, int objc,
			    Tcl_Obj *const objv[]);
MODULE_SCOPE int	Tcl_LlengthObjCmd(ClientData clientData,
			    Tcl_Interp *interp, int objc,
			    Tcl_Obj *const objv[]);
MODULE_SCOPE int	Tcl_ListObjCmd(ClientData clientData,
			    Tcl_Interp *interp, int objc,
			    Tcl_Obj *const objv[]);
MODULE_SCOPE int	Tcl_LmapObjCmd(ClientData clientData,
			    Tcl_Interp *interp, int objc,
			    Tcl_Obj *const objv[]);
MODULE_SCOPE int	Tcl_LoadObjCmd(ClientData clientData,
			    Tcl_Interp *interp, int objc,
			    Tcl_Obj *const objv[]);
MODULE_SCOPE int	Tcl_LrangeObjCmd(ClientData clientData,
			    Tcl_Interp *interp, int objc,
			    Tcl_Obj *const objv[]);
MODULE_SCOPE int	Tcl_LrepeatObjCmd(ClientData clientData,
			    Tcl_Interp *interp, int objc,
			    Tcl_Obj *const objv[]);
MODULE_SCOPE int	Tcl_LreplaceObjCmd(ClientData clientData,
			    Tcl_Interp *interp, int objc,
			    Tcl_Obj *const objv[]);
MODULE_SCOPE int	Tcl_LreverseObjCmd(ClientData clientData,
			    Tcl_Interp *interp, int objc,
			    Tcl_Obj *const objv[]);
MODULE_SCOPE int	Tcl_LsearchObjCmd(ClientData clientData,
			    Tcl_Interp *interp, int objc,
			    Tcl_Obj *const objv[]);
MODULE_SCOPE int	Tcl_LsetObjCmd(ClientData clientData,
			    Tcl_Interp *interp, int objc,
			    Tcl_Obj *const objv[]);
MODULE_SCOPE int	Tcl_LsortObjCmd(ClientData clientData,
			    Tcl_Interp *interp, int objc,
			    Tcl_Obj *const objv[]);
MODULE_SCOPE Tcl_Command TclInitNamespaceCmd(Tcl_Interp *interp);
MODULE_SCOPE int	TclNamespaceEnsembleCmd(ClientData dummy,
			    Tcl_Interp *interp, int objc,
			    Tcl_Obj *const objv[]);
MODULE_SCOPE int	Tcl_OpenObjCmd(ClientData clientData,
			    Tcl_Interp *interp, int objc,
			    Tcl_Obj *const objv[]);
MODULE_SCOPE int	Tcl_PackageObjCmd(ClientData clientData,
			    Tcl_Interp *interp, int objc,
			    Tcl_Obj *const objv[]);
MODULE_SCOPE int	Tcl_PidObjCmd(ClientData clientData,
			    Tcl_Interp *interp, int objc,
			    Tcl_Obj *const objv[]);
MODULE_SCOPE Tcl_Command TclInitPrefixCmd(Tcl_Interp *interp);
MODULE_SCOPE int	Tcl_PutsObjCmd(ClientData clientData,
			    Tcl_Interp *interp, int objc,
			    Tcl_Obj *const objv[]);
MODULE_SCOPE int	Tcl_PwdObjCmd(ClientData clientData,
			    Tcl_Interp *interp, int objc,
			    Tcl_Obj *const objv[]);
MODULE_SCOPE int	Tcl_ReadObjCmd(ClientData clientData,
			    Tcl_Interp *interp, int objc,
			    Tcl_Obj *const objv[]);
MODULE_SCOPE int	Tcl_RegexpObjCmd(ClientData clientData,
			    Tcl_Interp *interp, int objc,
			    Tcl_Obj *const objv[]);
MODULE_SCOPE int	Tcl_RegsubObjCmd(ClientData clientData,
			    Tcl_Interp *interp, int objc,
			    Tcl_Obj *const objv[]);
MODULE_SCOPE int	Tcl_RenameObjCmd(ClientData clientData,
			    Tcl_Interp *interp, int objc,
			    Tcl_Obj *const objv[]);
MODULE_SCOPE int	Tcl_RepresentationCmd(ClientData clientData,
			    Tcl_Interp *interp, int objc,
			    Tcl_Obj *const objv[]);
MODULE_SCOPE int	Tcl_ReturnObjCmd(ClientData clientData,
			    Tcl_Interp *interp, int objc,
			    Tcl_Obj *const objv[]);
MODULE_SCOPE int	Tcl_ScanObjCmd(ClientData clientData,
			    Tcl_Interp *interp, int objc,
			    Tcl_Obj *const objv[]);
MODULE_SCOPE int	Tcl_SeekObjCmd(ClientData clientData,
			    Tcl_Interp *interp, int objc,
			    Tcl_Obj *const objv[]);
MODULE_SCOPE int	Tcl_SetObjCmd(ClientData clientData,
			    Tcl_Interp *interp, int objc,
			    Tcl_Obj *const objv[]);
MODULE_SCOPE int	Tcl_SplitObjCmd(ClientData clientData,
			    Tcl_Interp *interp, int objc,
			    Tcl_Obj *const objv[]);
MODULE_SCOPE int	Tcl_SocketObjCmd(ClientData clientData,
			    Tcl_Interp *interp, int objc,
			    Tcl_Obj *const objv[]);
MODULE_SCOPE int	Tcl_SourceObjCmd(ClientData clientData,
			    Tcl_Interp *interp, int objc,
			    Tcl_Obj *const objv[]);
MODULE_SCOPE Tcl_Command TclInitStringCmd(Tcl_Interp *interp);
MODULE_SCOPE int	Tcl_SubstObjCmd(ClientData clientData,
			    Tcl_Interp *interp, int objc,
			    Tcl_Obj *const objv[]);
MODULE_SCOPE int	Tcl_SwitchObjCmd(ClientData clientData,
			    Tcl_Interp *interp, int objc,
			    Tcl_Obj *const objv[]);
MODULE_SCOPE int	Tcl_TellObjCmd(ClientData clientData,
			    Tcl_Interp *interp, int objc,
			    Tcl_Obj *const objv[]);
MODULE_SCOPE int	Tcl_ThrowObjCmd(ClientData dummy, Tcl_Interp *interp,
			    int objc, Tcl_Obj *const objv[]);
MODULE_SCOPE int	Tcl_TimeObjCmd(ClientData clientData,
			    Tcl_Interp *interp, int objc,
			    Tcl_Obj *const objv[]);
MODULE_SCOPE int	Tcl_TimeRateObjCmd(ClientData clientData,
			    Tcl_Interp *interp, int objc,
			    Tcl_Obj *const objv[]);
MODULE_SCOPE int	Tcl_TraceObjCmd(ClientData clientData,
			    Tcl_Interp *interp, int objc,
			    Tcl_Obj *const objv[]);
MODULE_SCOPE int	Tcl_TryObjCmd(ClientData clientData,
			    Tcl_Interp *interp, int objc,
			    Tcl_Obj *const objv[]);
MODULE_SCOPE int	Tcl_UnloadObjCmd(ClientData clientData,
			    Tcl_Interp *interp, int objc,
			    Tcl_Obj *const objv[]);
MODULE_SCOPE int	Tcl_UnsetObjCmd(ClientData clientData,
			    Tcl_Interp *interp, int objc,
			    Tcl_Obj *const objv[]);
MODULE_SCOPE int	Tcl_UpdateObjCmd(ClientData clientData,
			    Tcl_Interp *interp, int objc,
			    Tcl_Obj *const objv[]);
MODULE_SCOPE int	Tcl_UplevelObjCmd(ClientData clientData,
			    Tcl_Interp *interp, int objc,
			    Tcl_Obj *const objv[]);
MODULE_SCOPE int	Tcl_UpvarObjCmd(ClientData clientData,
			    Tcl_Interp *interp, int objc,
			    Tcl_Obj *const objv[]);
MODULE_SCOPE int	Tcl_VariableObjCmd(ClientData clientData,
			    Tcl_Interp *interp, int objc,
			    Tcl_Obj *const objv[]);
MODULE_SCOPE int	Tcl_VwaitObjCmd(ClientData clientData,
			    Tcl_Interp *interp, int objc,
			    Tcl_Obj *const objv[]);
MODULE_SCOPE int	Tcl_WhileObjCmd(ClientData clientData,
			    Tcl_Interp *interp, int objc,
			    Tcl_Obj *const objv[]);

/*
 *----------------------------------------------------------------
 * Compilation procedures for commands in the generic core:
 *----------------------------------------------------------------
 */

MODULE_SCOPE int	TclCompileAppendCmd(Tcl_Interp *interp,
			    Tcl_Parse *parsePtr, Command *cmdPtr,
			    struct CompileEnv *envPtr);
MODULE_SCOPE int	TclCompileArrayExistsCmd(Tcl_Interp *interp,
			    Tcl_Parse *parsePtr, Command *cmdPtr,
			    struct CompileEnv *envPtr);
MODULE_SCOPE int	TclCompileArraySetCmd(Tcl_Interp *interp,
			    Tcl_Parse *parsePtr, Command *cmdPtr,
			    struct CompileEnv *envPtr);
MODULE_SCOPE int	TclCompileArrayUnsetCmd(Tcl_Interp *interp,
			    Tcl_Parse *parsePtr, Command *cmdPtr,
			    struct CompileEnv *envPtr);
MODULE_SCOPE int	TclCompileBreakCmd(Tcl_Interp *interp,
			    Tcl_Parse *parsePtr, Command *cmdPtr,
			    struct CompileEnv *envPtr);
MODULE_SCOPE int	TclCompileCatchCmd(Tcl_Interp *interp,
			    Tcl_Parse *parsePtr, Command *cmdPtr,
			    struct CompileEnv *envPtr);
MODULE_SCOPE int	TclCompileClockClicksCmd(Tcl_Interp *interp,
			    Tcl_Parse *parsePtr, Command *cmdPtr,
			    struct CompileEnv *envPtr);
MODULE_SCOPE int	TclCompileClockReadingCmd(Tcl_Interp *interp,
			    Tcl_Parse *parsePtr, Command *cmdPtr,
			    struct CompileEnv *envPtr);
MODULE_SCOPE int	TclCompileConcatCmd(Tcl_Interp *interp,
			    Tcl_Parse *parsePtr, Command *cmdPtr,
			    struct CompileEnv *envPtr);
MODULE_SCOPE int	TclCompileContinueCmd(Tcl_Interp *interp,
			    Tcl_Parse *parsePtr, Command *cmdPtr,
			    struct CompileEnv *envPtr);
MODULE_SCOPE int	TclCompileDictAppendCmd(Tcl_Interp *interp,
			    Tcl_Parse *parsePtr, Command *cmdPtr,
			    struct CompileEnv *envPtr);
MODULE_SCOPE int	TclCompileDictCreateCmd(Tcl_Interp *interp,
			    Tcl_Parse *parsePtr, Command *cmdPtr,
			    struct CompileEnv *envPtr);
MODULE_SCOPE int	TclCompileDictExistsCmd(Tcl_Interp *interp,
			    Tcl_Parse *parsePtr, Command *cmdPtr,
			    struct CompileEnv *envPtr);
MODULE_SCOPE int	TclCompileDictForCmd(Tcl_Interp *interp,
			    Tcl_Parse *parsePtr, Command *cmdPtr,
			    struct CompileEnv *envPtr);
MODULE_SCOPE int	TclCompileDictGetCmd(Tcl_Interp *interp,
			    Tcl_Parse *parsePtr, Command *cmdPtr,
			    struct CompileEnv *envPtr);
MODULE_SCOPE int	TclCompileDictIncrCmd(Tcl_Interp *interp,
			    Tcl_Parse *parsePtr, Command *cmdPtr,
			    struct CompileEnv *envPtr);
MODULE_SCOPE int	TclCompileDictLappendCmd(Tcl_Interp *interp,
			    Tcl_Parse *parsePtr, Command *cmdPtr,
			    struct CompileEnv *envPtr);
MODULE_SCOPE int	TclCompileDictMapCmd(Tcl_Interp *interp,
			    Tcl_Parse *parsePtr, Command *cmdPtr,
			    struct CompileEnv *envPtr);
MODULE_SCOPE int	TclCompileDictMergeCmd(Tcl_Interp *interp,
			    Tcl_Parse *parsePtr, Command *cmdPtr,
			    struct CompileEnv *envPtr);
MODULE_SCOPE int	TclCompileDictSetCmd(Tcl_Interp *interp,
			    Tcl_Parse *parsePtr, Command *cmdPtr,
			    struct CompileEnv *envPtr);
MODULE_SCOPE int	TclCompileDictUnsetCmd(Tcl_Interp *interp,
			    Tcl_Parse *parsePtr, Command *cmdPtr,
			    struct CompileEnv *envPtr);
MODULE_SCOPE int	TclCompileDictUpdateCmd(Tcl_Interp *interp,
			    Tcl_Parse *parsePtr, Command *cmdPtr,
			    struct CompileEnv *envPtr);
MODULE_SCOPE int	TclCompileDictWithCmd(Tcl_Interp *interp,
			    Tcl_Parse *parsePtr, Command *cmdPtr,
			    struct CompileEnv *envPtr);
MODULE_SCOPE int	TclCompileEnsemble(Tcl_Interp *interp,
			    Tcl_Parse *parsePtr, Command *cmdPtr,
			    struct CompileEnv *envPtr);
MODULE_SCOPE int	TclCompileErrorCmd(Tcl_Interp *interp,
			    Tcl_Parse *parsePtr, Command *cmdPtr,
			    struct CompileEnv *envPtr);
MODULE_SCOPE int	TclCompileExprCmd(Tcl_Interp *interp,
			    Tcl_Parse *parsePtr, Command *cmdPtr,
			    struct CompileEnv *envPtr);
MODULE_SCOPE int	TclCompileForCmd(Tcl_Interp *interp,
			    Tcl_Parse *parsePtr, Command *cmdPtr,
			    struct CompileEnv *envPtr);
MODULE_SCOPE int	TclCompileForeachCmd(Tcl_Interp *interp,
			    Tcl_Parse *parsePtr, Command *cmdPtr,
			    struct CompileEnv *envPtr);
MODULE_SCOPE int	TclCompileFormatCmd(Tcl_Interp *interp,
			    Tcl_Parse *parsePtr, Command *cmdPtr,
			    struct CompileEnv *envPtr);
MODULE_SCOPE int	TclCompileGlobalCmd(Tcl_Interp *interp,
			    Tcl_Parse *parsePtr, Command *cmdPtr,
			    struct CompileEnv *envPtr);
MODULE_SCOPE int	TclCompileIfCmd(Tcl_Interp *interp,
			    Tcl_Parse *parsePtr, Command *cmdPtr,
			    struct CompileEnv *envPtr);
MODULE_SCOPE int	TclCompileInfoCommandsCmd(Tcl_Interp *interp,
			    Tcl_Parse *parsePtr, Command *cmdPtr,
			    struct CompileEnv *envPtr);
MODULE_SCOPE int	TclCompileInfoCoroutineCmd(Tcl_Interp *interp,
			    Tcl_Parse *parsePtr, Command *cmdPtr,
			    struct CompileEnv *envPtr);
MODULE_SCOPE int	TclCompileInfoExistsCmd(Tcl_Interp *interp,
			    Tcl_Parse *parsePtr, Command *cmdPtr,
			    struct CompileEnv *envPtr);
MODULE_SCOPE int	TclCompileInfoLevelCmd(Tcl_Interp *interp,
			    Tcl_Parse *parsePtr, Command *cmdPtr,
			    struct CompileEnv *envPtr);
MODULE_SCOPE int	TclCompileInfoObjectClassCmd(Tcl_Interp *interp,
			    Tcl_Parse *parsePtr, Command *cmdPtr,
			    struct CompileEnv *envPtr);
MODULE_SCOPE int	TclCompileInfoObjectIsACmd(Tcl_Interp *interp,
			    Tcl_Parse *parsePtr, Command *cmdPtr,
			    struct CompileEnv *envPtr);
MODULE_SCOPE int	TclCompileInfoObjectNamespaceCmd(Tcl_Interp *interp,
			    Tcl_Parse *parsePtr, Command *cmdPtr,
			    struct CompileEnv *envPtr);
MODULE_SCOPE int	TclCompileIncrCmd(Tcl_Interp *interp,
			    Tcl_Parse *parsePtr, Command *cmdPtr,
			    struct CompileEnv *envPtr);
MODULE_SCOPE int	TclCompileLappendCmd(Tcl_Interp *interp,
			    Tcl_Parse *parsePtr, Command *cmdPtr,
			    struct CompileEnv *envPtr);
MODULE_SCOPE int	TclCompileLassignCmd(Tcl_Interp *interp,
			    Tcl_Parse *parsePtr, Command *cmdPtr,
			    struct CompileEnv *envPtr);
MODULE_SCOPE int	TclCompileLindexCmd(Tcl_Interp *interp,
			    Tcl_Parse *parsePtr, Command *cmdPtr,
			    struct CompileEnv *envPtr);
MODULE_SCOPE int	TclCompileLinsertCmd(Tcl_Interp *interp,
			    Tcl_Parse *parsePtr, Command *cmdPtr,
			    struct CompileEnv *envPtr);
MODULE_SCOPE int	TclCompileListCmd(Tcl_Interp *interp,
			    Tcl_Parse *parsePtr, Command *cmdPtr,
			    struct CompileEnv *envPtr);
MODULE_SCOPE int	TclCompileLlengthCmd(Tcl_Interp *interp,
			    Tcl_Parse *parsePtr, Command *cmdPtr,
			    struct CompileEnv *envPtr);
MODULE_SCOPE int	TclCompileLmapCmd(Tcl_Interp *interp,
			    Tcl_Parse *parsePtr, Command *cmdPtr,
			    struct CompileEnv *envPtr);
MODULE_SCOPE int	TclCompileLrangeCmd(Tcl_Interp *interp,
			    Tcl_Parse *parsePtr, Command *cmdPtr,
			    struct CompileEnv *envPtr);
MODULE_SCOPE int	TclCompileLreplaceCmd(Tcl_Interp *interp,
			    Tcl_Parse *parsePtr, Command *cmdPtr,
			    struct CompileEnv *envPtr);
MODULE_SCOPE int	TclCompileLsetCmd(Tcl_Interp *interp,
			    Tcl_Parse *parsePtr, Command *cmdPtr,
			    struct CompileEnv *envPtr);
MODULE_SCOPE int	TclCompileNamespaceCodeCmd(Tcl_Interp *interp,
			    Tcl_Parse *parsePtr, Command *cmdPtr,
			    struct CompileEnv *envPtr);
MODULE_SCOPE int	TclCompileNamespaceCurrentCmd(Tcl_Interp *interp,
			    Tcl_Parse *parsePtr, Command *cmdPtr,
			    struct CompileEnv *envPtr);
MODULE_SCOPE int	TclCompileNamespaceOriginCmd(Tcl_Interp *interp,
			    Tcl_Parse *parsePtr, Command *cmdPtr,
			    struct CompileEnv *envPtr);
MODULE_SCOPE int	TclCompileNamespaceQualifiersCmd(Tcl_Interp *interp,
			    Tcl_Parse *parsePtr, Command *cmdPtr,
			    struct CompileEnv *envPtr);
MODULE_SCOPE int	TclCompileNamespaceTailCmd(Tcl_Interp *interp,
			    Tcl_Parse *parsePtr, Command *cmdPtr,
			    struct CompileEnv *envPtr);
MODULE_SCOPE int	TclCompileNamespaceUpvarCmd(Tcl_Interp *interp,
			    Tcl_Parse *parsePtr, Command *cmdPtr,
			    struct CompileEnv *envPtr);
MODULE_SCOPE int	TclCompileNamespaceWhichCmd(Tcl_Interp *interp,
			    Tcl_Parse *parsePtr, Command *cmdPtr,
			    struct CompileEnv *envPtr);
MODULE_SCOPE int	TclCompileNoOp(Tcl_Interp *interp,
			    Tcl_Parse *parsePtr, Command *cmdPtr,
			    struct CompileEnv *envPtr);
MODULE_SCOPE int	TclCompileObjectNextCmd(Tcl_Interp *interp,
			    Tcl_Parse *parsePtr, Command *cmdPtr,
			    struct CompileEnv *envPtr);
MODULE_SCOPE int	TclCompileObjectNextToCmd(Tcl_Interp *interp,
			    Tcl_Parse *parsePtr, Command *cmdPtr,
			    struct CompileEnv *envPtr);
MODULE_SCOPE int	TclCompileObjectSelfCmd(Tcl_Interp *interp,
			    Tcl_Parse *parsePtr, Command *cmdPtr,
			    struct CompileEnv *envPtr);
MODULE_SCOPE int	TclCompileRegexpCmd(Tcl_Interp *interp,
			    Tcl_Parse *parsePtr, Command *cmdPtr,
			    struct CompileEnv *envPtr);
MODULE_SCOPE int	TclCompileRegsubCmd(Tcl_Interp *interp,
			    Tcl_Parse *parsePtr, Command *cmdPtr,
			    struct CompileEnv *envPtr);
MODULE_SCOPE int	TclCompileReturnCmd(Tcl_Interp *interp,
			    Tcl_Parse *parsePtr, Command *cmdPtr,
			    struct CompileEnv *envPtr);
MODULE_SCOPE int	TclCompileSetCmd(Tcl_Interp *interp,
			    Tcl_Parse *parsePtr, Command *cmdPtr,
			    struct CompileEnv *envPtr);
MODULE_SCOPE int	TclCompileStringCatCmd(Tcl_Interp *interp,
			    Tcl_Parse *parsePtr, Command *cmdPtr,
			    struct CompileEnv *envPtr);
MODULE_SCOPE int	TclCompileStringCmpCmd(Tcl_Interp *interp,
			    Tcl_Parse *parsePtr, Command *cmdPtr,
			    struct CompileEnv *envPtr);
MODULE_SCOPE int	TclCompileStringEqualCmd(Tcl_Interp *interp,
			    Tcl_Parse *parsePtr, Command *cmdPtr,
			    struct CompileEnv *envPtr);
MODULE_SCOPE int	TclCompileStringFirstCmd(Tcl_Interp *interp,
			    Tcl_Parse *parsePtr, Command *cmdPtr,
			    struct CompileEnv *envPtr);
MODULE_SCOPE int	TclCompileStringIndexCmd(Tcl_Interp *interp,
			    Tcl_Parse *parsePtr, Command *cmdPtr,
			    struct CompileEnv *envPtr);
MODULE_SCOPE int	TclCompileStringIsCmd(Tcl_Interp *interp,
			    Tcl_Parse *parsePtr, Command *cmdPtr,
			    struct CompileEnv *envPtr);
MODULE_SCOPE int	TclCompileStringLastCmd(Tcl_Interp *interp,
			    Tcl_Parse *parsePtr, Command *cmdPtr,
			    struct CompileEnv *envPtr);
MODULE_SCOPE int	TclCompileStringLenCmd(Tcl_Interp *interp,
			    Tcl_Parse *parsePtr, Command *cmdPtr,
			    struct CompileEnv *envPtr);
MODULE_SCOPE int	TclCompileStringMapCmd(Tcl_Interp *interp,
			    Tcl_Parse *parsePtr, Command *cmdPtr,
			    struct CompileEnv *envPtr);
MODULE_SCOPE int	TclCompileStringMatchCmd(Tcl_Interp *interp,
			    Tcl_Parse *parsePtr, Command *cmdPtr,
			    struct CompileEnv *envPtr);
MODULE_SCOPE int	TclCompileStringRangeCmd(Tcl_Interp *interp,
			    Tcl_Parse *parsePtr, Command *cmdPtr,
			    struct CompileEnv *envPtr);
MODULE_SCOPE int	TclCompileStringReplaceCmd(Tcl_Interp *interp,
			    Tcl_Parse *parsePtr, Command *cmdPtr,
			    struct CompileEnv *envPtr);
MODULE_SCOPE int	TclCompileStringToLowerCmd(Tcl_Interp *interp,
			    Tcl_Parse *parsePtr, Command *cmdPtr,
			    struct CompileEnv *envPtr);
MODULE_SCOPE int	TclCompileStringToTitleCmd(Tcl_Interp *interp,
			    Tcl_Parse *parsePtr, Command *cmdPtr,
			    struct CompileEnv *envPtr);
MODULE_SCOPE int	TclCompileStringToUpperCmd(Tcl_Interp *interp,
			    Tcl_Parse *parsePtr, Command *cmdPtr,
			    struct CompileEnv *envPtr);
MODULE_SCOPE int	TclCompileStringTrimCmd(Tcl_Interp *interp,
			    Tcl_Parse *parsePtr, Command *cmdPtr,
			    struct CompileEnv *envPtr);
MODULE_SCOPE int	TclCompileStringTrimLCmd(Tcl_Interp *interp,
			    Tcl_Parse *parsePtr, Command *cmdPtr,
			    struct CompileEnv *envPtr);
MODULE_SCOPE int	TclCompileStringTrimRCmd(Tcl_Interp *interp,
			    Tcl_Parse *parsePtr, Command *cmdPtr,
			    struct CompileEnv *envPtr);
MODULE_SCOPE int	TclCompileSubstCmd(Tcl_Interp *interp,
			    Tcl_Parse *parsePtr, Command *cmdPtr,
			    struct CompileEnv *envPtr);
MODULE_SCOPE int	TclCompileSwitchCmd(Tcl_Interp *interp,
			    Tcl_Parse *parsePtr, Command *cmdPtr,
			    struct CompileEnv *envPtr);
MODULE_SCOPE int	TclCompileTailcallCmd(Tcl_Interp *interp,
			    Tcl_Parse *parsePtr, Command *cmdPtr,
			    struct CompileEnv *envPtr);
MODULE_SCOPE int	TclCompileThrowCmd(Tcl_Interp *interp,
			    Tcl_Parse *parsePtr, Command *cmdPtr,
			    struct CompileEnv *envPtr);
MODULE_SCOPE int	TclCompileTryCmd(Tcl_Interp *interp,
			    Tcl_Parse *parsePtr, Command *cmdPtr,
			    struct CompileEnv *envPtr);
MODULE_SCOPE int	TclCompileUnsetCmd(Tcl_Interp *interp,
			    Tcl_Parse *parsePtr, Command *cmdPtr,
			    struct CompileEnv *envPtr);
MODULE_SCOPE int	TclCompileUpvarCmd(Tcl_Interp *interp,
			    Tcl_Parse *parsePtr, Command *cmdPtr,
			    struct CompileEnv *envPtr);
MODULE_SCOPE int	TclCompileVariableCmd(Tcl_Interp *interp,
			    Tcl_Parse *parsePtr, Command *cmdPtr,
			    struct CompileEnv *envPtr);
MODULE_SCOPE int	TclCompileWhileCmd(Tcl_Interp *interp,
			    Tcl_Parse *parsePtr, Command *cmdPtr,
			    struct CompileEnv *envPtr);
MODULE_SCOPE int	TclCompileYieldCmd(Tcl_Interp *interp,
			    Tcl_Parse *parsePtr, Command *cmdPtr,
			    struct CompileEnv *envPtr);
MODULE_SCOPE int	TclCompileYieldToCmd(Tcl_Interp *interp,
			    Tcl_Parse *parsePtr, Command *cmdPtr,
			    struct CompileEnv *envPtr);
MODULE_SCOPE int	TclCompileBasic0ArgCmd(Tcl_Interp *interp,
			    Tcl_Parse *parsePtr, Command *cmdPtr,
			    struct CompileEnv *envPtr);
MODULE_SCOPE int	TclCompileBasic1ArgCmd(Tcl_Interp *interp,
			    Tcl_Parse *parsePtr, Command *cmdPtr,
			    struct CompileEnv *envPtr);
MODULE_SCOPE int	TclCompileBasic2ArgCmd(Tcl_Interp *interp,
			    Tcl_Parse *parsePtr, Command *cmdPtr,
			    struct CompileEnv *envPtr);
MODULE_SCOPE int	TclCompileBasic3ArgCmd(Tcl_Interp *interp,
			    Tcl_Parse *parsePtr, Command *cmdPtr,
			    struct CompileEnv *envPtr);
MODULE_SCOPE int	TclCompileBasic0Or1ArgCmd(Tcl_Interp *interp,
			    Tcl_Parse *parsePtr, Command *cmdPtr,
			    struct CompileEnv *envPtr);
MODULE_SCOPE int	TclCompileBasic1Or2ArgCmd(Tcl_Interp *interp,
			    Tcl_Parse *parsePtr, Command *cmdPtr,
			    struct CompileEnv *envPtr);
MODULE_SCOPE int	TclCompileBasic2Or3ArgCmd(Tcl_Interp *interp,
			    Tcl_Parse *parsePtr, Command *cmdPtr,
			    struct CompileEnv *envPtr);
MODULE_SCOPE int	TclCompileBasic0To2ArgCmd(Tcl_Interp *interp,
			    Tcl_Parse *parsePtr, Command *cmdPtr,
			    struct CompileEnv *envPtr);
MODULE_SCOPE int	TclCompileBasic1To3ArgCmd(Tcl_Interp *interp,
			    Tcl_Parse *parsePtr, Command *cmdPtr,
			    struct CompileEnv *envPtr);
MODULE_SCOPE int	TclCompileBasicMin0ArgCmd(Tcl_Interp *interp,
			    Tcl_Parse *parsePtr, Command *cmdPtr,
			    struct CompileEnv *envPtr);
MODULE_SCOPE int	TclCompileBasicMin1ArgCmd(Tcl_Interp *interp,
			    Tcl_Parse *parsePtr, Command *cmdPtr,
			    struct CompileEnv *envPtr);
MODULE_SCOPE int	TclCompileBasicMin2ArgCmd(Tcl_Interp *interp,
			    Tcl_Parse *parsePtr, Command *cmdPtr,
			    struct CompileEnv *envPtr);

MODULE_SCOPE int	TclInvertOpCmd(ClientData clientData,
			    Tcl_Interp *interp, int objc,
			    Tcl_Obj *const objv[]);
MODULE_SCOPE int	TclCompileInvertOpCmd(Tcl_Interp *interp,
			    Tcl_Parse *parsePtr, Command *cmdPtr,
			    struct CompileEnv *envPtr);
MODULE_SCOPE int	TclNotOpCmd(ClientData clientData,
			    Tcl_Interp *interp, int objc,
			    Tcl_Obj *const objv[]);
MODULE_SCOPE int	TclCompileNotOpCmd(Tcl_Interp *interp,
			    Tcl_Parse *parsePtr, Command *cmdPtr,
			    struct CompileEnv *envPtr);
MODULE_SCOPE int	TclAddOpCmd(ClientData clientData,
			    Tcl_Interp *interp, int objc,
			    Tcl_Obj *const objv[]);
MODULE_SCOPE int	TclCompileAddOpCmd(Tcl_Interp *interp,
			    Tcl_Parse *parsePtr, Command *cmdPtr,
			    struct CompileEnv *envPtr);
MODULE_SCOPE int	TclMulOpCmd(ClientData clientData,
			    Tcl_Interp *interp, int objc,
			    Tcl_Obj *const objv[]);
MODULE_SCOPE int	TclCompileMulOpCmd(Tcl_Interp *interp,
			    Tcl_Parse *parsePtr, Command *cmdPtr,
			    struct CompileEnv *envPtr);
MODULE_SCOPE int	TclAndOpCmd(ClientData clientData,
			    Tcl_Interp *interp, int objc,
			    Tcl_Obj *const objv[]);
MODULE_SCOPE int	TclCompileAndOpCmd(Tcl_Interp *interp,
			    Tcl_Parse *parsePtr, Command *cmdPtr,
			    struct CompileEnv *envPtr);
MODULE_SCOPE int	TclOrOpCmd(ClientData clientData,
			    Tcl_Interp *interp, int objc,
			    Tcl_Obj *const objv[]);
MODULE_SCOPE int	TclCompileOrOpCmd(Tcl_Interp *interp,
			    Tcl_Parse *parsePtr, Command *cmdPtr,
			    struct CompileEnv *envPtr);
MODULE_SCOPE int	TclXorOpCmd(ClientData clientData,
			    Tcl_Interp *interp, int objc,
			    Tcl_Obj *const objv[]);
MODULE_SCOPE int	TclCompileXorOpCmd(Tcl_Interp *interp,
			    Tcl_Parse *parsePtr, Command *cmdPtr,
			    struct CompileEnv *envPtr);
MODULE_SCOPE int	TclPowOpCmd(ClientData clientData,
			    Tcl_Interp *interp, int objc,
			    Tcl_Obj *const objv[]);
MODULE_SCOPE int	TclCompilePowOpCmd(Tcl_Interp *interp,
			    Tcl_Parse *parsePtr, Command *cmdPtr,
			    struct CompileEnv *envPtr);
MODULE_SCOPE int	TclLshiftOpCmd(ClientData clientData,
			    Tcl_Interp *interp, int objc,
			    Tcl_Obj *const objv[]);
MODULE_SCOPE int	TclCompileLshiftOpCmd(Tcl_Interp *interp,
			    Tcl_Parse *parsePtr, Command *cmdPtr,
			    struct CompileEnv *envPtr);
MODULE_SCOPE int	TclRshiftOpCmd(ClientData clientData,
			    Tcl_Interp *interp, int objc,
			    Tcl_Obj *const objv[]);
MODULE_SCOPE int	TclCompileRshiftOpCmd(Tcl_Interp *interp,
			    Tcl_Parse *parsePtr, Command *cmdPtr,
			    struct CompileEnv *envPtr);
MODULE_SCOPE int	TclModOpCmd(ClientData clientData,
			    Tcl_Interp *interp, int objc,
			    Tcl_Obj *const objv[]);
MODULE_SCOPE int	TclCompileModOpCmd(Tcl_Interp *interp,
			    Tcl_Parse *parsePtr, Command *cmdPtr,
			    struct CompileEnv *envPtr);
MODULE_SCOPE int	TclNeqOpCmd(ClientData clientData,
			    Tcl_Interp *interp, int objc,
			    Tcl_Obj *const objv[]);
MODULE_SCOPE int	TclCompileNeqOpCmd(Tcl_Interp *interp,
			    Tcl_Parse *parsePtr, Command *cmdPtr,
			    struct CompileEnv *envPtr);
MODULE_SCOPE int	TclStrneqOpCmd(ClientData clientData,
			    Tcl_Interp *interp, int objc,
			    Tcl_Obj *const objv[]);
MODULE_SCOPE int	TclCompileStrneqOpCmd(Tcl_Interp *interp,
			    Tcl_Parse *parsePtr, Command *cmdPtr,
			    struct CompileEnv *envPtr);
MODULE_SCOPE int	TclInOpCmd(ClientData clientData,
			    Tcl_Interp *interp, int objc,
			    Tcl_Obj *const objv[]);
MODULE_SCOPE int	TclCompileInOpCmd(Tcl_Interp *interp,
			    Tcl_Parse *parsePtr, Command *cmdPtr,
			    struct CompileEnv *envPtr);
MODULE_SCOPE int	TclNiOpCmd(ClientData clientData,
			    Tcl_Interp *interp, int objc,
			    Tcl_Obj *const objv[]);
MODULE_SCOPE int	TclCompileNiOpCmd(Tcl_Interp *interp,
			    Tcl_Parse *parsePtr, Command *cmdPtr,
			    struct CompileEnv *envPtr);
MODULE_SCOPE int	TclMinusOpCmd(ClientData clientData,
			    Tcl_Interp *interp, int objc,
			    Tcl_Obj *const objv[]);
MODULE_SCOPE int	TclCompileMinusOpCmd(Tcl_Interp *interp,
			    Tcl_Parse *parsePtr, Command *cmdPtr,
			    struct CompileEnv *envPtr);
MODULE_SCOPE int	TclDivOpCmd(ClientData clientData,
			    Tcl_Interp *interp, int objc,
			    Tcl_Obj *const objv[]);
MODULE_SCOPE int	TclCompileDivOpCmd(Tcl_Interp *interp,
			    Tcl_Parse *parsePtr, Command *cmdPtr,
			    struct CompileEnv *envPtr);
MODULE_SCOPE int	TclCompileLessOpCmd(Tcl_Interp *interp,
			    Tcl_Parse *parsePtr, Command *cmdPtr,
			    struct CompileEnv *envPtr);
MODULE_SCOPE int	TclCompileLeqOpCmd(Tcl_Interp *interp,
			    Tcl_Parse *parsePtr, Command *cmdPtr,
			    struct CompileEnv *envPtr);
MODULE_SCOPE int	TclCompileGreaterOpCmd(Tcl_Interp *interp,
			    Tcl_Parse *parsePtr, Command *cmdPtr,
			    struct CompileEnv *envPtr);
MODULE_SCOPE int	TclCompileGeqOpCmd(Tcl_Interp *interp,
			    Tcl_Parse *parsePtr, Command *cmdPtr,
			    struct CompileEnv *envPtr);
MODULE_SCOPE int	TclCompileEqOpCmd(Tcl_Interp *interp,
			    Tcl_Parse *parsePtr, Command *cmdPtr,
			    struct CompileEnv *envPtr);
MODULE_SCOPE int	TclCompileStreqOpCmd(Tcl_Interp *interp,
			    Tcl_Parse *parsePtr, Command *cmdPtr,
			    struct CompileEnv *envPtr);

MODULE_SCOPE int	TclCompileAssembleCmd(Tcl_Interp *interp,
			    Tcl_Parse *parsePtr, Command *cmdPtr,
			    struct CompileEnv *envPtr);

/*
 * Functions defined in generic/tclVar.c and currently exported only for use
 * by the bytecode compiler and engine. Some of these could later be placed in
 * the public interface.
 */

MODULE_SCOPE Var *	TclObjLookupVarEx(Tcl_Interp * interp,
			    Tcl_Obj *part1Ptr, Tcl_Obj *part2Ptr, int flags,
			    const char *msg, const int createPart1,
			    const int createPart2, Var **arrayPtrPtr);
MODULE_SCOPE Var *	TclLookupArrayElement(Tcl_Interp *interp,
			    Tcl_Obj *arrayNamePtr, Tcl_Obj *elNamePtr,
			    const int flags, const char *msg,
			    const int createPart1, const int createPart2,
			    Var *arrayPtr, int index);
MODULE_SCOPE Tcl_Obj *	TclPtrGetVarIdx(Tcl_Interp *interp,
			    Var *varPtr, Var *arrayPtr, Tcl_Obj *part1Ptr,
			    Tcl_Obj *part2Ptr, const int flags, int index);
MODULE_SCOPE Tcl_Obj *	TclPtrSetVarIdx(Tcl_Interp *interp,
			    Var *varPtr, Var *arrayPtr, Tcl_Obj *part1Ptr,
			    Tcl_Obj *part2Ptr, Tcl_Obj *newValuePtr,
			    const int flags, int index);
MODULE_SCOPE Tcl_Obj *	TclPtrIncrObjVarIdx(Tcl_Interp *interp,
			    Var *varPtr, Var *arrayPtr, Tcl_Obj *part1Ptr,
			    Tcl_Obj *part2Ptr, Tcl_Obj *incrPtr,
			    const int flags, int index);
MODULE_SCOPE int	TclPtrObjMakeUpvarIdx(Tcl_Interp *interp,
			    Var *otherPtr, Tcl_Obj *myNamePtr, int myFlags,
			    int index);
MODULE_SCOPE int	TclPtrUnsetVarIdx(Tcl_Interp *interp, Var *varPtr,
			    Var *arrayPtr, Tcl_Obj *part1Ptr,
			    Tcl_Obj *part2Ptr, const int flags,
			    int index);
MODULE_SCOPE void	TclInvalidateNsPath(Namespace *nsPtr);
MODULE_SCOPE void	TclFindArrayPtrElements(Var *arrayPtr,
			    Tcl_HashTable *tablePtr);

/*
 * The new extended interface to the variable traces.
 */

MODULE_SCOPE int	TclObjCallVarTraces(Interp *iPtr, Var *arrayPtr,
			    Var *varPtr, Tcl_Obj *part1Ptr, Tcl_Obj *part2Ptr,
			    int flags, int leaveErrMsg, int index);

/*
 * So tclObj.c and tclDictObj.c can share these implementations.
 */

MODULE_SCOPE int	TclCompareObjKeys(void *keyPtr, Tcl_HashEntry *hPtr);
MODULE_SCOPE void	TclFreeObjEntry(Tcl_HashEntry *hPtr);
MODULE_SCOPE unsigned	TclHashObjKey(Tcl_HashTable *tablePtr, void *keyPtr);

MODULE_SCOPE int	TclFullFinalizationRequested(void);

/*
 * Utility routines for encoding index values as integers. Used by both
 * some of the command compilers and by [lsort] and [lsearch].
 */

MODULE_SCOPE int	TclIndexEncode(Tcl_Interp *interp, Tcl_Obj *objPtr,
			    int before, int after, int *indexPtr);
MODULE_SCOPE int	TclIndexDecode(int encoded, int endValue);

MODULE_SCOPE void	TclBN_s_mp_reverse(unsigned char *s, size_t len);

/* Constants used in index value encoding routines. */
#define TCL_INDEX_END           (-2)
#define TCL_INDEX_BEFORE        (-1)
#define TCL_INDEX_START         (0)
#define TCL_INDEX_AFTER         (INT_MAX)

/*
 *----------------------------------------------------------------
 * Macros used by the Tcl core to create and release Tcl objects.
 * TclNewObj(objPtr) creates a new object denoting an empty string.
 * TclDecrRefCount(objPtr) decrements the object's reference count, and frees
 * the object if its reference count is zero. These macros are inline versions
 * of Tcl_NewObj() and Tcl_DecrRefCount(). Notice that the names differ in not
 * having a "_" after the "Tcl". Notice also that these macros reference their
 * argument more than once, so you should avoid calling them with an
 * expression that is expensive to compute or has side effects. The ANSI C
 * "prototypes" for these macros are:
 *
 * MODULE_SCOPE void	TclNewObj(Tcl_Obj *objPtr);
 * MODULE_SCOPE void	TclDecrRefCount(Tcl_Obj *objPtr);
 *
 * These macros are defined in terms of two macros that depend on memory
 * allocator in use: TclAllocObjStorage, TclFreeObjStorage. They are defined
 * below.
 *----------------------------------------------------------------
 */

/*
 * DTrace object allocation probe macros.
 */

#ifdef USE_DTRACE
#ifndef _TCLDTRACE_H
#include "tclDTrace.h"
#endif
#define	TCL_DTRACE_OBJ_CREATE(objPtr)	TCL_OBJ_CREATE(objPtr)
#define	TCL_DTRACE_OBJ_FREE(objPtr)	TCL_OBJ_FREE(objPtr)
#else /* USE_DTRACE */
#define	TCL_DTRACE_OBJ_CREATE(objPtr)	{}
#define	TCL_DTRACE_OBJ_FREE(objPtr)	{}
#endif /* USE_DTRACE */

#ifdef TCL_COMPILE_STATS
#  define TclIncrObjsAllocated() \
    tclObjsAlloced++
#  define TclIncrObjsFreed() \
    tclObjsFreed++
#else
#  define TclIncrObjsAllocated()
#  define TclIncrObjsFreed()
#endif /* TCL_COMPILE_STATS */

#  define TclAllocObjStorage(objPtr)		\
	TclAllocObjStorageEx(NULL, (objPtr))

#  define TclFreeObjStorage(objPtr)		\
	TclFreeObjStorageEx(NULL, (objPtr))

#ifndef TCL_MEM_DEBUG
# define TclNewObj(objPtr) \
    TclIncrObjsAllocated(); \
    TclAllocObjStorage(objPtr); \
    (objPtr)->refCount = 0; \
    (objPtr)->bytes    = tclEmptyStringRep; \
    (objPtr)->length   = 0; \
    (objPtr)->typePtr  = NULL; \
    TCL_DTRACE_OBJ_CREATE(objPtr)

/*
 * Invalidate the string rep first so we can use the bytes value for our
 * pointer chain, and signal an obj deletion (as opposed to shimmering) with
 * 'length == -1'.
 * Use empty 'if ; else' to handle use in unbraced outer if/else conditions.
 */

# define TclDecrRefCount(objPtr) \
    if ((objPtr)->refCount-- > 1) ; else { \
	if (!(objPtr)->typePtr || !(objPtr)->typePtr->freeIntRepProc) { \
	    TCL_DTRACE_OBJ_FREE(objPtr); \
	    if ((objPtr)->bytes \
		    && ((objPtr)->bytes != tclEmptyStringRep)) { \
		ckfree((char *) (objPtr)->bytes); \
	    } \
	    (objPtr)->length = -1; \
	    TclFreeObjStorage(objPtr); \
	    TclIncrObjsFreed(); \
	} else { \
	    TclFreeObj(objPtr); \
	} \
    }

#if defined(PURIFY)

/*
 * The PURIFY mode is like the regular mode, but instead of doing block
 * Tcl_Obj allocation and keeping a freed list for efficiency, it always
 * allocates and frees a single Tcl_Obj so that tools like Purify can better
 * track memory leaks.
 */

#  define TclAllocObjStorageEx(interp, objPtr) \
	(objPtr) = (Tcl_Obj *) ckalloc(sizeof(Tcl_Obj))

#  define TclFreeObjStorageEx(interp, objPtr) \
	ckfree((char *) (objPtr))

#undef USE_THREAD_ALLOC
#undef USE_TCLALLOC
#elif defined(TCL_THREADS) && defined(USE_THREAD_ALLOC)

/*
 * The TCL_THREADS mode is like the regular mode but allocates Tcl_Obj's from
 * per-thread caches.
 */

MODULE_SCOPE Tcl_Obj *	TclThreadAllocObj(void);
MODULE_SCOPE void	TclThreadFreeObj(Tcl_Obj *);
MODULE_SCOPE Tcl_Mutex *TclpNewAllocMutex(void);
MODULE_SCOPE void	TclFreeAllocCache(void *);
MODULE_SCOPE void *	TclpGetAllocCache(void);
MODULE_SCOPE void	TclpSetAllocCache(void *);
MODULE_SCOPE void	TclpFreeAllocMutex(Tcl_Mutex *mutex);
MODULE_SCOPE void	TclpFreeAllocCache(void *);

/*
 * These macros need to be kept in sync with the code of TclThreadAllocObj()
 * and TclThreadFreeObj().
 *
 * Note that the optimiser should resolve the case (interp==NULL) at compile
 * time.
 */

#  define ALLOC_NOBJHIGH 1200

#  define TclAllocObjStorageEx(interp, objPtr)				\
    do {								\
	AllocCache *cachePtr;						\
	if (((interp) == NULL) ||					\
		((cachePtr = ((Interp *)(interp))->allocCache),		\
			(cachePtr->numObjects == 0))) {			\
	    (objPtr) = TclThreadAllocObj();				\
	} else {							\
	    (objPtr) = cachePtr->firstObjPtr;				\
	    cachePtr->firstObjPtr = (objPtr)->internalRep.twoPtrValue.ptr1; \
	    --cachePtr->numObjects;					\
	}								\
    } while (0)

#  define TclFreeObjStorageEx(interp, objPtr)				\
    do {								\
	AllocCache *cachePtr;						\
	if (((interp) == NULL) ||					\
		((cachePtr = ((Interp *)(interp))->allocCache),		\
			((cachePtr->numObjects == 0) ||			\
			(cachePtr->numObjects >= ALLOC_NOBJHIGH)))) {	\
	    TclThreadFreeObj(objPtr);					\
	} else {							\
	    (objPtr)->internalRep.twoPtrValue.ptr1 = cachePtr->firstObjPtr; \
	    cachePtr->firstObjPtr = objPtr;				\
	    ++cachePtr->numObjects;					\
	}								\
    } while (0)

#else /* not PURIFY or USE_THREAD_ALLOC */

#if defined(USE_TCLALLOC) && USE_TCLALLOC
    MODULE_SCOPE void TclFinalizeAllocSubsystem();
    MODULE_SCOPE void TclInitAlloc();
#else
#   define USE_TCLALLOC 0
#endif

#ifdef TCL_THREADS
/* declared in tclObj.c */
MODULE_SCOPE Tcl_Mutex	tclObjMutex;
#endif

#  define TclAllocObjStorageEx(interp, objPtr) \
    do {								\
	Tcl_MutexLock(&tclObjMutex);					\
	if (tclFreeObjList == NULL) {					\
	    TclAllocateFreeObjects();					\
	}								\
	(objPtr) = tclFreeObjList;					\
	tclFreeObjList = (Tcl_Obj *)					\
		tclFreeObjList->internalRep.twoPtrValue.ptr1;		\
	Tcl_MutexUnlock(&tclObjMutex);					\
    } while (0)

#  define TclFreeObjStorageEx(interp, objPtr) \
    do {							       \
	Tcl_MutexLock(&tclObjMutex);				       \
	(objPtr)->internalRep.twoPtrValue.ptr1 = (void *) tclFreeObjList; \
	tclFreeObjList = (objPtr);				       \
	Tcl_MutexUnlock(&tclObjMutex);				       \
    } while (0)
#endif

#else /* TCL_MEM_DEBUG */
MODULE_SCOPE void	TclDbInitNewObj(Tcl_Obj *objPtr, const char *file,
			    int line);

# define TclDbNewObj(objPtr, file, line) \
    do { \
	TclIncrObjsAllocated();						\
	(objPtr) = (Tcl_Obj *)						\
		Tcl_DbCkalloc(sizeof(Tcl_Obj), (file), (line));		\
	TclDbInitNewObj((objPtr), (file), (line));			\
	TCL_DTRACE_OBJ_CREATE(objPtr);					\
    } while (0)

# define TclNewObj(objPtr) \
    TclDbNewObj(objPtr, __FILE__, __LINE__);

# define TclDecrRefCount(objPtr) \
    Tcl_DbDecrRefCount(objPtr, __FILE__, __LINE__)

# define TclNewListObjDirect(objc, objv) \
    TclDbNewListObjDirect(objc, objv, __FILE__, __LINE__)

#undef USE_THREAD_ALLOC
#endif /* TCL_MEM_DEBUG */

/*
 *----------------------------------------------------------------
 * Macro used by the Tcl core to set a Tcl_Obj's string representation to a
 * copy of the "len" bytes starting at "bytePtr". This code works even if the
 * byte array contains NULLs as long as the length is correct. Because "len"
 * is referenced multiple times, it should be as simple an expression as
 * possible. The ANSI C "prototype" for this macro is:
 *
 * MODULE_SCOPE void TclInitStringRep(Tcl_Obj *objPtr, char *bytePtr, int len);
 *
 * This macro should only be called on an unshared objPtr where
 *  objPtr->typePtr->freeIntRepProc == NULL
 *----------------------------------------------------------------
 */

#define TclInitStringRep(objPtr, bytePtr, len) \
    if ((len) == 0) { \
	(objPtr)->bytes	 = tclEmptyStringRep; \
	(objPtr)->length = 0; \
    } else { \
	(objPtr)->bytes = (char *) ckalloc((unsigned) ((len) + 1)); \
	memcpy((objPtr)->bytes, (bytePtr), (unsigned) (len)); \
	(objPtr)->bytes[len] = '\0'; \
	(objPtr)->length = (len); \
    }

/*
 *----------------------------------------------------------------
 * Macro used by the Tcl core to get the string representation's byte array
 * pointer from a Tcl_Obj. This is an inline version of Tcl_GetString(). The
 * macro's expression result is the string rep's byte pointer which might be
 * NULL. The bytes referenced by this pointer must not be modified by the
 * caller. The ANSI C "prototype" for this macro is:
 *
 * MODULE_SCOPE char *	TclGetString(Tcl_Obj *objPtr);
 *----------------------------------------------------------------
 */

#define TclGetString(objPtr) \
    ((objPtr)->bytes? (objPtr)->bytes : Tcl_GetString((objPtr)))

#define TclGetStringFromObj(objPtr, lenPtr) \
    ((objPtr)->bytes \
	    ? (*(lenPtr) = (objPtr)->length, (objPtr)->bytes)	\
	    : Tcl_GetStringFromObj((objPtr), (lenPtr)))

/*
 *----------------------------------------------------------------
 * Macro used by the Tcl core to clean out an object's internal
 * representation. Does not actually reset the rep's bytes. The ANSI C
 * "prototype" for this macro is:
 *
 * MODULE_SCOPE void	TclFreeIntRep(Tcl_Obj *objPtr);
 *----------------------------------------------------------------
 */

#define TclFreeIntRep(objPtr) \
    if ((objPtr)->typePtr != NULL) { \
	if ((objPtr)->typePtr->freeIntRepProc != NULL) { \
	    (objPtr)->typePtr->freeIntRepProc(objPtr); \
	} \
	(objPtr)->typePtr = NULL; \
    }

/*
 *----------------------------------------------------------------
 * Macro used by the Tcl core to clean out an object's string representation.
 * The ANSI C "prototype" for this macro is:
 *
 * MODULE_SCOPE void	TclInvalidateStringRep(Tcl_Obj *objPtr);
 *----------------------------------------------------------------
 */

#define TclInvalidateStringRep(objPtr) \
    if (objPtr->bytes != NULL) { \
	if (objPtr->bytes != tclEmptyStringRep) { \
	    ckfree((char *) objPtr->bytes); \
	} \
	objPtr->bytes = NULL; \
    }

/*
 *----------------------------------------------------------------
 * Macros used by the Tcl core to grow Tcl_Token arrays. They use the same
 * growth algorithm as used in tclStringObj.c for growing strings. The ANSI C
 * "prototype" for this macro is:
 *
 * MODULE_SCOPE void	TclGrowTokenArray(Tcl_Token *tokenPtr, int used,
 *				int available, int append,
 *				Tcl_Token *staticPtr);
 * MODULE_SCOPE void	TclGrowParseTokenArray(Tcl_Parse *parsePtr,
 *				int append);
 *----------------------------------------------------------------
 */

/* General tuning for minimum growth in Tcl growth algorithms */
#ifndef TCL_MIN_GROWTH
#  ifdef TCL_GROWTH_MIN_ALLOC
     /* Support for any legacy tuners */
#    define TCL_MIN_GROWTH TCL_GROWTH_MIN_ALLOC
#  else
#    define TCL_MIN_GROWTH 1024
#  endif
#endif

/* Token growth tuning, default to the general value. */
#ifndef TCL_MIN_TOKEN_GROWTH
#define TCL_MIN_TOKEN_GROWTH TCL_MIN_GROWTH/sizeof(Tcl_Token)
#endif

#define TCL_MAX_TOKENS (int)(UINT_MAX / sizeof(Tcl_Token))
#define TclGrowTokenArray(tokenPtr, used, available, append, staticPtr)	\
    do {								\
	int _needed = (used) + (append);					\
	if (_needed > TCL_MAX_TOKENS) {					\
	    Tcl_Panic("max # of tokens for a Tcl parse (%d) exceeded",	\
		    TCL_MAX_TOKENS);					\
	}								\
	if (_needed > (available)) {					\
	    int allocated = 2 * _needed;					\
	    Tcl_Token *oldPtr = (tokenPtr);				\
	    Tcl_Token *newPtr;						\
	    if (oldPtr == (staticPtr)) {				\
		oldPtr = NULL;						\
	    }								\
	    if (allocated > TCL_MAX_TOKENS) {				\
		allocated = TCL_MAX_TOKENS;				\
	    }								\
	    newPtr = (Tcl_Token *) attemptckrealloc((char *) oldPtr,	\
		    (unsigned int) (allocated * sizeof(Tcl_Token)));	\
	    if (newPtr == NULL) {					\
		allocated = _needed + (append) + TCL_MIN_TOKEN_GROWTH;	\
		if (allocated > TCL_MAX_TOKENS) {			\
		    allocated = TCL_MAX_TOKENS;				\
		}							\
		newPtr = (Tcl_Token *) ckrealloc((char *) oldPtr,	\
			(unsigned int) (allocated * sizeof(Tcl_Token))); \
	    }								\
	    (available) = allocated;					\
	    if (oldPtr == NULL) {					\
		memcpy(newPtr, staticPtr,				\
			(size_t) ((used) * sizeof(Tcl_Token)));		\
	    }								\
	    (tokenPtr) = newPtr;					\
	}								\
    } while (0)

#define TclGrowParseTokenArray(parsePtr, append)			\
    TclGrowTokenArray((parsePtr)->tokenPtr, (parsePtr)->numTokens,	\
	    (parsePtr)->tokensAvailable, (append),			\
	    (parsePtr)->staticTokens)

/*
 *----------------------------------------------------------------
 * Macro used by the Tcl core get a unicode char from a utf string. It checks
 * to see if we have a one-byte utf char before calling the real
 * Tcl_UtfToUniChar, as this will save a lot of time for primarily ASCII
 * string handling. The macro's expression result is 1 for the 1-byte case or
 * the result of Tcl_UtfToUniChar. The ANSI C "prototype" for this macro is:
 *
 * MODULE_SCOPE int	TclUtfToUniChar(const char *string, Tcl_UniChar *ch);
 *----------------------------------------------------------------
 */

#define TclUtfToUniChar(str, chPtr) \
<<<<<<< HEAD
	((((unsigned char) *(str)) < 0xC0) ?		\
=======
	((((unsigned char) *(str)) < 0x80) ?		\
>>>>>>> 60304d81
	    ((*(chPtr) = (unsigned char) *(str)), 1)	\
	    : Tcl_UtfToUniChar(str, chPtr))

/*
 *----------------------------------------------------------------
 * Macro counterpart of the Tcl_NumUtfChars() function. To be used in speed-
 * -sensitive points where it pays to avoid a function call in the common case
 * of counting along a string of all one-byte characters.  The ANSI C
 * "prototype" for this macro is:
 *
 * MODULE_SCOPE void	TclNumUtfChars(int numChars, const char *bytes,
 *				int numBytes);
 *----------------------------------------------------------------
 */

#define TclNumUtfChars(numChars, bytes, numBytes) \
    do { \
	int _count, _i = (numBytes); \
	unsigned char *_str = (unsigned char *) (bytes); \
	while (_i && (*_str < 0xC0)) { _i--; _str++; } \
	_count = (numBytes) - _i; \
	if (_i) { \
	    _count += Tcl_NumUtfChars((bytes) + _count, _i); \
	} \
	(numChars) = _count; \
    } while (0);

/*
 *----------------------------------------------------------------
 * Macro that encapsulates the logic that determines when it is safe to
 * interpret a string as a byte array directly. In summary, the object must be
 * a byte array and must not have a string representation (as the operations
 * that it is used in are defined on strings, not byte arrays). Theoretically
 * it is possible to also be efficient in the case where the object's bytes
 * field is filled by generation from the byte array (c.f. list canonicality)
 * but we don't do that at the moment since this is purely about efficiency.
 * The ANSI C "prototype" for this macro is:
 *
 * MODULE_SCOPE int	TclIsPureByteArray(Tcl_Obj *objPtr);
 *----------------------------------------------------------------
 */

#define TclIsPureByteArray(objPtr) \
	(((objPtr)->typePtr==&tclByteArrayType) && ((objPtr)->bytes==NULL))
#define TclIsPureDict(objPtr) \
	(((objPtr)->bytes==NULL) && ((objPtr)->typePtr==&tclDictType))

#define TclIsPureList(objPtr) \
	(((objPtr)->bytes==NULL) && ((objPtr)->typePtr==&tclListType))

/*
 *----------------------------------------------------------------
 * Macro used by the Tcl core to compare Unicode strings. On big-endian
 * systems we can use the more efficient memcmp, but this would not be
 * lexically correct on little-endian systems. The ANSI C "prototype" for
 * this macro is:
 *
 * MODULE_SCOPE int	TclUniCharNcmp(const Tcl_UniChar *cs,
 *			    const Tcl_UniChar *ct, unsigned long n);
 *----------------------------------------------------------------
 */

#ifdef WORDS_BIGENDIAN
#   define TclUniCharNcmp(cs,ct,n) memcmp((cs),(ct),(n)*sizeof(Tcl_UniChar))
#else /* !WORDS_BIGENDIAN */
#   define TclUniCharNcmp Tcl_UniCharNcmp
#endif /* WORDS_BIGENDIAN */

/*
 *----------------------------------------------------------------
 * Macro used by the Tcl core to increment a namespace's export epoch
 * counter. The ANSI C "prototype" for this macro is:
 *
 * MODULE_SCOPE void	TclInvalidateNsCmdLookup(Namespace *nsPtr);
 *----------------------------------------------------------------
 */

#define TclInvalidateNsCmdLookup(nsPtr) \
    if ((nsPtr)->numExportPatterns) {		\
	(nsPtr)->exportLookupEpoch++;		\
    }						\
    if ((nsPtr)->commandPathLength) {		\
	(nsPtr)->cmdRefEpoch++;			\
    }

/*
 *----------------------------------------------------------------------
 *
 * Core procedure added to libtommath for bignum manipulation.
 *
 *----------------------------------------------------------------------
 */

MODULE_SCOPE Tcl_PackageInitProc TclTommath_Init;

/*
 *----------------------------------------------------------------------
 *
 * External (platform specific) initialization routine, these declarations
 * explicitly don't use EXTERN since this code does not get compiled into the
 * library:
 *
 *----------------------------------------------------------------------
 */

MODULE_SCOPE Tcl_PackageInitProc TclplatformtestInit;
MODULE_SCOPE Tcl_PackageInitProc TclObjTest_Init;
MODULE_SCOPE Tcl_PackageInitProc TclThread_Init;
MODULE_SCOPE Tcl_PackageInitProc Procbodytest_Init;
MODULE_SCOPE Tcl_PackageInitProc Procbodytest_SafeInit;

/*
 *----------------------------------------------------------------
 * Macro used by the Tcl core to check whether a pattern has any characters
 * special to [string match]. The ANSI C "prototype" for this macro is:
 *
 * MODULE_SCOPE int	TclMatchIsTrivial(const char *pattern);
 *----------------------------------------------------------------
 */

#define TclMatchIsTrivial(pattern) \
    (strpbrk((pattern), "*[?\\") == NULL)

/*
 *----------------------------------------------------------------
 * Macros used by the Tcl core to set a Tcl_Obj's numeric representation
 * avoiding the corresponding function calls in time critical parts of the
 * core. They should only be called on unshared objects. The ANSI C
 * "prototypes" for these macros are:
 *
 * MODULE_SCOPE void	TclSetIntObj(Tcl_Obj *objPtr, int intValue);
 * MODULE_SCOPE void	TclSetLongObj(Tcl_Obj *objPtr, long longValue);
 * MODULE_SCOPE void	TclSetBooleanObj(Tcl_Obj *objPtr, long boolValue);
 * MODULE_SCOPE void	TclSetWideIntObj(Tcl_Obj *objPtr, Tcl_WideInt w);
 * MODULE_SCOPE void	TclSetDoubleObj(Tcl_Obj *objPtr, double d);
 *----------------------------------------------------------------
 */

#define TclSetLongObj(objPtr, i) \
    do {						\
	TclInvalidateStringRep(objPtr);			\
	TclFreeIntRep(objPtr);				\
	(objPtr)->internalRep.longValue = (long)(i);	\
	(objPtr)->typePtr = &tclIntType;		\
    } while (0)

#define TclSetIntObj(objPtr, l) \
    TclSetLongObj(objPtr, l)

/*
 * NOTE: There is to be no such thing as a "pure" boolean. Boolean values set
 * programmatically go straight to being "int" Tcl_Obj's, with value 0 or 1.
 * The only "boolean" Tcl_Obj's shall be those holding the cached boolean
 * value of strings like: "yes", "no", "true", "false", "on", "off".
 */

#define TclSetBooleanObj(objPtr, b) \
    TclSetLongObj(objPtr, (b)!=0);

#ifndef TCL_WIDE_INT_IS_LONG
#define TclSetWideIntObj(objPtr, w) \
    do {							\
	TclInvalidateStringRep(objPtr);				\
	TclFreeIntRep(objPtr);					\
	(objPtr)->internalRep.wideValue = (Tcl_WideInt)(w);	\
	(objPtr)->typePtr = &tclWideIntType;			\
    } while (0)
#endif

#define TclSetDoubleObj(objPtr, d) \
    do {							\
	TclInvalidateStringRep(objPtr);				\
	TclFreeIntRep(objPtr);					\
	(objPtr)->internalRep.doubleValue = (double)(d);	\
	(objPtr)->typePtr = &tclDoubleType;			\
    } while (0)

/*
 *----------------------------------------------------------------
 * Macros used by the Tcl core to create and initialise objects of standard
 * types, avoiding the corresponding function calls in time critical parts of
 * the core. The ANSI C "prototypes" for these macros are:
 *
 * MODULE_SCOPE void	TclNewIntObj(Tcl_Obj *objPtr, int i);
 * MODULE_SCOPE void	TclNewLongObj(Tcl_Obj *objPtr, long l);
 * MODULE_SCOPE void	TclNewBooleanObj(Tcl_Obj *objPtr, int b);
 * MODULE_SCOPE void	TclNewWideObj(Tcl_Obj *objPtr, Tcl_WideInt w);
 * MODULE_SCOPE void	TclNewDoubleObj(Tcl_Obj *objPtr, double d);
 * MODULE_SCOPE void	TclNewStringObj(Tcl_Obj *objPtr, char *s, int len);
 * MODULE_SCOPE void	TclNewLiteralStringObj(Tcl_Obj*objPtr, char*sLiteral);
 *
 *----------------------------------------------------------------
 */

#ifndef TCL_MEM_DEBUG
#define TclNewLongObj(objPtr, i) \
    do {						\
	TclIncrObjsAllocated();				\
	TclAllocObjStorage(objPtr);			\
	(objPtr)->refCount = 0;				\
	(objPtr)->bytes = NULL;				\
	(objPtr)->internalRep.longValue = (long)(i);	\
	(objPtr)->typePtr = &tclIntType;		\
	TCL_DTRACE_OBJ_CREATE(objPtr);			\
    } while (0)

#define TclNewIntObj(objPtr, l) \
    TclNewLongObj(objPtr, l)

/*
 * NOTE: There is to be no such thing as a "pure" boolean.
 * See comment above TclSetBooleanObj macro above.
 */
#define TclNewBooleanObj(objPtr, b) \
    TclNewLongObj((objPtr), (b)!=0)

#define TclNewDoubleObj(objPtr, d) \
    do {							\
	TclIncrObjsAllocated();					\
	TclAllocObjStorage(objPtr);				\
	(objPtr)->refCount = 0;					\
	(objPtr)->bytes = NULL;					\
	(objPtr)->internalRep.doubleValue = (double)(d);	\
	(objPtr)->typePtr = &tclDoubleType;			\
	TCL_DTRACE_OBJ_CREATE(objPtr);				\
    } while (0)

#define TclNewStringObj(objPtr, s, len) \
    do {							\
	TclIncrObjsAllocated();					\
	TclAllocObjStorage(objPtr);				\
	(objPtr)->refCount = 0;					\
	TclInitStringRep((objPtr), (s), (len));			\
	(objPtr)->typePtr = NULL;				\
	TCL_DTRACE_OBJ_CREATE(objPtr);				\
    } while (0)

#else /* TCL_MEM_DEBUG */
#define TclNewIntObj(objPtr, i) \
    (objPtr) = Tcl_NewIntObj(i)

#define TclNewLongObj(objPtr, l) \
    (objPtr) = Tcl_NewLongObj(l)

#define TclNewBooleanObj(objPtr, b) \
    (objPtr) = Tcl_NewBooleanObj(b)

#define TclNewDoubleObj(objPtr, d) \
    (objPtr) = Tcl_NewDoubleObj(d)

#define TclNewStringObj(objPtr, s, len) \
    (objPtr) = Tcl_NewStringObj((s), (len))
#endif /* TCL_MEM_DEBUG */

/*
 * The sLiteral argument *must* be a string literal; the incantation with
 * sizeof(sLiteral "") will fail to compile otherwise.
 */
#define TclNewLiteralStringObj(objPtr, sLiteral) \
    TclNewStringObj((objPtr), (sLiteral), (int) (sizeof(sLiteral "") - 1))

/*
 *----------------------------------------------------------------
 * Convenience macros for DStrings.
 * The ANSI C "prototypes" for these macros are:
 *
 * MODULE_SCOPE char * TclDStringAppendLiteral(Tcl_DString *dsPtr,
 *			const char *sLiteral);
 * MODULE_SCOPE void   TclDStringClear(Tcl_DString *dsPtr);
 */

#define TclDStringAppendLiteral(dsPtr, sLiteral) \
    Tcl_DStringAppend((dsPtr), (sLiteral), (int) (sizeof(sLiteral "") - 1))
#define TclDStringClear(dsPtr) \
    Tcl_DStringSetLength((dsPtr), 0)

/*
 *----------------------------------------------------------------
 * Macros used by the Tcl core to test for some special double values.
 * The ANSI C "prototypes" for these macros are:
 *
 * MODULE_SCOPE int	TclIsInfinite(double d);
 * MODULE_SCOPE int	TclIsNaN(double d);
 */

#ifdef _MSC_VER
#    define TclIsInfinite(d)	(!(_finite((d))))
#    define TclIsNaN(d)		(_isnan((d)))
#else
#    define TclIsInfinite(d)	((d) > DBL_MAX || (d) < -DBL_MAX)
#    ifdef NO_ISNAN
#	 define TclIsNaN(d)	((d) != (d))
#    else
#	 define TclIsNaN(d)	(isnan(d))
#    endif
#endif

/*
 * ----------------------------------------------------------------------
 * Macro to use to find the offset of a field in a structure. Computes number
 * of bytes from beginning of structure to a given field.
 */

#ifdef offsetof
#define TclOffset(type, field) ((int) offsetof(type, field))
#else
#define TclOffset(type, field) ((int) ((char *) &((type *) 0)->field))
#endif

/*
 *----------------------------------------------------------------
 * Inline version of Tcl_GetCurrentNamespace and Tcl_GetGlobalNamespace.
 */

#define TclGetCurrentNamespace(interp) \
    (Tcl_Namespace *) ((Interp *)(interp))->varFramePtr->nsPtr

#define TclGetGlobalNamespace(interp) \
    (Tcl_Namespace *) ((Interp *)(interp))->globalNsPtr

/*
 *----------------------------------------------------------------
 * Inline version of TclCleanupCommand; still need the function as it is in
 * the internal stubs, but the core can use the macro instead.
 */

#define TclCleanupCommandMacro(cmdPtr) \
    if ((cmdPtr)->refCount-- <= 1) { \
	ckfree((char *) (cmdPtr));\
    }

/*
 *----------------------------------------------------------------
 * Inline versions of Tcl_LimitReady() and Tcl_LimitExceeded to limit number
 * of calls out of the critical path. Note that this code isn't particularly
 * readable; the non-inline version (in tclInterp.c) is much easier to
 * understand. Note also that these macros takes different args (iPtr->limit)
 * to the non-inline version.
 */

#define TclLimitExceeded(limit) ((limit).exceeded != 0)

#define TclLimitReady(limit)						\
    (((limit).active == 0) ? 0 :					\
    (++(limit).granularityTicker,					\
    ((((limit).active & TCL_LIMIT_COMMANDS) &&				\
	    (((limit).cmdGranularity == 1) ||				\
	    ((limit).granularityTicker % (limit).cmdGranularity == 0)))	\
	    ? 1 :							\
    (((limit).active & TCL_LIMIT_TIME) &&				\
	    (((limit).timeGranularity == 1) ||				\
	    ((limit).granularityTicker % (limit).timeGranularity == 0)))\
	    ? 1 : 0)))

/*
 * Compile-time assertions: these produce a compile time error if the
 * expression is not known to be true at compile time. If the assertion is
 * known to be false, the compiler (or optimizer?) will error out with
 * "division by zero". If the assertion cannot be evaluated at compile time,
 * the compiler will error out with "non-static initializer".
 *
 * Adapted with permission from
 * http://www.pixelbeat.org/programming/gcc/static_assert.html
 */

#define TCL_CT_ASSERT(e) \
    {enum { ct_assert_value = 1/(!!(e)) };}

/*
 *----------------------------------------------------------------
 * Allocator for small structs (<=sizeof(Tcl_Obj)) using the Tcl_Obj pool.
 * Only checked at compile time.
 *
 * ONLY USE FOR CONSTANT nBytes.
 *
 * DO NOT LET THEM CROSS THREAD BOUNDARIES
 *----------------------------------------------------------------
 */

#define TclSmallAlloc(nbytes, memPtr) \
    TclSmallAllocEx(NULL, (nbytes), (memPtr))

#define TclSmallFree(memPtr) \
    TclSmallFreeEx(NULL, (memPtr))

#ifndef TCL_MEM_DEBUG
#define TclSmallAllocEx(interp, nbytes, memPtr) \
    do {								\
	Tcl_Obj *_objPtr;						\
	TCL_CT_ASSERT((nbytes)<=sizeof(Tcl_Obj));			\
	TclIncrObjsAllocated();						\
	TclAllocObjStorageEx((interp), (_objPtr));			\
	memPtr = (ClientData) (_objPtr);					\
    } while (0)

#define TclSmallFreeEx(interp, memPtr) \
    do {								\
	TclFreeObjStorageEx((interp), (Tcl_Obj *) (memPtr));		\
	TclIncrObjsFreed();						\
    } while (0)

#else    /* TCL_MEM_DEBUG */
#define TclSmallAllocEx(interp, nbytes, memPtr) \
    do {								\
	Tcl_Obj *_objPtr;						\
	TCL_CT_ASSERT((nbytes)<=sizeof(Tcl_Obj));			\
	TclNewObj(_objPtr);						\
	memPtr = (ClientData) _objPtr;					\
    } while (0)

#define TclSmallFreeEx(interp, memPtr) \
    do {								\
	Tcl_Obj *_objPtr = (Tcl_Obj *) memPtr;				\
	_objPtr->bytes = NULL;						\
	_objPtr->typePtr = NULL;					\
	_objPtr->refCount = 1;						\
	TclDecrRefCount(_objPtr);					\
    } while (0)
#endif   /* TCL_MEM_DEBUG */

/*
 * Support for Clang Static Analyzer <http://clang-analyzer.llvm.org>
 */

#if defined(PURIFY) && defined(__clang__)
#if __has_feature(attribute_analyzer_noreturn) && \
	!defined(Tcl_Panic) && defined(Tcl_Panic_TCL_DECLARED)
void Tcl_Panic(const char *, ...) __attribute__((analyzer_noreturn));
#endif
#if !defined(CLANG_ASSERT)
#include <assert.h>
#define CLANG_ASSERT(x) assert(x)
#endif
#elif !defined(CLANG_ASSERT)
#define CLANG_ASSERT(x)
#endif /* PURIFY && __clang__ */

/*
 *----------------------------------------------------------------
 * Parameters, structs and macros for the non-recursive engine (NRE)
 *----------------------------------------------------------------
 */

#define NRE_USE_SMALL_ALLOC	1  /* Only turn off for debugging purposes. */
#ifndef NRE_ENABLE_ASSERTS
#define NRE_ENABLE_ASSERTS	0
#endif

/*
 * This is the main data struct for representing NR commands. It is designed
 * to fit in sizeof(Tcl_Obj) in order to exploit the fastest memory allocator
 * available.
 */

typedef struct NRE_callback {
    Tcl_NRPostProc *procPtr;
    ClientData data[4];
    struct NRE_callback *nextPtr;
} NRE_callback;

#define TOP_CB(iPtr) (((Interp *)(iPtr))->execEnvPtr->callbackPtr)

/*
 * Inline version of Tcl_NRAddCallback.
 */

#define TclNRAddCallback(interp,postProcPtr,data0,data1,data2,data3) \
    do {								\
	NRE_callback *_callbackPtr;					\
	TCLNR_ALLOC((interp), (_callbackPtr));				\
	_callbackPtr->procPtr = (postProcPtr);				\
	_callbackPtr->data[0] = (ClientData)(data0);			\
	_callbackPtr->data[1] = (ClientData)(data1);			\
	_callbackPtr->data[2] = (ClientData)(data2);			\
	_callbackPtr->data[3] = (ClientData)(data3);			\
	_callbackPtr->nextPtr = TOP_CB(interp);				\
	TOP_CB(interp) = _callbackPtr;					\
    } while (0)

#if NRE_USE_SMALL_ALLOC
#define TCLNR_ALLOC(interp, ptr) \
    TclSmallAllocEx(interp, sizeof(NRE_callback), (ptr))
#define TCLNR_FREE(interp, ptr)  TclSmallFreeEx((interp), (ptr))
#else
#define TCLNR_ALLOC(interp, ptr) \
    (ptr = ((ClientData) ckalloc(sizeof(NRE_callback))))
#define TCLNR_FREE(interp, ptr)  ckfree((char *) (ptr))
#endif

#if NRE_ENABLE_ASSERTS
#define NRE_ASSERT(expr) assert((expr))
#else
#define NRE_ASSERT(expr)
#endif

#include "tclIntDecls.h"
#include "tclIntPlatDecls.h"
#include "tclTomMathDecls.h"

#if !defined(USE_TCL_STUBS) && !defined(TCL_MEM_DEBUG)
#define Tcl_AttemptAlloc(size)        TclpAlloc(size)
#define Tcl_AttemptRealloc(ptr, size) TclpRealloc((ptr), (size))
#define Tcl_Free(ptr)                 TclpFree(ptr)
#endif

#endif /* _TCLINT */

/*
 * Local Variables:
 * mode: c
 * c-basic-offset: 4
 * fill-column: 78
 * End:
 */<|MERGE_RESOLUTION|>--- conflicted
+++ resolved
@@ -49,11 +49,7 @@
 #include <string.h>
 #endif
 #if defined(STDC_HEADERS) || defined(__STDC__) || defined(__C99__FUNC__) \
-<<<<<<< HEAD
-     || defined(__cplusplus) || defined(_MSC_VER)
-=======
      || defined(__cplusplus) || defined(_MSC_VER) || defined(__ICC)
->>>>>>> 60304d81
 #include <stddef.h>
 #else
 typedef int ptrdiff_t;
@@ -3183,13 +3179,7 @@
 			    Tcl_InterpState *statePtr);
 MODULE_SCOPE int	TclSubstTokens(Tcl_Interp *interp, Tcl_Token *tokenPtr,
 			    int count, int *tokensLeftPtr, int line,
-<<<<<<< HEAD
-			    int *clNextOuter, CONST char *outerScript);
-MODULE_SCOPE void	TclTransferResult(Tcl_Interp *sourceInterp, int result,
-			    Tcl_Interp *targetInterp);
-=======
 			    int *clNextOuter, const char *outerScript);
->>>>>>> 60304d81
 MODULE_SCOPE int	TclTrim(const char *bytes, int numBytes,
 			    const char *trim, int numTrim, int *trimRight);
 MODULE_SCOPE int	TclTrimLeft(const char *bytes, int numBytes,
@@ -4439,11 +4429,7 @@
  */
 
 #define TclUtfToUniChar(str, chPtr) \
-<<<<<<< HEAD
-	((((unsigned char) *(str)) < 0xC0) ?		\
-=======
 	((((unsigned char) *(str)) < 0x80) ?		\
->>>>>>> 60304d81
 	    ((*(chPtr) = (unsigned char) *(str)), 1)	\
 	    : Tcl_UtfToUniChar(str, chPtr))
 
