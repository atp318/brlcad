--- conflicted
+++ resolved
@@ -71,15 +71,9 @@
 #if TCL_UTF_MAX > 3
     4,4,4,4,4,
 #else
-<<<<<<< HEAD
-    1,1,1,1,1,1,1,1,
-#endif
-    1,1,1,1,1,1,1,1
-=======
     3,3,3,3,3, /* Tcl_UtfCharComplete() only checks TCL_UTF_MAX bytes */
 #endif
     1,1,1,1,1,1,1,1,1,1,1
->>>>>>> 60304d81
 };
 
 /*
@@ -161,22 +155,6 @@
 	    return 2;
 	}
 	if (ch <= 0xFFFF) {
-<<<<<<< HEAD
-#if TCL_UTF_MAX == 4
-	    if ((ch & 0xF800) == 0xD800) {
-		if (ch & 0x0400) {
-		    /* Low surrogate */
-		    buf[3] = (char) ((ch | 0x80) & 0xBF);
-		    buf[2] |= (char) (((ch >> 6) | 0x80) & 0x8F);
-		    return 4;
-		} else {
-		    /* High surrogate */
-		    ch += 0x40;
-		    buf[2] = (char) (((ch << 4) | 0x80) & 0xB0);
-		    buf[1] = (char) (((ch >> 2) | 0x80) & 0xBF);
-		    buf[0] = (char) (((ch >> 8) | 0xF0) & 0xF7);
-		    return 0;
-=======
 #if TCL_UTF_MAX > 3
 	    if ((ch & 0xF800) == 0xD800) {
 		if (ch & 0x0400) {
@@ -197,7 +175,6 @@
 		    buf[1] = (char) (((ch >> 2) & 0x3F) | 0x80);
 		    buf[0] = (char) (((ch >> 8) & 0x07) | 0xF0);
 		    return 1;
->>>>>>> 60304d81
 		}
 	    }
 #endif
@@ -212,8 +189,6 @@
 	    buf[0] = (char) ((ch >> 18) | 0xF0);
 	    return 4;
 	}
-<<<<<<< HEAD
-=======
     } else if (ch == -1) {
 	if (((buf[0] & 0xC0) == 0x80) && ((buf[1] & 0xCF) == 0)
 		&& ((buf[-1] & 0xF8) == 0xF0)) {
@@ -224,7 +199,6 @@
 	    buf[-1] = (char) ((ch >> 12) | 0xE0);
 	    return 2;
 	}
->>>>>>> 60304d81
 #endif
     }
 
@@ -365,11 +339,7 @@
 	     * Two-byte-character lead-byte followed by a trail-byte.
 	     */
 
-<<<<<<< HEAD
-	    *chPtr = (Tcl_UniChar) (((byte & 0x1F) << 6) | (src[1] & 0x3F));
-=======
 	    *chPtr = (((byte & 0x1F) << 6) | (src[1] & 0x3F));
->>>>>>> 60304d81
 	    if ((unsigned)(*chPtr - 1) >= (UNICODE_SELF - 1)) {
 		return 2;
 	    }
@@ -387,11 +357,7 @@
 
 	    *chPtr = (((byte & 0x0F) << 12)
 		    | ((src[1] & 0x3F) << 6) | (src[2] & 0x3F));
-<<<<<<< HEAD
-	    if (*chPtr > 0x7ff) {
-=======
 	    if (*chPtr > 0x7FF) {
->>>>>>> 60304d81
 		return 3;
 	    }
 	}
@@ -401,19 +367,11 @@
 	 * represents itself.
 	 */
     }
-<<<<<<< HEAD
-#if TCL_UTF_MAX > 3
-=======
->>>>>>> 60304d81
     else if (byte < 0xF8) {
 	if (((src[1] & 0xC0) == 0x80) && ((src[2] & 0xC0) == 0x80) && ((src[3] & 0xC0) == 0x80)) {
 	    /*
 	     * Four-byte-character lead byte followed by three trail bytes.
 	     */
-<<<<<<< HEAD
-
-	    *chPtr = (Tcl_UniChar) (((byte & 0x07) << 18) | ((src[1] & 0x3F) << 12)
-=======
 #if TCL_UTF_MAX <= 4
 	    Tcl_UniChar high = (((byte & 0x07) << 8) | ((src[1] & 0x3F) << 2)
 		    | ((src[2] & 0x3F) >> 4)) - 0x40;
@@ -426,23 +384,15 @@
 	    }
 #else
 	    *chPtr = (((byte & 0x07) << 18) | ((src[1] & 0x3F) << 12)
->>>>>>> 60304d81
 		    | ((src[2] & 0x3F) << 6) | (src[3] & 0x3F));
 	    if ((unsigned)(*chPtr - 0x10000) <= 0xFFFFF) {
 		return 4;
 	    }
-<<<<<<< HEAD
-	}
-
-	/*
-	 * A four-byte-character lead-byte not followed by two trail-bytes
-=======
 #endif
 	}
 
 	/*
 	 * A four-byte-character lead-byte not followed by three trail-bytes
->>>>>>> 60304d81
 	 * represents itself.
 	 */
     }
@@ -575,13 +525,8 @@
     int length)			/* The length of the string in bytes, or -1
 				 * for strlen(string). */
 {
-<<<<<<< HEAD
-    Tcl_UniChar ch;
-    register int i;
-=======
     Tcl_UniChar ch = 0;
     register int i = 0;
->>>>>>> 60304d81
 
     /*
      * The separate implementations are faster.
@@ -1798,16 +1743,12 @@
 
     if (ch < 0x80) {
 	return TclIsSpaceProc((char) ch);
-<<<<<<< HEAD
-    } else if ((Tcl_UniChar) ch == 0x180E || (Tcl_UniChar) ch == 0x202F) {
-=======
 #if TCL_UTF_MAX > 3
     } else if (UNICODE_OUT_OF_RANGE(ch)) {
 	return 0;
 #endif
     } else if (ch == 0x0085 || ch == 0x180E || ch == 0x200B
 	    || ch == 0x202F || ch == 0x2060 || ch == 0xFEFF) {
->>>>>>> 60304d81
 	return 1;
     } else {
 	return ((SPACE_BITS >> GetCategory(ch)) & 1);
