--- conflicted
+++ resolved
@@ -11,11 +11,7 @@
 package require Tcl 8.6-
 # Keep this in sync with pkgIndex.tcl and with the install directories in
 # Makefiles
-<<<<<<< HEAD
-package provide http 2.7.14
-=======
 package provide http 2.9.1
->>>>>>> 60304d81
 
 namespace eval http {
     # Allow resourcing to not clobber existing data
@@ -2483,20 +2479,6 @@
 			return
 		    }
 
-<<<<<<< HEAD
-	    if {
-		$state(-binary) || [IsBinaryContentType $state(type)]
-	    } then {
-		# Turn off conversions for non-text data
-		set state(binary) 1
-	    }
-	    if {
-		$state(binary) || [string match *gzip* $state(coding)] ||
-		[string match *compress* $state(coding)]
-	    } then {
-		if {[info exists state(-channel)]} {
-		    fconfigure $state(-channel) -translation binary
-=======
 		    # else:
 		    # This is NOT a persistent socket that has been closed since
 		    # its last use.
@@ -2520,7 +2502,6 @@
 
 		if {[TestForReplay $token read {} d]} {
 		    return
->>>>>>> 60304d81
 		}
 
 		# else:
@@ -3009,38 +2990,6 @@
     return true
 }
 
-# http::IsBinaryContentType --
-#
-#	Determine if the content-type means that we should definitely transfer
-#	the data as binary. [Bug 838e99a76d]
-#
-# Arguments
-#	type	The content-type of the data.
-#
-# Results:
-#	Boolean, true if we definitely should be binary.
-
-proc http::IsBinaryContentType {type} {
-    lassign [split [string tolower $type] "/;"] major minor
-    if {$major eq "text"} {
-	return false
-    }
-    # There's a bunch of XML-as-application-format things about. See RFC 3023
-    # and so on.
-    if {$major eq "application"} {
-	set minor [string trimright $minor]
-	if {$minor in {"xml" "xml-external-parsed-entity" "xml-dtd"}} {
-	    return false
-	}
-    }
-    # Not just application/foobar+xml but also image/svg+xml, so let us not
-    # restrict things for now...
-    if {[string match "*+xml" $minor]} {
-	return false
-    }
-    return true
-}
-
 # http::getTextLine --
 #
 #	Get one line with the stream in crlf mode.
@@ -3348,11 +3297,7 @@
     }
     set converted [string map $formMap $string]
     if {[string match "*\[\u0100-\uffff\]*" $converted]} {
-<<<<<<< HEAD
-	regexp {[\u0100-\uffff]} $converted badChar
-=======
 	regexp "\[\u0100-\uffff\]" $converted badChar
->>>>>>> 60304d81
 	# Return this error message for maximum compatibility... :^/
 	return -code error \
 	    "can't read \"formMap($badChar)\": no such element in array"
