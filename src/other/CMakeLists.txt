--- conflicted
+++ resolved
@@ -35,7 +35,6 @@
   CMAKEFILES(${dlist})
 endforeach(ITEM ${dlists})
 
-<<<<<<< HEAD
 # By default, changes in src/other files won't trigger a rebuild.  Setting this
 # to 1 at configure time changes that, but at the expense of running the build
 # step every time.  This may be fast if there is nothing to update in the
@@ -74,10 +73,7 @@
 find_package(NETPBM)
 find_package(UTAHRLE)
 find_package(OPENNURBS)
-find_package(SPSR)
 find_package(STEPCODE)
-find_package(VDS)
-find_package(GDIAM)
 find_package(POLY2TRI)
 
 # For testing set(BRLCAD_ENABLE_BINARY_ATTRIBUTES ON)
@@ -88,690 +84,6 @@
 find_package(TCL)
 
 if(0)
-=======
-# If the option is available (and in a number of cases we make sure it is)
-# don't install the headers as part of the BRL-CAD package.  We compile
-# against these, but we may have adjusted them compared to system versions
-# and we don't want them mixing with the system version for an external
-# code via it including our version of the header
-set(SKIP_INSTALL_HEADERS TRUE CACHE  BOOL "Don't install src/other headers" FORCE)
-mark_as_advanced(SKIP_INSTALL_HEADERS)
-
-# libregex library -  often needed by tools, so do this one first.
-set(regex_DESCRIPTION "
-Option for enabling and disabling compilation of the Regular
-Expression Library provided with BRL-CAD's source distribution.
-Default is AUTO, responsive to the toplevel BRLCAD_BUNDLED_LIBS option
-and testing first for a system version if BRLCAD_BUNDLED_LIBS is also
-AUTO.
-")
-set(REGEX_PREFIX_STR "brl_")
-THIRD_PARTY(libregex REGEX regex regex_DESCRIPTION ALIASES ENABLE_REGEX)
-BRLCAD_INCLUDE_FILE(regex.h HAVE_REGEX_H)
-SetTargetFolder(regex "Third Party Libraries")
-SetTargetFolder(regex-static "Third Party Libraries")
-if (NOT BRLCAD_REGEX_BUILD)
-  set(REGEX_LIBRARIES ${REGEX_LIBRARY} CACHE STRING "REGEX_LIBRARIES" FORCE)
-  set(REGEX_INCLUDE_DIRS "${REGEX_INCLUDE_DIR}" CACHE STRING "REGEX include directory" FORCE)
-else (NOT BRLCAD_REGEX_BUILD)
-  # Our own code (at least the Creo plugin, maybe others) may require our
-  # regex.h to build if compiling against an installed BRL-CAD's libs.
-  # Explicitly override the general suppression of header installs in this
-  # specific case.
-  get_directory_property(REGEX_HDRS DIRECTORY libregex DEFINITION REGEX_HDRS)
-  install(FILES ${REGEX_HDRS} DESTINATION ${INCLUDE_DIR})
-endif (NOT BRLCAD_REGEX_BUILD)
-
-# Same deal for zlib Library - common requirement, deal with it up front
-set(zlib_DESCRIPTION "
-Option for enabling and disabling compilation of the zlib library
-provided with BRL-CAD's source distribution.  Default is AUTO,
-responsive to the toplevel BRLCAD_BUNDLED_LIBS option and testing
-first for a system version if BRLCAD_BUNDLED_LIBS is also AUTO.
-")
-set(Z_PREFIX_STR "brl_")
-THIRD_PARTY(libz ZLIB zlib zlib_DESCRIPTION ALIASES ENABLE_ZLIB ENABLE_LIBZ)
-DISTCLEAN("${CMAKE_CURRENT_BINARY_DIR}/libz/CTestTestfile.cmake")
-SetTargetFolder(zlib "Third Party Libraries")
-SetTargetFolder(zlib-static "Third Party Libraries")
-SetTargetFolder(example "Third Party Executables")
-SetTargetFolder(minigzip "Third Party Executables")
-if(BRLCAD_ZLIB_BUILD)
-  add_definitions(-DZ_PREFIX)
-  add_definitions(-DZ_PREFIX_STR=${Z_PREFIX_STR})
-  set(Z_PREFIX_STR "${Z_PREFIX_STR}" CACHE STRING "prefix for zlib functions" FORCE)
-  # Our own code (at least logic using OpenNURBS, maybe others) can require our
-  # zlib.h to build if compiling against an installed BRL-CAD's libs.
-  # Explicitly override the general suppression of header installs in this
-  # specific case.
-  get_directory_property(ZLIB_PUBLIC_HDRS DIRECTORY libz DEFINITION ZLIB_PUBLIC_HDRS)
-  install(FILES ${ZLIB_PUBLIC_HDRS} DESTINATION ${INCLUDE_DIR})
-else(BRLCAD_ZLIB_BUILD)
-  set(Z_PREFIX_STR "" CACHE STRING "clear prefix for zlib functions" FORCE)
-  set(Z_PREFIX_STR)
-  set(ZLIB_LIBRARIES ${ZLIB_LIBRARY_RELEASE} CACHE STRING "ZLIB_LIBRARIES" FORCE)
-  set(ZLIB_INCLUDE_DIRS "${ZLIB_INCLUDE_DIR}" CACHE STRING "ZLIB include directory" FORCE)
-endif(BRLCAD_ZLIB_BUILD)
-
-# libpng Library - Checks for ZLIB, so need to handle libpng AFTER
-# zlib to set the variables if using a local copy of zlib.  If not
-# using a local copy of zlib, FindZLIB results will be identical in
-# both cases so there is no danger of harming the libpng setup.  The
-# PNG CMake system needs some options set and some variables
-# translated to fit BRL-CAD's standard assumptions, so handle that
-# here as well.  BRL-CAD needs PNG's IO - turn it on (i.e. turn off
-# the disabling flags)
-set(SKIP_INSTALL_FILES ON CACHE BOOL "Don't install files from libpng" FORCE)
-mark_as_advanced(SKIP_INSTALL_FILES)
-set(SKIP_INSTALL_EXECUTABLES ON CACHE BOOL "Don't install files from libpng" FORCE)
-mark_as_advanced(SKIP_INSTALL_EXECUTABLES)
-set(PNG_NO_CONSOLE_IO OFF CACHE BOOL "Option to disable Console IO in PNG" FORCE)
-mark_as_advanced(PNG_NO_CONSOLE_IO)
-set(PNG_NO_STDIO OFF CACHE BOOL "Option to disable STDIO in PNG" FORCE)
-mark_as_advanced(PNG_NO_STDIO)
-set(SKIP_INSTALL_EXPORT ON CACHE BOOL "We dont't want export for this application" FORCE)
-mark_as_advanced(SKIP_INSTALL_EXPORT)
-set(PNG_MAN_DIR ${MAN_DIR} CACHE STRING "Set PNG_MAN_DIR to the global MAN_DIR" FORCE)
-mark_as_advanced(PNG_MAN_DIR)
-set(PNG_TESTS 0 CACHE STRING "Disable building png test executables" FORCE)
-mark_as_advanced(PNG_TESTS)
-set(PNG_PREFIX "brl_" CACHE STRING "BRL-CAD prefix for libpng" FORCE)
-mark_as_advanced(PNG_PREFIX)
-set(ld-version-script OFF CACHE STRING "Disable linker script" FORCE)
-mark_as_advanced(ld-version-script)
-mark_as_advanced(PNG_PREFIX)
-mark_as_advanced(PNG_FRAMEWORK)
-mark_as_advanced(DFA_XTRA)
-mark_as_advanced(AWK)
-set(CMAKE_INSTALL_LIBDIR ${LIB_DIR})
-set(PNG_LIB_NAME png_brl)
-set(png_DESCRIPTION "
-Option for enabling and disabling compilation of the Portable Network
-Graphics library provided with BRL-CAD's source distribution.  Default
-is AUTO, responsive to the toplevel BRLCAD_BUNDLED_LIBS option and
-testing first for a system version if BRLCAD_BUNDLED_LIBS is also
-AUTO.
-")
-# Note - we don't actually know the libpng build target name for the
-# shared library at this point - use png as a stub and override
-# once we know what PNG_LIB_NAME is.
-set(CMAKE_FIND_FRAMEWORK LAST)
-THIRD_PARTY(libpng PNG png png_DESCRIPTION REQUIRED_VARS BRLCAD_LEVEL2 ALIASES ENABLE_PNG)
-if(BRLCAD_PNG_BUILD)
-
-  set(PNG_LIBRARY png CACHE STRING "PNG_LIBRARY" FORCE)
-  set(PNG_LIBRARIES png CACHE STRING "PNG_LIBRARIES" FORCE)
-  set(PNG_PNG_INCLUDE_DIR "${CMAKE_CURRENT_BINARY_DIR}/libpng;${CMAKE_CURRENT_SOURCE_DIR}/libpng" CACHE STRING "PNG include directory" FORCE)
-  mark_as_advanced(PNG_PNG_INCLUDE_DIR)
-  set(PNG_INCLUDE_DIR ${PNG_PNG_INCLUDE_DIR} CACHE STRING "PNG include directory" FORCE)
-  set(PNG_INCLUDE_DIRS ${PNG_INCLUDE_DIR} CACHE STRING "PNG include directory" FORCE)
-
-  # On Haiku the find_library call sets this variable directly, which is not
-  # how we handle things elsewhere in BRL-CAD - unset the variable in that
-  # situation so the remainder of the build logic works normally
-  if("${M_LIBRARY}" MATCHES "NOTFOUND")
-    unset(M_LIBRARY CACHE)
-  endif("${M_LIBRARY}" MATCHES "NOTFOUND")
-
-  SetTargetFolder(png "Third Party Libraries")
-  SetTargetFolder(png_static "Third Party Libraries")
-  SetTargetFolder(genfiles "Third Party Libraries")
-else(BRLCAD_PNG_BUILD)
-  set(PNG_LIBRARIES ${PNG_LIBRARY_RELEASE} CACHE STRING "PNG_LIBRARIES" FORCE)
-  set(PNG_INCLUDE_DIRS "${PNG_PNG_INCLUDE_DIR}" CACHE STRING "PNG include directory" FORCE)
-endif(BRLCAD_PNG_BUILD)
-
-# Since SKIP_INSTALL_FILES doesn't have a PNG prefix, we'll unset it once we're done
-unset(SKIP_INSTALL_FILES CACHE)
-unset(SKIP_INSTALL_FILES)
-unset(SKIP_INSTALL_EXECUTABLES CACHE)
-unset(SKIP_INSTALL_EXECUTABLES)
-
-DISTCLEAN("${CMAKE_CURRENT_BINARY_DIR}/libpng/CTestTestfile.cmake")
-DISTCLEAN("${CMAKE_CURRENT_BINARY_DIR}/libpng/libpng.pc")
-DISTCLEAN("${CMAKE_CURRENT_BINARY_DIR}/libpng/libpng-config")
-DISTCLEAN("${CMAKE_CURRENT_BINARY_DIR}/libpng/libpng${CMAKE_SHARED_LIBRARY_SUFFIX}")
-DISTCLEAN("${CMAKE_CURRENT_BINARY_DIR}/libpng/libpng${CMAKE_STATIC_LIBRARY_SUFFIX}")
-DISTCLEAN(${CMAKE_LIBRARY_OUTPUT_DIRECTORY}/libpng.pc)
-DISTCLEAN(${CMAKE_LIBRARY_OUTPUT_DIRECTORY}/libpng-config)
-DISTCLEAN(${CMAKE_LIBRARY_OUTPUT_DIRECTORY}/libpng${CMAKE_SHARED_LIBRARY_SUFFIX})
-DISTCLEAN(${CMAKE_LIBRARY_OUTPUT_DIRECTORY}/libpng${CMAKE_STATIC_LIBRARY_SUFFIX})
-# Other PNG options to mark as advanced
-mark_as_advanced(PNGARG)
-mark_as_advanced(PNG_DEBUG)
-mark_as_advanced(PNG_SHARED)
-mark_as_advanced(PNG_STATIC)
-mark_as_advanced(uname_executable)
-
-# libnetpbm Library support for pnm,ppm,pbm, etc. image files
-set(netpbm_DESCRIPTION "
-Option for enabling and disabling compilation of the netpbm library
-provided with BRL-CAD's source code.  Default is AUTO, responsive to
-the toplevel BRLCAD_BUNDLED_LIBS option and testing first for a system
-version if BRLCAD_BUNDLED_LIBS is also AUTO.
-")
-THIRD_PARTY(libnetpbm NETPBM netpbm netpbm_DESCRIPTION REQUIRED_VARS BRLCAD_LEVEL2 ALIASES ENABLE_NETPBM)
-if(BRLCAD_NETPBM_BUILD)
-  mark_as_advanced(NETPBM_INCLUDE_DIRS)
-  mark_as_advanced(NETPBM_LIBRARIES)
-  SetTargetFolder(netpbm "Third Party Libraries")
-  SetTargetFolder(netpbm-static "Third Party Libraries")
-endif(BRLCAD_NETPBM_BUILD)
-DISTCLEAN("${CMAKE_CURRENT_BINARY_DIR}/libnetpbm/version.h")
-DISTCLEAN("${CMAKE_CURRENT_BINARY_DIR}/libnetpbm/compile.h")
-DISTCLEAN("${CMAKE_CURRENT_BINARY_DIR}/libnetpbm/pm_config.h")
-
-# libutahrle Library - The directory to perform ADD_SUBDIRECTORY on
-# and the include directory for utahrle are different, so override the
-# macro's setting of UTAHRLE_INCLUDE_DIR here.
-set(UTAHRLE_HAVE_COMMON_H 1)
-set(utahrle_DESCRIPTION "
-Option for enabling and disabling compilation of the Utah Raster
-Toolkit library provided with BRL-CAD's source code.  Default is AUTO,
-responsive to the toplevel BRLCAD_BUNDLED_LIBS option and testing
-first for a system version if BRLCAD_BUNDLED_LIBS is also AUTO.
-")
-THIRD_PARTY(libutahrle UTAHRLE utahrle utahrle_DESCRIPTION REQUIRED_VARS BRLCAD_LEVEL3
-  ALIASES ENABLE_UTAHRLE FLAGS NOSYS)
-if(BRLCAD_UTAHRLE_BUILD)
-  SetTargetFolder(utahrle "Third Party Libraries")
-  SetTargetFolder(utahrle-static "Third Party Libraries")
-  set(UTAHRLE_INCLUDE_DIR "${BRLCAD_SOURCE_DIR}/src/other/libutahrle/include" CACHE STRING "directory with rle.h header" FORCE)
-  set(BRLCAD_UTAHRLE_INCLUDE_DIR "${UTAHRLE_INCLUDE_DIR}" CACHE STRING "directory with rle.h header" FORCE)
-  mark_as_advanced(UTAHRLE_INCLUDE_DIR)
-  mark_as_advanced(BRLCAD_UTAHRLE_INCLUDE_DIR)
-endif(BRLCAD_UTAHRLE_BUILD)
-
-####################################################################
-#                Tcl/Tk and related extensions
-####################################################################
-
-function(TCL_RESET_VARS)
-  unset(TCL_LIBRARY CACHE)
-  unset(TCL_STUB_LIBRARY CACHE)
-  unset(TCL_FOUND CACHE)
-  unset(TCLSH_FOUND CACHE)
-  unset(TCL_LIBRARY CACHE)
-  unset(TCL_INCLUDE_PATH CACHE)
-  unset(TCL_TCLSH CACHE)
-  unset(TCL_STUB_LIBRARY CACHE)
-endfunction(TCL_RESET_VARS)
-
-function(TK_RESET_VARS)
-  unset(TK_LIBRARY CACHE)
-  unset(TK_STUB_LIBRARY CACHE)
-  unset(TK_FOUND CACHE)
-  unset(TCLTK_FOUND CACHE)
-  unset(TK_LIBRARY CACHE)
-  unset(TK_INCLUDE_PATH CACHE)
-  unset(TK_WISH CACHE)
-  unset(TK_STUB_LIBRARY CACHE)
-  unset(TTK_STUB_LIBRARY CACHE)
-endfunction(TK_RESET_VARS)
-
-
-# Set the expected graphics system (if known) before any find_package
-# calls related to Tcl
-if(BRLCAD_ENABLE_AQUA)
-  set(TK_ENABLE_AQUA ON CACHE STRING "BRL-CAD setting to enable AQUA" FORCE)
-  set(TCL_TK_SYSTEM_GRAPHICS "aqua" CACHE STRING "Tk system graphics type" FORCE)
-endif(BRLCAD_ENABLE_AQUA)
-
-# Make sure we actually look for these each time...
-TCL_RESET_VARS()
-TK_RESET_VARS()
-
-set(tcl_DESCRIPTION "
-Option for enabling and disabling compilation of the Tcl library
-provided with BRL-CAD's source code.  Default is AUTO, responsive to
-the toplevel BRLCAD_BUNDLED_LIBS option and testing first for a system
-version if BRLCAD_BUNDLED_LIBS is also AUTO.
-")
-
-THIRD_PARTY(tcl TCL tcl tcl_DESCRIPTION ALIASES ENABLE_TCL FIND_NAME TCL REQUIRED_VARS "BRLCAD_ENABLE_TCL;BRLCAD_LEVEL2")
-
-if(BRLCAD_TCL_BUILD)
-
-  # Let the BRL-CAD compilation know we have Tcl
-  CONFIG_H_APPEND(BRLCAD "#define HAVE_TCL_H 1\n")
-
-  # There is no system init.tcl that we need to provide a path for
-  CONFIG_H_APPEND(BRLCAD "#define TCL_SYSTEM_INITTCL_PATH \"\"\n")
-
-  # Set the necessary variables ourselves since FindTCL.cmake doesn't know about our build
-  set(TCL_LIBRARY tcl CACHE STRING "TCL_LIBRARY" FORCE)
-  set(TCL_STUB_LIBRARY tclstub CACHE STRING "TCL_LIBRARY" FORCE)
-  set(TCL_TCLSH tclsh CACHE STRING "Tcl shell" FORCE)
-  set(TCL_VERSION_MAJOR "8" CACHE STRING "Tcl MAJOR version" FORCE)
-  set(TCL_VERSION_MINOR "6" CACHE STRING "Tcl MINOR version" FORCE)
-
-  # For the include path, use the TCL_INCLUDE_PATH set in the tcl build itself;
-  # we are not installing headers, so we have to look in the source tree
-  get_directory_property(TCL_INCLUDE_PATH DIRECTORY tcl DEFINITION TCL_INCLUDE_PATH)
-  set(TCL_INCLUDE_PATH "${TCL_INCLUDE_PATH}" CACHE STRING "Tcl include path" FORCE)
-
-  # Let Distclean know it will have work to do
-  DISTCLEAN("${CMAKE_BINARY_DIR}/${LIB_DIR}/tcl8")
-  DISTCLEAN("${CMAKE_BINARY_DIR}/${LIB_DIR}/tcl8.6")
-
-  # Group the targets in Visual Studio project files
-  SetTargetFolder(tclsh "Third Party Executables")
-  SetTargetFolder(tcl "Third Party Libraries")
-  SetTargetFolder(tclstub "Third Party Libraries")
-
-elseif(BRLCAD_ENABLE_TCL)
-  # We're using the system Tcl, but need some extra information.  FindTCL.cmake
-  # doesn't give us a stub library location, so we need to go find it ourselves.
-  get_filename_component(TCL_LIB_PATH "${TCL_LIBRARY}" DIRECTORY)
-  find_library(TCL_STUB_LIBRARY tclstub NAMES tclstub86 tclstub8.6 PATHS ${TCL_LIB_PATH})
-
-  # Make sure we've got the header file
-  BRLCAD_INCLUDE_FILE(tcl.h HAVE_TCL_H)
-
-  # We're going to need the path to the system init.tcl for btclsh and bwish -
-  # extract it from the system Tcl
-  set(inittcl_script "
-set filename \"${CMAKE_BINARY_DIR}/CMakeTmp/tcl_inittcl\"
-set fileID [open $filename \"w\"]
-puts $fileID $auto_path
-close $fileID
-exit
-  ")
-  set(inittcl_scriptfile "${CMAKE_BINARY_DIR}/CMakeTmp/tcl_inittcl.tcl")
-  file(WRITE ${inittcl_scriptfile} ${inittcl_script})
-  execute_process(COMMAND ${TCL_TCLSH} ${inittcl_scriptfile} OUTPUT_VARIABLE EXECOUTPUT)
-  file(READ "${CMAKE_BINARY_DIR}/CMakeTmp/tcl_inittcl" tcl_inittcl_raw)
-  string(REGEX REPLACE "\n" "" tcl_inittcl_paths_1 ${tcl_inittcl_raw})
-  string(REGEX REPLACE " " ";" tcl_inittcl_paths ${tcl_inittcl_paths_1})
-  find_path(tcl_inittcl NAMES init.tcl PATHS ${tcl_inittcl_paths})
-  mark_as_advanced(tcl_inittcl)
-  CONFIG_H_APPEND(BRLCAD "#define TCL_SYSTEM_INITTCL_PATH \"${tcl_inittcl}\"\n")
-endif(BRLCAD_TCL_BUILD)
-mark_as_advanced(TCL_COMPILATION_TRACING)
-mark_as_advanced(TCL_COMPILE_STATS)
-mark_as_advanced(TCL_ENABLE_64BIT)
-mark_as_advanced(TCL_TIMEZONE_DATA)
-mark_as_advanced(TCL_STUB_LIBRARY)
-mark_as_advanced(M_LIBRARY)
-
-# Depending on the Tcl/Tk results, look for packages required by BRL-CAD.  If
-# building local Tcl/Tk, go ahead and enable all the packages as well - otherwise,
-# check the found Tcl/Tk and enable what it doesn't supply.  If doing a non-graphical
-# build, only compile extensions that don't use Tk.
-include("${BRLCAD_CMAKE_DIR}/ThirdParty_TCL.cmake")
-
-# The first package to settle is Tk itself
-set(tk_ALIASES ENABLE_TK)
-set(tk_DESCRIPTION "
-Option for enabling and disabling compilation of the Tk library
-provided with BRL-CAD's source code.  Default is AUTO, responsive to
-the BRLCAD_TCL option and testing first for a system version if
-BRLCAD_BUNDLED_LIBS is also AUTO. Option for enabling and disabling
-compilation of the Tk graphics package for Tcl provided with BRL-CAD's
-source distribution.  Default is AUTO, auto-enabling if the BRLCAD_TCL
-option is set to BUNDLED and testing first for a system version if
-BRLCAD_TCL is set to AUTO or SYSTEM.  If BRLCAD_TK is set to BUNDLED,
-local copy is built even if a system version is present.  This option
-also depends on BRLCAD_ENABLE_TK being ON.
-")
-
-THIRD_PARTY_TCL_PACKAGE(Tk tk "${TCL_TCLSH}" "tcl" "BRLCAD_ENABLE_TCL;BRLCAD_ENABLE_TK;BRLCAD_LEVEL2" "tk" tk_ALIASES tk_DESCRIPTION)
-
-if(BRLCAD_TK_BUILD)
-
-  # Let the BRL-CAD compilation know we have Tcl
-  CONFIG_H_APPEND(BRLCAD "#define HAVE_TK_H 1\n")
-
-  # Set the necessary variables ourselves since FindTCL.cmake doesn't know about our build
-  set(TK_LIBRARY tk CACHE STRING "TK_LIBRARY" FORCE)
-  set(TK_STUB_LIBRARY tkstub CACHE STRING "TK_LIBRARY" FORCE)
-  set(TK_WISH wish CACHE STRING "TK_WISH" FORCE)
-
-  # For the include path, use the TK_INCLUDE_PATH set in the tk build itself;
-  # we are not installing headers, so we have to look in the source tree
-  get_directory_property(TK_INCLUDE_PATH DIRECTORY tk DEFINITION TK_INCLUDE_PATH)
-  set(TK_INCLUDE_PATH "${TK_INCLUDE_PATH}" CACHE STRING "Tk include path" FORCE)
-
-  get_directory_property(TK_SYSTEM_GRAPHICS DIRECTORY tk DEFINITION TK_SYSTEM_GRAPHICS)
-  set(TK_SYSTEM_GRAPHICS "${TK_SYSTEM_GRAPHICS}" CACHE STRING "Tk system graphics type" FORCE)
-
-  # Let Distclean know it will have work to do both here and in
-  # the lib directory
-  DISTCLEAN("${CMAKE_CURRENT_BINARY_DIR}/tk/doc/Makefile")
-  DISTCLEAN("${CMAKE_CURRENT_BINARY_DIR}/tk/doc/man1")
-  DISTCLEAN("${CMAKE_CURRENT_BINARY_DIR}/tk/doc/man3")
-  DISTCLEAN("${CMAKE_CURRENT_BINARY_DIR}/tk/doc/mann")
-  DISTCLEAN("${CMAKE_CURRENT_BINARY_DIR}/tk/library/Makefile")
-  DISTCLEAN("${CMAKE_CURRENT_BINARY_DIR}/tk/pkgIndex.tcl")
-  DISTCLEAN("${CMAKE_BINARY_DIR}/${LIB_DIR}/tk8.6")
-  DISTCLEAN("${CMAKE_BINARY_DIR}/${LIB_DIR}/tk8.6.10")
-
-  # Group the targets in Visual Studio project files
-  SetTargetFolder(wish "Third Party Executables")
-  SetTargetFolder(tk "Third Party Libraries")
-  SetTargetFolder(tkstub "Third Party Libraries")
-
-elseif(BRLCAD_ENABLE_TK)
-
-  set(HAVE_TK_H 1)
-
-  # Packages probably still need to know the system graphics package
-  if (BRLCAD_ENABLE_AQUA)
-    set(TK_SYSTEM_GRAPHICS aqua)
-  elseif (BRLCAD_ENABLE_X11)
-    set(TK_SYSTEM_GRAPHICS x11)
-  elseif (WIN32)
-    set(TK_SYSTEM_GRAPHICS win32)
-  endif ()
-  set(TK_SYSTEM_GRAPHICS "${TK_SYSTEM_GRAPHICS}" CACHE STRING "Tk system graphics type" FORCE)
-
-else(BRLCAD_TK_BUILD)
-
-  # If we're not using Tk, make sure the variables are empty - CMake won't be
-  # happy if they're set to NOTFOUND and used, and FindTCL.cmake may have set
-  # them.
-  TK_RESET_VARS()
-  unset(TK_SYSTEM_GRAPHICS CACHE)
-
-endif(BRLCAD_TK_BUILD)
-mark_as_advanced(TK_INCLUDE_PATH)
-mark_as_advanced(TK_LIBRARY)
-mark_as_advanced(TK_STUB_LIBRARY)
-mark_as_advanced(TK_SYSTEM_GRAPHICS)
-mark_as_advanced(TK_WISH)
-
-# Now that Tcl/Tk is settled, define the HAVE_TK flag for the config.h
-# file
-
-if(BRLCAD_ENABLE_TK)
-  set(HAVE_TK 1 CACHE STRING "C level Tk flag" FORCE)
-  CONFIG_H_APPEND(BRLCAD "#cmakedefine HAVE_TK\n")
-else(BRLCAD_ENABLE_TK)
-  set(HAVE_TK 0 CACHE STRING "C level Tk flag" FORCE)
-endif(BRLCAD_ENABLE_TK)
-mark_as_advanced(HAVE_TK)
-
-# NOTE: Itcl/Itk 4 has a known behavior change that will cause an
-# issue with Archer:
-#
-# http://core.tcl.tk/itcl/tktview/61952ca33e9e58df9e0519a0b4583a144e8ec77b
-#
-# Consequently we need to provide the older v3
-set(ITCL_DIR itcl3)
-set(ITCL_VER "3.4")
-include("${CMAKE_CURRENT_SOURCE_DIR}/itcl3.dist")
-CMAKEFILES_IN_DIR(itcl3_ignore_files itcl3)
-set(ITK_DIR itk3)
-set(ITK_VER "3.4")
-include("${CMAKE_CURRENT_SOURCE_DIR}/itk3.dist")
-CMAKEFILES_IN_DIR(itk3_ignore_files itk3)
-
-set(itcl_ALIASES ENABLE_ITCL)
-set(itcl_DESCRIPTION "
-Option for enabling and disabling compilation of the IncrTcl package
-for Tcl objects provided with BRL-CAD's source distribution.  Default
-is AUTO, auto-enabling if the BRLCAD_TCL option is set to BUNDLED and
-testing first for a system version if BRLCAD_TCL is set to AUTO or
-SYSTEM.  If BRLCAD_ITCL is set to BUNDLED, local copy is built even if
-a system version is present.
-")
-THIRD_PARTY_TCL_PACKAGE(Itcl ${ITCL_DIR} "${TCL_TCLSH}" "tcl" "BRLCAD_ENABLE_TCL;BRLCAD_LEVEL2" "" itcl_ALIASES itcl_DESCRIPTION)
-if(BRLCAD_ITCL_BUILD)
-  set(ITCL_LIBRARY itcl CACHE STRING "ITCL_LIBRARY" FORCE)
-  set(ITCL_STUB_LIBRARY itclstub CACHE STRING "ITCL_STUB_LIBRARY" FORCE)
-  set(ITCL_VERSION "${ITCL_VER}" CACHE STRING "ITCL_VERSION" FORCE)
-  DISTCLEAN("${CMAKE_BINARY_DIR}/lib/itcl${ITCL_VER}")
-  SetTargetFolder(itcl "Third Party Libraries")
-  SetTargetFolder(itclstub "Third Party Libraries")
-  SetTargetFolder(itcl_pkgIndex "Third Party Libraries")
-else(BRLCAD_ITCL_BUILD)
-  # We have Itcl package AND Itcl library - we're good.
-  set(ITCL_VERSION "${ITCL_PACKAGE_VERSION}" CACHE STRING "ITCL_VERSION" FORCE)
-  set(ITCL_LIBRARY ${ITCL_LIBRARY} CACHE STRING "ITCL_LIBRARY" FORCE)
-endif(BRLCAD_ITCL_BUILD)
-CONFIG_H_APPEND(BRLCAD "#cmakedefine ITCL_VERSION	\"${ITCL_VERSION}\"\n")
-mark_as_advanced(ITCL_LIBRARY)
-mark_as_advanced(ITCL_STUB_LIBRARY)
-mark_as_advanced(ITCL_VERSION)
-
-# Look for IncrTcl's Itk.
-set(itk_ALIASES ENABLE_ITK)
-set(itk_DESCRIPTION "
-Option for enabling and disabling compilation of the IncrTcl itk
-package for Tk objects provided with BRL-CAD's source distribution.
-Default is AUTO, auto-enabling if the BRLCAD_TCL option is set to
-BUNDLED and testing first for a system version if BRLCAD_TCL is set to
-AUTO or SYSTEM.  If BRLCAD_ITK is set to BUNDLED, local copy is built
-even if a system version is present.  This package will be disabled if
-BRLCAD_ENABLE_TK is OFF.
-")
-THIRD_PARTY_TCL_PACKAGE(Itk ${ITK_DIR} "${TK_WISH}" "tcl;itcl;tk" "BRLCAD_ENABLE_TCL;BRLCAD_ENABLE_TK;BRLCAD_LEVEL3" "" itk_ALIASES itk_DESCRIPTION)
-if(BRLCAD_ITK_BUILD)
-  SetTargetFolder(itk "Third Party Libraries")
-  SetTargetFolder(itkstub "Third Party Libraries")
-  SetTargetFolder(itk_pkgIndex "Third Party Libraries")
-  # does not handle C library settings.
-  set(ITK_LIBRARY itk CACHE STRING "ITK_LIBRARY" FORCE)
-  set(ITK_VERSION "3.4" CACHE STRING "ITK_VERSION" FORCE)
-  DISTCLEAN("${CMAKE_BINARY_DIR}/lib/itk${ITK_VER}")
-else(BRLCAD_ITK_BUILD)
-  # We have Itcl/Itk packages AND Itcl/Itk libraries - we're good.
-  set(ITK_VERSION "${ITCL_VERSION}" CACHE STRING "ITK_VERSION" FORCE)
-  set(ITK_LIBRARY ${ITK_LIBRARY} CACHE STRING "ITK_LIBRARY" FORCE)
-  if(ITK_LIBRARY)
-    get_filename_component(ITK_BIN_PREFIX ${ITK_LIBRARY} PATH)
-  endif(ITK_LIBRARY)
-endif(BRLCAD_ITK_BUILD)
-mark_as_advanced(ITK_VERSION)
-mark_as_advanced(ITK_LIBRARY)
-
-set(iwidgets_ALIASES ENABLE_IWIDGETS)
-set(iwidgets_DESCRIPTION "
-Option for enabling and disabling compilation of the IWidgets Tk
-widget package provided with BRL-CAD's source distribution.  Default
-is AUTO, auto-enabling if the BRLCAD_TCL option is set to BUNDLED and
-testing first for a system version if BRLCAD_TCL is set to AUTO or
-SYSTEM.  If BRLCAD_IWIDGETS is set to BUNDLED, local copy is built even if
-a system version is present.  This package will be disabled if
-BRLCAD_ENABLE_TK is OFF.
-")
-set(IWIDGETS_VER "4.1.1")
-THIRD_PARTY_TCL_PACKAGE(Iwidgets iwidgets "${TK_WISH}" "tcl;tk;itcl;itk" "BRLCAD_ENABLE_TCL;BRLCAD_ENABLE_TK;BRLCAD_LEVEL3" "" iwidgets_ALIASES iwidgets_DESCRIPTION)
-if(BRLCAD_IWIDGETS_BUILD)
-  set(IWIDGETS_VERSION "${IWIDGETS_VER}" CACHE STRING "IWIDGETS_VERSION" FORCE)
-  DISTCLEAN("${CMAKE_CURRENT_BINARY_DIR}/iwidgets/pkgIndex.tcl")
-  DISTCLEAN("${CMAKE_BINARY_DIR}/lib/Iwidgets${IWIDGETS_VER}")
-ELSE(BRLCAD_IWIDGETS_BUILD)
-  set(IWIDGETS_VERSION "${IWIDGETS_PACKAGE_VERSION}" CACHE STRING "IWIDGETS_VERSION" FORCE)
-endif(BRLCAD_IWIDGETS_BUILD)
-CONFIG_H_APPEND(BRLCAD "#define IWIDGETS_VERSION \"${IWIDGETS_VERSION}\"\n")
-mark_as_advanced(IWIDGETS_VERSION)
-mark_as_advanced(COMPAT_SRCS)
-
-set(tkhtml_ALIASES ENABLE_TKHTML)
-set(tkhtml_DESCRIPTION "
-Option for enabling and disabling compilation of the Tkhtml HTML
-viewing package provided with BRL-CAD's source distribution.  Default
-is AUTO, auto-enabling if the BRLCAD_TCL option is set to BUNDLED and
-testing first for a system version if BRLCAD_TCL is set to AUTO or
-SYSTEM.  If BRLCAD_TKHTML is set to BUNDLED, local copy is built even if
-a system version is present.  This package will be disabled if
-BRLCAD_ENABLE_TK is OFF.
-")
-THIRD_PARTY_TCL_PACKAGE(Tkhtml tkhtml "${TK_WISH}" "tcl;tk" "BRLCAD_ENABLE_TCL;BRLCAD_ENABLE_TK;BRLCAD_LEVEL3" "" tkhtml_ALIASES tkhtml_DESCRIPTION)
-DISTCLEAN("${CMAKE_CURRENT_BINARY_DIR}/tkhtml/pkgIndex.tcl")
-DISTCLEAN("${CMAKE_BINARY_DIR}/lib/Tkhtml3.0")
-SetTargetFolder(Tkhtml "Third Party Libraries")
-SetTargetFolder(tkhtml_n_gen "Compilation Utilities")
-
-set(tktable_ALIASES ENABLE_TKTABLE)
-set(tktable_DESCRIPTION "
-Option for enabling and disabling compilation of the Tktable graphical
-table widget package provided with BRL-CAD's source distribution.
-Default is AUTO, auto-enabling if the BRLCAD_TCL option is set to
-BUNDLED and testing first for a system version if BRLCAD_TCL is set to
-AUTO or SYSTEM.  If BRLCAD_TKTABLE is set to BUNDLED, local copy is built
-even if a system version is present.  This package will be disabled if
-BRLCAD_ENABLE_TK is OFF.
-")
-THIRD_PARTY_TCL_PACKAGE(Tktable tktable "${TK_WISH}" "tcl;tk" "BRLCAD_ENABLE_TCL;BRLCAD_ENABLE_TK;BRLCAD_LEVEL3" "" tktable_ALIASES tktable_DESCRIPTION)
-DISTCLEAN("${CMAKE_CURRENT_BINARY_DIR}/tktable/pkgIndex.tcl")
-DISTCLEAN("${CMAKE_CURRENT_BINARY_DIR}/tktable/tktable_cfg.h")
-DISTCLEAN("${CMAKE_BINARY_DIR}/lib/Tktable2.10")
-SetTargetFolder(Tktable "Third Party Libraries")
-SetTargetFolder(tktable_header_gen "Compilation Utilities")
-
-#set(tktreectrl_ALIASES ENABLE_TKTREECTRL)
-#set(tktreectrl_DESCRIPTION "
-#Option for enabling and disabling compilation of the TkTreeCtrl graphical
-#table widget package provided with BRL-CAD's source distribution.
-#Default is AUTO, auto-enabling if the BRLCAD_TCL option is set to
-#BUNDLED and testing first for a system version if BRLCAD_TCL is set to
-#AUTO or SYSTEM.  If BRLCAD_TKTREECTRL is set to BUNDLED, local copy is built
-#even if a system version is present.  This package will be disabled if
-#BRLCAD_ENABLE_TK is OFF.
-#")
-#THIRD_PARTY_TCL_PACKAGE(tktreectrl tktreectrl "${TK_WISH}" "tcl;tk"
-#  "BRLCAD_ENABLE_TCL;BRLCAD_ENABLE_TK;BRLCAD_LEVEL3" "" tktreectrl_ALIASES tktreectrl_DESCRIPTION)
-#DISTCLEAN("${CMAKE_CURRENT_BINARY_DIR}/tktreectrl/pkgIndex.tcl")
-#DISTCLEAN("${CMAKE_CURRENT_BINARY_DIR}/tktreectrl/tktreectrl_cfg.h")
-#DISTCLEAN("${CMAKE_BINARY_DIR}/lib/TkTreeCtrl2.4")
-
-# OpenNURBS Library
-set(opennurbs_DESCRIPTION "
-Option for enabling and disabling compilation of the openNURBS library
-provided with BRL-CAD's source code.  Default is AUTO, responsive to
-the toplevel BRLCAD_BUNDLED_LIBS option and testing first for a system
-version if BRLCAD_BUNDLED_LIBS is also AUTO.
-")
-THIRD_PARTY(openNURBS OPENNURBS openNURBS opennurbs_DESCRIPTION ALIASES
-  ENABLE_OPENNURBS FLAGS NOSYS)
-SetTargetFolder(openNURBS "Third Party Libraries")
-SetTargetFolder(openNURBS-static "Third Party Libraries")
-SetTargetFolder(openNURBS-obj "Third Party Libraries")
-if(BRLCAD_OPENNURBS_BUILD)
-  set(OPENNURBS_INCLUDE_DIRS "${OPENNURBS_INCLUDE_DIR};${ZLIB_INCLUDE_DIRS}" CACHE STRING "Require opennurbs header includes" FORCE)
-  set(OPENNURBS_LIBRARIES "${OPENNURBS_LIBRARY};${ZLIB_LIBRARIES}" CACHE STRING "Require opennurbs libraries" FORCE)
-  mark_as_advanced(OPENNURBS_INCLUDE_DIRS)
-  mark_as_advanced(OPENNURBS_LIBRARIES)
-  get_directory_property(openNURBS_headers_orig DIRECTORY openNURBS DEFINITION OPENNURBS_HEADERS)
-  set(openNURBS_headers)
-  foreach(onhfile ${openNURBS_headers_orig})
-    set(openNURBS_headers ${openNURBS_headers} openNURBS/${onhfile})
-  endforeach(onhfile ${openNURBS_headers_orig})
-  BRLCAD_MANAGE_FILES(openNURBS_headers ${INCLUDE_DIR}/openNURBS)
-endif(BRLCAD_OPENNURBS_BUILD)
-
-
-if(BRLCAD_ENABLE_BINARY_ATTRIBUTES)
-#=== LIBBSON ==================================================
-# Libbson needed for binary attributes, always use this local version
-set(libbson_DESCRIPTION "
-Option for enabling and disabling compilation of the Libbson library
-provided with BRL-CAD's source code.  Default is BUNDLED, using
-the included other/src version.
-")
-THIRD_PARTY(libbson BSON Libbson libbson_DESCRIPTION ALIASES
-  ENABLE_BSON FLAGS NOSYS UNDOCUMENTED)
-if(BRLCAD_BSON_BUILD)
-  SetTargetFolder(libBSON "Third Party Libraries")
-  SetTargetFolder(libBSON-static "Third Party Libraries")
-endif(BRLCAD_BSON_BUILD)
-#=== END LIBBSON ==================================================
-else(BRLCAD_ENABLE_BINARY_ATTRIBUTES)
-  include("${CMAKE_CURRENT_SOURCE_DIR}/libbson.dist")
-  CMAKEFILES_IN_DIR(libbson_ignore_files libbson)
-endif(BRLCAD_ENABLE_BINARY_ATTRIBUTES)
-
-# STEPcode
-# Need Lemon/Perplex to build STEP - conditionalize
-
-# Set some options for the SCL build
-option(SC_PYTHON_GENERATOR "Compile exp2python" OFF)
-option(SC_ENABLE_TESTING "Enable unittesting framework" OFF)
-option(SC_ENABLE_COVERAGE "Enable code coverage test" OFF)
-
-set(SC_IS_SUBBUILD ON)
-set(SC_SKIP_EXEC_INSTALL ON)
-set(SC_BUILD_TYPE "${CMAKE_BUILD_TYPE}")
-set(INCLUDE_INSTALL_DIR ${INCLUDE_DIR})
-set(BIN_INSTALL_DIR ${BIN_DIR})
-set(LIB_INSTALL_DIR ${LIB_DIR})
-
-set(sc_ALIASES ENABLE_SCL ENABLE_STEP ENABLE_STEP_CLASS_LIBRARIES)
-set(sc_DESCRIPTION "
-Option for enabling and disabling compilation of the NIST Step Class
-Libraries provided with BRL-CAD's source code.  Default is AUTO,
-responsive to the toplevel BRLCAD_BUNDLED_LIBS option and testing
-first for a system version if BRLCAD_BUNDLED_LIBS is also AUTO.
-")
-set(IS_SUBBUILD_STASH ${IS_SUBBUILD})
-set(IS_SUBBUILD ON)
-set(SC_BUILD_SCHEMAS "" CACHE STRING "Disable schema builds for BRL-CAD" FORCE)
-# Lots of "libraries" associated with stepcode - use "stepcode" as the
-# stand-in for the build target var.
-THIRD_PARTY(stepcode SC stepcode sc_DESCRIPTION
-  REQUIRED_VARS LEMON_EXECUTABLE PERPLEX_EXECUTABLE BRLCAD_LEVEL3 BRLCAD_ENABLE_STEP
-  ALIASES ${sc_ALIASES} RESET_VARS
-  EXP2CXX_EXEC EXP2CXX_EXECUTABLE_TARGET FLAGS NOSYS)
-if(BRLCAD_SC_BUILD)
-  set(EXP2CXX_EXEC exp2cxx CACHE STRING "Express to C++ executable" FORCE)
-  set(EXP2CXX_EXECUTABLE_TARGET exp2cxx CACHE STRING "Express to C++ executable target" FORCE)
-  mark_as_advanced(EXP2CXX_EXEC)
-  mark_as_advanced(EXP2CXX_EXECUTABLE_TARGET)
-  DISTCLEAN("${CMAKE_CURRENT_BINARY_DIR}/stepcode/include/sc_cf.h.in")
-  DISTCLEAN("${CMAKE_CURRENT_BINARY_DIR}/stepcode/include/sc_version_string.h")
-  DISTCLEAN("${CMAKE_CURRENT_BINARY_DIR}/stepcode/src/express/ExpParser_expparse/expparse.y")
-endif(BRLCAD_SC_BUILD)
-set(IS_SUBBUILD ${IS_SUBBUILD_STASH})
-mark_as_advanced(SC_BUILD_TYPE)
-mark_as_advanced(SC_BUILD_SCHEMAS)
-mark_as_advanced(SC_GENERATE_LEXER_PARSER)
-mark_as_advanced(SC_BUILD_SHARED_LIBS)
-mark_as_advanced(SC_BUILD_STATIC_LIBS)
-mark_as_advanced(SC_CPP_GENERATOR)
-mark_as_advanced(SC_ENABLE_COVERAGE)
-mark_as_advanced(SC_ENABLE_TESTING)
-mark_as_advanced(SC_PYTHON_GENERATOR)
-mark_as_advanced(SC_MEMMGR_ENABLE_CHECKS)
-mark_as_advanced(SC_SDAI_ADDITIONAL_EXES_SRCS)
-mark_as_advanced(SC_TRACE_FPRINTF)
-SetTargetFolder(exp2cxx "Third Party Executables")
-SetTargetFolder(core "Compilation Utilities")
-SetTargetFolder(print_attrs "Compilation Utilities")
-SetTargetFolder(print_schemas "Compilation Utilities")
-SetTargetFolder(exppp "Third Party Executables")
-SetTargetFolder(libexppp "Third Party Libraries")
-SetTargetFolder(check-express "Third Party Executables")
-SetTargetFolder(express "Third Party Libraries")
-SetTargetFolder(express_md5gen "Third Party Executables")
-SetTargetFolder(express_verify "Third Party Libraries")
-SetTargetFolder(base "Third Party Libraries")
-SetTargetFolder(stepcore "Third Party Libraries")
-SetTargetFolder(stepdai "Third Party Libraries")
-SetTargetFolder(stepeditor "Third Party Libraries")
-SetTargetFolder(steputils "Third Party Libraries")
-SetTargetFolder(version_string "Compilation Utilities")
-
-if(BRLCAD_ENABLE_GECODE)
-  set(gecode_DESCRIPTION "
-  Option for enabling and disabling compilation of the Gecode Constraint
-  Solving Libraries provided with BRL-CAD's source code.  Default is AUTO,
-  responsive to the toplevel BRLCAD_BUNDLED_LIBS option and testing
-  first for a system version if BRLCAD_BUNDLED_LIBS is also AUTO.
-  ")
-  set(GECODE_USE_QT OFF)
-  mark_as_advanced(GECODE_USE_QT)
-  THIRD_PARTY(gecode GECODE gecode gecode_DESCRIPTION REQUIRED_VARS BRLCAD_LEVEL3 ALIASES ENABLE_GECODE)
-  if(BRLCAD_GECODE_BUILD)
-    set(GECODE_LIBRARIES gecodesupport gecodekernel gecodesearch gecodeint
-      gecodeset gecodefloat gecodeminimodel gecodedriver gecodeflatzinc)
-    set(GECODE_LIBRARIES "${GECODE_LIBRARIES}"  CACHE STRING "Gecode libraries in BRL-CAD" FORCE)
-    set(GECODE_INCLUDE_DIR "${BRLCAD_BINARY_DIR}/src/other/gecode;${BRLCAD_SOURCE_DIR}/src/other/gecode"  CACHE STRING "Gecode headers in BRL-CAD" FORCE)
-  endif(BRLCAD_GECODE_BUILD)
-endif(BRLCAD_ENABLE_GECODE)
-
->>>>>>> a4c90c23
 # OpenSceneGraph Libraries
 set(openscenegraph_DESCRIPTION "
 Option for enabling and disabling compilation of the OpenSceneGraph
@@ -818,116 +130,7 @@
   endif (BRLCAD_ENABLE_OSG)
 endif(BRLCAD_OSG_BUILD)
 
-<<<<<<< HEAD
 endif (0)
-=======
-# Adaptagrams is not yet integrated as a src/other subbuild, but there
-# is code that will make use of it if it is available.  If that code
-# becomes sufficiently useful, Adaptagrams will be integrated.  In the
-# meantime, locate the find logic for that package here.
-# Adaptagrams library
-#if(BRLCAD_LEVEL2)
-# find_package(ADAPTAGRAMS)
-# if(ADAPTAGRAMS_FOUND)
-#   CONFIG_H_APPEND(BRLCAD "#define HAVE_ADAPTAGRAMS 1\n")
-# endif(ADAPTAGRAMS_FOUND)
-# set(ADAPTAGRAMS_LIBRARIES "${ADAPTAGRAMS_LIBRARIES}" CACHE STRING "Adaptagrams libs" FORCE)
-# set(ADAPTAGRAMS_FOUND "${ADAPTAGRAMS_FOUND}" CACHE BOOL "Adaptagrams status" FORCE)
-# mark_as_advanced(ADAPTAGRAMS_FOUND)
-# mark_as_advanced(ADAPTAGRAMS_LIBRARIES)
-#endif(BRLCAD_LEVEL2)
-
-# Poly2Tri CDT library
-# Note - this really should be embedded as part of libbg - it is simple, can be
-# compiled as part of libbg with a few source adjustments, and there is an API
-# for this feature exposed by libbg.  The only reason it is still maintained as
-# a separate library is the fast cdt feature of libbrep, which is using this
-# API directly instead of going through libbg.  Care will have to be taken when
-# making that shift, and it may even be that we'll discover a need to adjust the
-# libbg API in doing so to avoid performance issues.  We should eventually
-# address those issues though, if for no other reason than to discourage other
-# direct uses of this API instead of bg_nested_polygon_triangulate.
-#
-# May also want to investigate https://github.com/MetricPanda/fast-poly2tri, but
-# the removal of Steiner point insertion would probably need to be addressed...
-add_subdirectory(poly2tri)
-include("${CMAKE_CURRENT_SOURCE_DIR}/poly2tri.dist")
-CMAKEFILES_IN_DIR(poly2tri_ignore_files poly2tri)
-DISTCLEAN("${CMAKE_CURRENT_SOURCE_DIR}/poly2tri/Makefile")
-set(P2T_LIBRARY "poly2tri" CACHE STRING "Poly2Tri library" FORCE)
-set(P2T_INCLUDE_DIR "${BRLCAD_SOURCE_DIR}/src/other/poly2tri" CACHE STRING "Directory containing poly2tri header" FORCE)
-SetTargetFolder(poly2tri "Third Party Libraries")
-SetTargetFolder(poly2tri-static "Third Party Libraries")
-mark_as_advanced(P2T_LIBRARY)
-mark_as_advanced(P2T_INCLUDE_DIR)
-mark_as_advanced(P2T_SHARED)
-mark_as_advanced(P2T_STATIC)
-mark_as_advanced(P2T_TESTS)
-
-# PROJ.4 library - used by GDAL
-set(proj4_DESCRIPTION "
-Option for enabling and disabling compilation of the PROJ.4 geographic
-projection library provided with BRL-CAD's source code.  Default
-is AUTO, responsive to the toplevel BRLCAD_BUNDLED_LIBS option and
-testing first for a system version if BRLCAD_BUNDLED_LIBS is also
-AUTO.
-")
-THIRD_PARTY(proj-4 PROJ4 proj4 proj4_DESCRIPTION REQUIRED_VARS "BRLCAD_ENABLE_GDAL;BRLCAD_LEVEL2" ALIASES ENABLE_PROJ4)
-if(BRLCAD_PROJ4_BUILD)
-  set(PROJ4_LIBRARY proj CACHE STRING "libproj" FORCE)
-  set(PROJ4_LIBRARIES proj CACHE STRING "libproj" FORCE)
-  set(PROJ4_INCLUDE_DIR "${CMAKE_CURRENT_BINARY_DIR}/proj-4;${CMAKE_CURRENT_SOURCE_DIR}/proj-4/src" CACHE STRING "proj-4 includes" FORCE)
-  set(PROJ4_INCLUDE_DIRS "${PROJ4_INCLUDE_DIR}")
-  set(PROJ4_VERSION "4.9.3")
-  set(PROJ4_FOUND ON)
-  DISTCLEAN("${CMAKE_CURRENT_BINARY_DIR}/proj-4/proj_config.h")
-  SetTargetFolder(proj "Third Party Libraries/GDAL")
-  SetTargetFolder(proj-static "Third Party Libraries/GDAL")
-  # Need data files in order for PROJ-4 to work...
-  get_directory_property(PROJ_DICTIONARY DIRECTORY ${CMAKE_CURRENT_SOURCE_DIR}/proj-4/nad DEFINITION PROJ_DICTIONARY)
-  set(proj_dict)
-  foreach(pfile ${PROJ_DICTIONARY})
-    set(proj_dict ${proj_dict} proj-4/nad/${pfile})
-  endforeach(pfile ${PROJ_DICTIONARY})
-  BRLCAD_MANAGE_FILES("${proj_dict}" "${DATA_DIR}/proj")
-endif(BRLCAD_PROJ4_BUILD)
-mark_as_advanced(PROJ4_INCLUDE_DIRS)
-mark_as_advanced(PROJ4_LIBRARY)
-mark_as_advanced(USE_THREAD)
-
-# GDAL library
-set(gdal_DESCRIPTION "
-Option for enabling and disabling compilation of the GDAL geographic
-library provided with BRL-CAD's source code.  Default
-is AUTO, responsive to the toplevel BRLCAD_BUNDLED_LIBS option and
-testing first for a system version if BRLCAD_BUNDLED_LIBS is also
-AUTO.
-")
-THIRD_PARTY(gdal GDAL gdal gdal_DESCRIPTION REQUIRED_VARS "BRLCAD_ENABLE_GDAL;BRLCAD_LEVEL2" ALIASES ENABLE_GDAL)
-if(BRLCAD_GDAL_BUILD)
-  set(GDAL_LIBRARY gdal CACHE STRING "libgdal" FORCE)
-  set(GDAL_INCLUDE_DIR
-    "${CMAKE_CURRENT_BINARY_DIR}/gdal"
-    "${BRLCAD_SOURCE_DIR}/src/other/gdal/port"
-    "${BRLCAD_SOURCE_DIR}/src/other/gdal/gcore"
-    "${BRLCAD_SOURCE_DIR}/src/other/gdal/alg"
-    "${BRLCAD_SOURCE_DIR}/src/other/gdal/ogr"
-    "${BRLCAD_SOURCE_DIR}/src/other/gdal/ogr/ogrsf_frmts"
-    "${BRLCAD_SOURCE_DIR}/src/other/gdal/gnm"
-    "${BRLCAD_SOURCE_DIR}/src/other/gdal/apps"
-    "${BRLCAD_SOURCE_DIR}/src/other/gdal/frmts/vrt"
-    )
-  set(GDAL_INCLUDE_DIR "${GDAL_INCLUDE_DIR}" CACHE STRING "libgdal includes" FORCE)
-  DISTCLEAN("${CMAKE_CURRENT_BINARY_DIR}/gdal/cpl_config.h")
-  SetTargetFolder(gdal "Third Party Libraries/GDAL")
-  SetTargetFolder(gdal-static "Third Party Libraries/GDAL")
-endif(BRLCAD_GDAL_BUILD)
-mark_as_advanced(GDAL_CONFIG)
-mark_as_advanced(GDAL_INCLUDE_DIR)
-mark_as_advanced(GDAL_LIBRARY)
-mark_as_advanced(GDAL_INCLUDE_DIRS)
-mark_as_advanced(GDAL_LIBRARIES)
->>>>>>> a4c90c23
 
 # GCT is a collection of algorithms for geometry processing and conversion
 #add_subdirectory(gct)
