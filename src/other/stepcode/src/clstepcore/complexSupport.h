#ifndef COMPLEXSUP_H
#define COMPLEXSUP_H

/*****************************************************************************
 * complexSupport.h                                                          *
 *                                                                           *
 * Description: Slightly simplified version of exp2cxx's complexSupport.h.*
 *              This version works with the SCL and is used to validate      *
 *              complex entities (user requests to build them).  It does not *
 *              contain info for building these structures from a fedex      *
 *              Express object, as the exp2cxx version.                   *
 *                                                                           *
 * Created by:  David Rosenfeld                                              *
 * Date:        5/9/97                                                       *
 *****************************************************************************/

#include <sc_export.h>
#include <iostream>
#include <cstdio>
#include <cstring>

#ifndef HAVE_DECL_FSEEKO
<<<<<<< HEAD
#include <sys/types.h> /* for off_t */
extern "C" int fseeko(FILE *, off_t, int);
extern "C" off_t ftello(FILE *);
=======
/* We want 64 bit (large file) I/O capabilities whenever they are available.
 * Always define this before we include sys/types.h */
#ifndef _FILE_OFFSET_BITS
#  define _FILE_OFFSET_BITS 64
#endif
#include <sys/types.h>

/* off_t is 32 bit size even on 64 bit Windows. In the past we have tried to
 * force off_t to be 64 bit but this is failing on newer Windows/Visual Studio
 * verions in 2020 - therefore, we instead introduce the b_off_t define to
 * properly substitute the correct numerical type for the correct platform.  */
#if defined(_WIN64)
#  include <sys/stat.h>
#  define b_off_t __int64
#  define fseek _fseeki64
#  define ftell _ftelli64
#  define fstat _fstati64
#  define stat  _stati64
#elif defined (_WIN32)
#  include <sys/stat.h>
#  define b_off_t _off_t
#  define fstat _fstat
#  define stat  _stat
#else
#  define b_off_t off_t
#endif

extern "C" int fseeko(FILE *, b_off_t, int);
extern "C" b_off_t ftello(FILE *);
>>>>>>> 60304d81
#endif
#include <fstream>

using namespace std;
#include "Str.h"

#define LISTEND 999
/** \def LISTEND
 * signifies that an OrList has gone beyond its last viable choice
 * among its children. FIXME is 999 high enough? Maybe use -1?
 */

enum MarkType {
    NOMARK, ORMARK, MARK
};
/** \enum MarkType
// MARK is the usual value we'd mark with.  If we mark with ORMARK, it means
// an OrList marked this node, so we'll know it may become unmarked later if
// we try another choice.
*/

enum MatchType {
    UNKNOWN, UNSATISFIED, SATISFIED, MATCHSOME, MATCHALL, NEWCHOICE, NOMORE
};
/** \enum MatchType
// These are the conditions the EntList::match() functions may return.  They
// are also the assigned values to EntList::viable.
//
//    UNKNOWN     - The default EntList::viable value - before any matching
//                  has been attempted.
//    UNSATISFIED - EntList had conditions that EntNode did not satisfy (e.g.,
//                  EntList specified A AND B while EntNode only contained an
//                  A).
//    SATISFIED   - EntList had no conditions EntNode did not meet.  But,
//                  EntList did not match (mark) any nodes of EntNode which
//                  were not already matched.
//    MATCHSOME   - EntList matched some of the nodes in EntNode.
//    MATCHALL    - EntList matched all the nodes in EntNode (complex entity
//                  can be instantiated).
//    MORECHOICES - Special case - when trying alternate OR paths, this return
//                  value signifies that we have found another choice.
//    NOMORE      - Special case - when trying alternate OR paths, this return
//                  value signifies that no more alternates within this path.
*/

enum JoinType {
    SIMPLE, AND, OR, ANDOR
};

class SimpleList;
class MultList;
class JoinList;
class AndOrList;
class AndList;
class OrList;
class ComplexList;
class ComplexCollect;

class SC_CORE_EXPORT EntNode {
        friend class SimpleList;
        friend class AndOrList;
        friend class AndList;
        friend class OrList;
        friend class ComplexList;

    public:
        EntNode( const char * nm = "" ) : next( 0 ), mark( NOMARK ), multSupers( 0 ) {
            StrToLower( nm, name );
        }
        EntNode( const char ** );                ///< given a list, create a linked list of EntNodes
        ~EntNode() {
            if( next ) {
                delete next;
            }
        }
        operator const char * () {
            return name;
        }
        bool operator== ( EntNode & ent ) {
            return ( strcmp( name, ent.name ) == 0 );
        }
        bool operator< ( EntNode & ent ) {
            return ( strcmp( name, ent.name ) < 0 );
        }
        bool operator> ( EntNode & ent ) {
            return ( strcmp( name, ent.name ) > 0 );
        }
        EntNode & operator= ( EntNode & ent );
        void Name( const char * nm ) {
            strncpy( name, nm, BUFSIZ - 1 );
        }
        const char * Name() {
            return name;
        }
        void setmark( MarkType stamp = MARK ) {
            mark = stamp;
        }
        void markAll( MarkType = MARK );
        void unmarkAll() {
            markAll( NOMARK );
        }
        bool  marked( MarkType base = ORMARK ) {
            return ( mark >= base );
        }
        bool  allMarked();  ///< returns true if all nodes in list are marked
        int  unmarkedCount();
        bool  multSuprs() {
            return multSupers;
        }
        void multSuprs( int j ) {
            multSupers = j;
        }
        void sort( EntNode ** );

        EntNode * next;

    private:
        MarkType mark;
        char name[BUFSIZ];
        bool multSupers;  ///< do I correspond to an entity with >1 supertype?
        EntNode * lastSmaller( EntNode * ); ///< used by ::sort()
};

class SC_CORE_EXPORT EntList {
        friend class MultList;
        friend class JoinList;
        friend class OrList;
        friend class ComplexList;
        friend class ComplexCollect;
        friend ostream & operator<< ( ostream &, EntList & );
        friend ostream & operator<< ( ostream &, MultList & );

    public:
        EntList( JoinType j ) : join( j ), next( 0 ), prev( 0 ), viable( UNKNOWN ),
            level( 0 ) {}
        virtual ~EntList() {}
        MatchType viableVal() {
            return viable;
        }
        virtual void setLevel( int l ) {
            level = l;
        }
        virtual bool contains( char * ) = 0;
        virtual bool hit( char * ) = 0;
        virtual MatchType matchNonORs( EntNode * ) {
            return UNKNOWN;
        }
        virtual bool acceptChoice( EntNode * ) = 0;
        virtual void unmarkAll( EntNode * ) = 0;
        virtual void reset() {
            viable = UNKNOWN;
        }
        int siblings();

        // List access functions.  They access desired children based on their
        // join or viable values.  Below is an incomplete list of possible fns,
        // but all we need.
        EntList * firstNot( JoinType );
        EntList * nextNot( JoinType j ) {
            return next->firstNot( j );
        }
        EntList * firstWanted( MatchType );
        EntList * nextWanted( MatchType mat ) {
            return next->firstWanted( mat );
        }
        EntList * lastNot( JoinType );
        EntList * prevNot( JoinType j ) {
            return prev->lastNot( j );
        }
        EntList * lastWanted( MatchType );
        EntList * prevWanted( MatchType mat ) {
            return prev->lastWanted( mat );
        }

        JoinType join;
        int multiple() {
            return ( join != SIMPLE );
        }
        EntList * next, *prev;

    protected:
        MatchType viable;
        /** \var viable
         * How does this EntList match the complex type.  Used especially if Ent-
         * List's parent is an OrList or AndOrList to record if this child is an
         * acceptable choice or not.  For an AndOr, viable children are accepted
         * right away.  For Or, only one is accepted, but we keep track of the
         * other possible solutions in case we'll want to try them.
         */
        int level;  ///< How many levels deep are we (main use for printing).
};

class SC_CORE_EXPORT SimpleList : public EntList {
        friend class ComplexList;
        friend ostream & operator<< ( ostream &, SimpleList & );

    public:
        SimpleList( const char * n ) : EntList( SIMPLE ), I_marked( NOMARK ) {
            strncpy( name, n, sizeof( name ) - 1 );
            name[sizeof( name ) - 1] = '\0'; /* sanity */
        }
        ~SimpleList() {}
        int operator== ( const char * nm ) {
            return ( strcmp( name, nm ) == 0 );
        }
        const char * Name() {
            return name;
        }
        bool contains( char * nm ) {
            return *this == nm;
        }
        bool hit( char * nm ) {
            return *this == nm;
        }
        MatchType matchNonORs( EntNode * );
        bool acceptChoice( EntNode * );
        void unmarkAll( EntNode * );
        void reset() {
            viable = UNKNOWN;
            I_marked = NOMARK;
        }

    private:
        char name[BUFSIZ];    ///< Name of entity we correspond to.
        MarkType I_marked; ///< Did I mark, and with what type of mark.
};

/** \class MultList
 * Supports concepts and functionality common to all the compound list
 * types, especially AND and ANDOR.
 */
class SC_CORE_EXPORT MultList : public EntList {

        friend class ComplexList;
        friend class ComplexCollect;
        friend ostream & operator<< ( ostream &, MultList & );

    public:
        MultList( JoinType j ) : EntList( j ), supertype( 0 ), numchildren( 0 ),
            childList( 0 ) {}
        ~MultList();
        void setLevel( int );
        bool contains( char * );
        bool hit( char * );
        void appendList( EntList * );
        EntList * copyList( EntList * );
        virtual MatchType matchORs( EntNode * ) = 0;
        virtual MatchType tryNext( EntNode * );

        int childCount() {
            return numchildren;
        }
//  EntList *operator[]( int );
        EntList * getChild( int );
        EntList * getLast() {
            return ( getChild( numchildren - 1 ) );
        }
        void unmarkAll( EntNode * );
        bool prevKnown( EntList * );
        void reset();

    protected:
        int supertype;  ///< do I represent a supertype?
        int numchildren;
        EntList * childList;
        /** \var childList
         * Points to a list of "children" of this EntList.  E.g., if join =
         * AND, it would point to a list of the entity types we are AND'ing.
         * The children may be SIMPLE EntLists (contain entity names) or may
         * themselves be And-, Or-, or AndOrLists.
         */
};

/** \class JoinList
 * A specialized MultList, super for subtypes AndOrList and AndList, or
 * ones which join their multiple children.
 */
class SC_CORE_EXPORT JoinList : public MultList {
    public:
        JoinList( JoinType j ) : MultList( j ) {}
        ~JoinList() {}
        void setViableVal( EntNode * );
        bool acceptChoice( EntNode * );
};

class SC_CORE_EXPORT AndOrList : public JoinList {
        friend class ComplexList;

    public:
        AndOrList() : JoinList( ANDOR ) {}
        ~AndOrList() {}
        MatchType matchNonORs( EntNode * );
        MatchType matchORs( EntNode * );
};

class SC_CORE_EXPORT AndList : public JoinList {
        friend class ComplexList;
        friend ostream & operator<< ( ostream &, ComplexList & );

    public:
        AndList() : JoinList( AND ) {}
        ~AndList() {}
        MatchType matchNonORs( EntNode * );
        MatchType matchORs( EntNode * );
};

class SC_CORE_EXPORT OrList : public MultList {
    public:
        OrList() : MultList( OR ), choice( -1 ), choice1( -1 ), choiceCount( 0 ) {}
        ~OrList() {}
        bool hit( char * );
        MatchType matchORs( EntNode * );
        MatchType tryNext( EntNode * );
        void unmarkAll( EntNode * );
        bool acceptChoice( EntNode * );
        bool acceptNextChoice( EntNode * ents ) {
            choice++;
            return ( acceptChoice( ents ) );
        }
        void reset() {
            choice = -1;
            choice1 = -2;
            choiceCount = 0;
            MultList::reset();
        }

    private:
        int choice;      ///< Which choice of our childList did we select from this OrList
        int choice1;     ///< what's the first viable choice
        int choiceCount; ///< how many choices are there entirely.
};

/** \class ComplexList
 * Contains the entire list of EntLists which describe the set of
 * instantiable complex entities defined by an EXPRESS expression.
 */
class SC_CORE_EXPORT ComplexList {
        friend class ultList;
        friend class ComplexCollect;
        friend ostream & operator<< ( ostream &, ComplexList & );

    public:
        ComplexList( AndList * alist = NULL ) : list( 0 ), head( alist ), next( 0 ),
            abstract( 0 ), dependent( 0 ),
            multSupers( 0 ) {}
        ~ComplexList();
        void buildList();
        void remove();
        int operator< ( ComplexList & c ) {
            return ( strcmp( supertype(), c.supertype() ) < 0 );
        }
        int operator< ( char * name ) {
            return ( strcmp( supertype(), name ) < 0 );
        }
        int operator== ( char * name ) {
            return ( strcmp( supertype(), name ) == 0 );
        }
        const char * supertype() {
            return ( dynamic_cast< SimpleList * >(head->childList ))->name ;
        }
        /** \fn supertype
         * Based on knowledge that ComplexList always created by ANDing supertype
         * with subtypes.
         */
        bool toplevel( const char * );
        bool contains( EntNode * );
        bool matches( EntNode * );

        EntNode * list; /**< List of all entities contained in this complex type,
                    *   regardless of how.  (Used as a quick way of determining
                    *   if this List *may* contain a certain complex type.)
                    */
        AndList * head;
        ComplexList * next;
        int Dependent() {
            return dependent;
        }

    private:
        void addChildren( EntList * );
        bool hitMultNodes( EntNode * );
        int abstract;   ///< is our supertype abstract?
        int dependent;  ///< is our supertype also a subtype of other supertype(s)?
        bool multSupers; ///< am I a combo-CList created to test a subtype which has >1 supertypes?
};

/// The collection of all the ComplexLists defined by the current schema.
class SC_CORE_EXPORT ComplexCollect {
    public:
        ComplexCollect( ComplexList * c = NULL ) : clists( c ) {
            count = ( c ? 1 : 0 );
        }
        ~ComplexCollect() {
            delete clists;
        }
        void insert( ComplexList * );
        void remove( ComplexList * ); ///< Remove this list but don't delete its hierarchy structure, because it's used elsewhere.
        ComplexList * find( char * );
        bool supports( EntNode * ) const;

        ComplexList * clists;

    private:
        int count;  ///< # of clist children
};

#endif<|MERGE_RESOLUTION|>--- conflicted
+++ resolved
@@ -20,11 +20,6 @@
 #include <cstring>
 
 #ifndef HAVE_DECL_FSEEKO
-<<<<<<< HEAD
-#include <sys/types.h> /* for off_t */
-extern "C" int fseeko(FILE *, off_t, int);
-extern "C" off_t ftello(FILE *);
-=======
 /* We want 64 bit (large file) I/O capabilities whenever they are available.
  * Always define this before we include sys/types.h */
 #ifndef _FILE_OFFSET_BITS
@@ -54,7 +49,6 @@
 
 extern "C" int fseeko(FILE *, b_off_t, int);
 extern "C" b_off_t ftello(FILE *);
->>>>>>> 60304d81
 #endif
 #include <fstream>
 
