--- conflicted
+++ resolved
@@ -13,8 +13,6 @@
  * RCS: @(#) $Id$
  */
 
-#define WINVER        0x0500   /* Requires Windows 2K definitions */
-#define _WIN32_WINNT  0x0500
 #define OEMRESOURCE
 #include "tkWinInt.h"
 #include "tkMenu.h"
@@ -52,37 +50,6 @@
 #define MENU_SYSTEM_MENU		MENU_PLATFORM_FLAG1
 #define MENU_RECONFIGURE_PENDING	MENU_PLATFORM_FLAG2
 
-<<<<<<< HEAD
-/*
- * ODS_NOACCEL flag forbids drawing accelerator cues (i.e. underlining labels)
- * on Windows 2000 and above.  The ODS_NOACCEL define is missing from mingw32
- * headers and undefined for _WIN32_WINNT < 0x0500 in Microsoft SDK.  We might
- * check for _WIN32_WINNT here, but I think it's not needed, as checking for
- * this flag does no harm on even on NT: reserved bits should be zero, and in
- * fact they are.
- */
-
-#ifndef ODS_NOACCEL
-#define ODS_NOACCEL 0x100
-#endif
-#ifndef SPI_GETKEYBOARDCUES
-#define SPI_GETKEYBOARDCUES             0x100A
-#endif
-#ifndef WM_UPDATEUISTATE
-#define WM_UPDATEUISTATE                0x0128
-#endif
-#ifndef UIS_SET
-#define UIS_SET                         1
-#endif
-#ifndef UIS_CLEAR
-#define UIS_CLEAR                       2
-#endif
-#ifndef UISF_HIDEACCEL
-#define UISF_HIDEACCEL                  2
-#endif
-
-=======
->>>>>>> 24fe335f
 #ifndef WM_UNINITMENUPOPUP
 #define WM_UNINITMENUPOPUP              0x0125
 #endif
@@ -91,8 +58,6 @@
 				/* The dimensions of the indicator space in a
 				 * menu entry. Calculated at init time to save
 				 * time. */
-
-static BOOL showMenuAccelerators;
 
 typedef struct ThreadSpecificData {
     int inPostMenu;		/* We cannot be re-entrant like X Windows. */
@@ -147,7 +112,7 @@
 static void		DrawMenuEntryLabel(TkMenu *menuPtr, TkMenuEntry *mePtr,
 			    Drawable d, GC gc, Tk_Font tkfont,
 			    const Tk_FontMetrics *fmPtr, int x, int y,
-			    int width, int height, int underline);
+			    int width, int height);
 static void		DrawMenuSeparator(TkMenu *menuPtr, TkMenuEntry *mePtr,
 			    Drawable d, GC gc, Tk_Font tkfont,
 			    const Tk_FontMetrics *fmPtr,
@@ -239,7 +204,7 @@
     	commandEntryPtr = Tcl_CreateHashEntry(&tsdPtr->commandTable,
 		((char *) NULL) + curID, &newEntry);
     	if (newEntry == 1) {
-	    Tcl_SetHashValue(commandEntryPtr, mePtr);
+	    Tcl_SetHashValue(commandEntryPtr, (char *) mePtr);
 	    *menuIDPtr = curID;
 	    tsdPtr->lastCommandID = curID;
 	    return TCL_OK;
@@ -331,7 +296,7 @@
 
     hashEntryPtr = Tcl_CreateHashEntry(&tsdPtr->winMenuTable,
 	    (char *) winMenuHdl, &newEntry);
-    Tcl_SetHashValue(hashEntryPtr, menuPtr);
+    Tcl_SetHashValue(hashEntryPtr, (char *) menuPtr);
 
     menuPtr->platformData = (TkMenuPlatformData) winMenuHdl;
     return TCL_OK;
@@ -359,7 +324,7 @@
     TkMenu *menuPtr)		/* The common menu structure */
 {
     HMENU winMenuHdl = (HMENU) menuPtr->platformData;
-    const char *searchName;
+    char *searchName;
     ThreadSpecificData *tsdPtr = (ThreadSpecificData *)
 	    Tcl_GetThreadData(&dataKey, sizeof(ThreadSpecificData));
 
@@ -494,9 +459,9 @@
 	strcpy(itemText, "( )");
     } else {
 	int i;
-	const char *label = (mePtr->labelPtr == NULL) ? ""
+	char *label = (mePtr->labelPtr == NULL) ? ""
 		: Tcl_GetString(mePtr->labelPtr);
-	const char *accel = (mePtr->accelPtr == NULL) ? ""
+	char *accel = (mePtr->accelPtr == NULL) ? ""
 		: Tcl_GetString(mePtr->accelPtr);
 	const char *p, *next;
 	Tcl_DString itemString;
@@ -712,7 +677,7 @@
 	    }
 	}
 	if (!systemMenu) {
-	    tkWinProcs->insertMenu(winMenuHdl, 0xFFFFFFFF, flags,
+	    (*tkWinProcs->insertMenu)(winMenuHdl, 0xFFFFFFFF, flags,
 		    itemID, lpNewItem);
 	}
 	Tcl_DStringFree(&translatedText);
@@ -986,13 +951,6 @@
 	nIdles = 0;
 	break;
 
-    case WM_SETTINGCHANGE:
-	if (wParam == SPI_SETNONCLIENTMETRICS 
-		|| wParam == SPI_SETKEYBOARDCUES) {
-	    SetDefaults(0);
-	}
-	break;
-
     case WM_INITMENU:
     case WM_SYSCOMMAND:
     case WM_COMMAND:
@@ -1086,7 +1044,7 @@
 		if ((code != TCL_OK) && (code != TCL_CONTINUE)
 			&& (code != TCL_BREAK)) {
 		    Tcl_AddErrorInfo(interp, "\n    (menu preprocess)");
-		    Tcl_BackgroundException(interp, code);
+		    Tcl_BackgroundError(interp);
 		}
 		Tcl_Release((ClientData)interp);
 	    }
@@ -1127,7 +1085,7 @@
 	    if ((menuRefPtr != NULL) && (menuRefPtr->parentEntryPtr != NULL)) {
 		for (parentEntryPtr = menuRefPtr->parentEntryPtr ; ;
 			parentEntryPtr = parentEntryPtr->nextCascadePtr) {
-		    const char *name = Tcl_GetString(parentEntryPtr->namePtr);
+		    char *name = Tcl_GetString(parentEntryPtr->namePtr);
 
 		    if (strcmp(name, Tk_PathName(menuPtr->tkwin)) == 0) {
 			break;
@@ -1145,7 +1103,7 @@
 	    code = TkInvokeMenu(interp, menuPtr, mePtr->index);
 	    if (code != TCL_OK && code != TCL_CONTINUE && code != TCL_BREAK) {
 		Tcl_AddErrorInfo(interp, "\n    (menu invoke)");
-		Tcl_BackgroundException(interp, code);
+		Tcl_BackgroundError(interp);
 	    }
 	    Tcl_Release((ClientData)interp);
 	    *plResult = 0;
@@ -1218,14 +1176,11 @@
 	TkWinDrawable *twdPtr;
 	LPDRAWITEMSTRUCT itemPtr = (LPDRAWITEMSTRUCT) *plParam;
 	Tk_FontMetrics fontMetrics;
-	int drawingParameters = 0;
+	int drawArrow = 0;
 
 	if (itemPtr != NULL && tsdPtr->modalMenuPtr != NULL) {
 	    Tk_Font tkfont;
 
-	    if (itemPtr->itemState & ODS_NOACCEL && !showMenuAccelerators) {
-		drawingParameters |= DRAW_MENU_ENTRY_NOUNDERLINE;
-	    }
 	    mePtr = (TkMenuEntry *) itemPtr->itemData;
 	    menuPtr = mePtr->menuPtr;
 	    twdPtr = (TkWinDrawable *) ckalloc(sizeof(TkWinDrawable));
@@ -1254,12 +1209,12 @@
 		}
 
 		/*
-		 * Also, set the DRAW_MENU_ENTRY_ARROW flag for a disabled
-		 * cascade menu since we need to draw the arrow ourselves.
+		 * Also, set the drawArrow flag for a disabled cascade menu
+		 * since we need to draw the arrow ourselves.
 		 */
 
 		if (mePtr->type == CASCADE_ENTRY) {
-		    drawingParameters |= DRAW_MENU_ENTRY_ARROW;
+		    drawArrow = 1;
 		}
 	    }
 
@@ -1268,8 +1223,7 @@
 	    TkpDrawMenuEntry(mePtr, (Drawable) twdPtr, tkfont, &fontMetrics,
 		    itemPtr->rcItem.left, itemPtr->rcItem.top,
 		    itemPtr->rcItem.right - itemPtr->rcItem.left,
-		    itemPtr->rcItem.bottom - itemPtr->rcItem.top,
-		    0, drawingParameters);
+		    itemPtr->rcItem.bottom - itemPtr->rcItem.top, 0,drawArrow);
 
 	    ckfree((char *) twdPtr);
 	}
@@ -1416,7 +1370,7 @@
 	winMenuHdl = CreateMenu();
 	hashEntryPtr = Tcl_CreateHashEntry(&tsdPtr->winMenuTable,
 		(char *) winMenuHdl, &newEntry);
-	Tcl_SetHashValue(hashEntryPtr, menuPtr);
+	Tcl_SetHashValue(hashEntryPtr, (char *) menuPtr);
 	menuPtr->platformData = (TkMenuPlatformData) winMenuHdl;
 	TkWinSetMenu(tkwin, winMenuHdl);
 	if (!(menuPtr->menuFlags & MENU_RECONFIGURE_PENDING)) {
@@ -1528,7 +1482,7 @@
     } else if (mePtr->accelPtr == NULL) {
 	*widthPtr = 0;
     } else {
-	const char *accel = Tcl_GetString(mePtr->accelPtr);
+	char *accel = Tcl_GetString(mePtr->accelPtr);
 
 	*widthPtr = Tk_TextWidth(tkfont, accel, mePtr->accelLength);
     }
@@ -1789,7 +1743,7 @@
 {
     int baseline;
     int leftEdge = x + mePtr->indicatorSpace + mePtr->labelWidth;
-    const char *accel;
+    char *accel;
 
     if (mePtr->accelPtr != NULL) {
 	accel = Tcl_GetString(mePtr->accelPtr);
@@ -1830,8 +1784,7 @@
  * DrawMenuEntryArrow --
  *
  *	This function draws the arrow bitmap on the right side of a menu
- *	entry. This function is only used when drawing the arrow for a
- *	disabled cascade menu.
+ *	entry. This function is currently unused.
  *
  * Results:
  *	None.
@@ -1880,15 +1833,8 @@
 	gc->background = activeBgColor->pixel;
     }
 
-<<<<<<< HEAD
-    gc->foreground = GetSysColor((mePtr->state == ENTRY_DISABLED)
-	? COLOR_GRAYTEXT
-		: ((mePtr->state == ENTRY_ACTIVE)
-		? COLOR_HIGHLIGHTTEXT : COLOR_MENUTEXT));
-=======
     gc->foreground = GetSysColor((mePtr->state == ENTRY_DISABLED) ?
 	    COLOR_GRAYTEXT : COLOR_MENUTEXT);
->>>>>>> 24fe335f
 
     rect.top = y + GetSystemMetrics(SM_CYBORDER);
     rect.bottom = y + height - GetSystemMetrics(SM_CYBORDER);
@@ -2218,8 +2164,7 @@
     int x,			/* left edge */
     int y,			/* right edge */
     int width,			/* width of entry */
-    int height,			/* height of entry */
-    int underline)		/* accelerator cue should be drawn */
+    int height)			/* height of entry */
 {
     int indicatorSpace = mePtr->indicatorSpace;
     int activeBorderWidth;
@@ -2248,7 +2193,7 @@
     }
     if (!haveImage || (mePtr->compound != COMPOUND_NONE)) {
 	if (mePtr->labelLength > 0) {
-	    const char *label = Tcl_GetString(mePtr->labelPtr);
+	    char *label = Tcl_GetString(mePtr->labelPtr);
 
 	    textWidth = Tk_TextWidth(tkfont, label, mePtr->labelLength);
 	    textHeight = fmPtr->linespace;
@@ -2343,7 +2288,7 @@
     if ((mePtr->compound != COMPOUND_NONE) || !haveImage) {
     	if (mePtr->labelLength > 0) {
 	    int baseline = y + (height + fmPtr->ascent - fmPtr->descent) / 2;
-	    const char *label = Tcl_GetString(mePtr->labelPtr);
+	    char *label = Tcl_GetString(mePtr->labelPtr);
 
 	    if (TkWinGetPlatformTheme() == TK_THEME_WIN_CLASSIC) {
 		/*
@@ -2364,10 +2309,8 @@
 	    Tk_DrawChars(menuPtr->display, d, gc, tkfont, label,
 		    mePtr->labelLength, leftEdge + textXOffset,
 		    baseline + textYOffset);
-	    if (underline) {
-		DrawMenuUnderline(menuPtr, mePtr, d, gc, tkfont, fmPtr,
-			x + textXOffset, y + textYOffset, width, height);
-	    }
+	    DrawMenuUnderline(menuPtr, mePtr, d, gc, tkfont, fmPtr,
+		    x + textXOffset, y + textYOffset, width, height);
 	}
     }
 
@@ -2528,9 +2471,9 @@
     int width,			/* Width of the entry rectangle */
     int height,			/* Height of the current rectangle */
     int strictMotif,		/* Boolean flag */
-    int drawingParameters)	/* Whether or not to draw the cascade arrow
-				 * for cascade items and accelerator
-				 * cues. Only applies to Windows. */
+    int drawArrow)		/* Whether or not to draw the cascade arrow
+				 * for cascade items. Only applies to
+				 * Windows. */
 {
     GC gc, indicatorGC;
     TkMenu *menuPtr = mePtr->menuPtr;
@@ -2542,15 +2485,9 @@
     int adjustedHeight = height - 2 * padY;
     TkWinDrawable memWinDraw;
     TkWinDCState dcState;
-<<<<<<< HEAD
-    HBITMAP oldBitmap = NULL;
-    Drawable d;
-    HDC memDc = NULL, menuDc = NULL;
-=======
     HBITMAP oldBitmap;
     Drawable d;
     HDC memDc, menuDc;
->>>>>>> 24fe335f
 
     /*
      * If the menu entry includes an image then draw the entry into a
@@ -2589,7 +2526,7 @@
     } else {
     	TkMenuEntry *cascadeEntryPtr;
     	int parentDisabled = 0;
-    	const char *name;
+	char *name;
 
     	for (cascadeEntryPtr = menuPtr->menuRefPtr->parentEntryPtr;
     		cascadeEntryPtr != NULL;
@@ -2657,31 +2594,18 @@
 		adjustedX, adjustedY, width, adjustedHeight);
     } else {
 	DrawMenuEntryLabel(menuPtr, mePtr, d, gc, tkfont, fmPtr,
-<<<<<<< HEAD
-		adjustedX, adjustedY, width, adjustedHeight,
-		(drawingParameters & DRAW_MENU_ENTRY_NOUNDERLINE)?0:1);
-=======
 		adjustedX, adjustedY, width, adjustedHeight);
->>>>>>> 24fe335f
 	DrawMenuEntryAccelerator(menuPtr, mePtr, d, gc, tkfont, fmPtr,
 		activeBorder, adjustedX, adjustedY, width, adjustedHeight);
 	DrawMenuEntryArrow(menuPtr, mePtr, d, gc,
 		activeBorder, adjustedX, adjustedY, width, adjustedHeight,
-<<<<<<< HEAD
-		(drawingParameters & DRAW_MENU_ENTRY_ARROW)?1:0);
-=======
 		drawArrow);
->>>>>>> 24fe335f
 	if (!mePtr->hideMargin) {
 	    DrawMenuEntryIndicator(menuPtr, mePtr, d, gc, indicatorGC, tkfont,
 		    fmPtr, adjustedX, adjustedY, width, adjustedHeight);
 	}
     }
-<<<<<<< HEAD
-
-=======
     
->>>>>>> 24fe335f
     /*
      * Copy the entry contents from the temporary bitmap to the menu.
      */
@@ -2748,7 +2672,7 @@
 
     	if (mePtr->labelPtr != NULL) {
 	    int textWidth;
-	    const char *label = Tcl_GetString(mePtr->labelPtr);
+	    char *label = Tcl_GetString(mePtr->labelPtr);
 
 	    textWidth = Tk_TextWidth(tkfont, label, mePtr->labelLength);
 
@@ -3038,7 +2962,8 @@
     TkMenu *menuPtr)		/* the menu we have selected. */
 {
     XVirtualEvent event;
-    union {DWORD msgpos; POINTS point;} root;
+    POINTS rootPoint;
+    DWORD msgPos;
 
     event.type = VirtualEvent;
     event.serial = menuPtr->display->request;
@@ -3050,9 +2975,10 @@
     event.subwindow = None;
     event.time = TkpGetMS();
 
-    root.msgpos = GetMessagePos();
-    event.x_root = root.point.x;
-    event.y_root = root.point.y;
+    msgPos = GetMessagePos();
+    rootPoint = MAKEPOINTS(msgPos);
+    event.x_root = rootPoint.x;
+    event.y_root = rootPoint.y;
     event.state = TkWinGetModifierState();
     event.same_screen = 1;
     event.name = Tk_GetUid("MenuSelect");
@@ -3234,21 +3160,21 @@
 /*
  *----------------------------------------------------------------------
  *
- * SetDefaults --
- *
- *	Read system menu settings (font, sizes of items, use of accelerators)
- *	This is called if the UI theme or settings are changed.
- *
- * Results:
- *	None.
- *
- * Side effects:
- *	May result in menu items being redrawn with different appearance.
- *
- *----------------------------------------------------------------------
- */
-
-static void
+ * TkWinMenuSetDefaults --
+ *
+ *	Sets up the hash tables and the variables used by the menu package.
+ *
+ * Results:
+ *	None.
+ *
+ * Side effects:
+ *	lastMenuID gets initialized, and the parent hash and the command hash
+ *	are allocated.
+ *
+ *----------------------------------------------------------------------
+ */
+
+void
 SetDefaults(
     int firstTime)		/* Is this the first time this has been
 				 * called? */
@@ -3338,16 +3264,6 @@
 	DWORD dimensions = GetMenuCheckMarkDimensions();
 	indicatorDimensions[0] = HIWORD(dimensions);
 	indicatorDimensions[1] = LOWORD(dimensions);
-    }
-
-    /*
-     * Accelerators used to be always underlines until Win2K when a system
-     * parameter was introduced to hide them unless Alt is pressed.
-     */
-
-    showMenuAccelerators = TRUE;
-    if (TkWinGetPlatformId() == VER_PLATFORM_WIN32_NT) {
-	SystemParametersInfo(SPI_GETKEYBOARDCUES, 0, &showMenuAccelerators, 0);
     }
 }
 