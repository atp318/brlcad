--- conflicted
+++ resolved
@@ -1,6 +1,6 @@
 # This file is a Tcl script to test out Tk's selection management code,
-# especially the "selection" command. It is organized in the standard fashion
-# for Tcl tests.
+# especially the "selection" command.  It is organized in the standard
+# fashion for Tcl tests.
 #
 # Copyright (c) 1994 Sun Microsystems, Inc.
 # Copyright (c) 1998-1999 by Scriptics Corporation.
@@ -13,11 +13,11 @@
 # environment variable TK_ALT_DISPLAY is set to an alternate display.
 #
 
-package require tcltest 2.2
-namespace import ::tcltest::*
-namespace import ::tk::test:loadTkCommand
+package require tcltest 2.1
 eval tcltest::configure $argv
 tcltest::loadTestedCommands
+
+namespace import -force ::tk::test:loadTkCommand
 
 global longValue selValue selInfo
 
@@ -111,56 +111,48 @@
 }
 
 # Now we start the main body of the test code
--
-test select-1.1 {Tk_CreateSelHandler procedure} -setup {
-    setup
-} -body {
+
+test select-1.1 {Tk_CreateSelHandler procedure} {
+    setup
     lsort [selection get TARGETS]
-} -result {MULTIPLE TARGETS TIMESTAMP TK_APPLICATION TK_WINDOW}
-test select-1.2 {Tk_CreateSelHandler procedure} -setup {
-    setup
-} -body {
+} {MULTIPLE TARGETS TIMESTAMP TK_APPLICATION TK_WINDOW}
+test select-1.2 {Tk_CreateSelHandler procedure} {
+    setup
     selection handle .f1 {handler TEST} TEST
     lsort [selection get TARGETS]
-} -result {MULTIPLE TARGETS TEST TIMESTAMP TK_APPLICATION TK_WINDOW}
-test select-1.3 {Tk_CreateSelHandler procedure} -setup {
+} {MULTIPLE TARGETS TEST TIMESTAMP TK_APPLICATION TK_WINDOW}
+test select-1.3 {Tk_CreateSelHandler procedure} {
     global selValue selInfo
     setup
-} -body {
     selection handle .f1 {handler TEST} TEST
     set selValue "Test value"
     set selInfo ""
     list [selection get TEST] $selInfo
-} -result {{Test value} {TEST 0 4000}}
-test select-1.4.1 {Tk_CreateSelHandler procedure} -constraints unix -setup {
-    setup
-} -body {
+} {{Test value} {TEST 0 4000}}
+test select-1.4.1 {Tk_CreateSelHandler procedure} unix {
+    setup
     selection handle .f1 {handler TEST} TEST
     selection handle .f1 {handler STRING}
     lsort [selection get TARGETS]
-} -result {MULTIPLE STRING TARGETS TEST TIMESTAMP TK_APPLICATION TK_WINDOW UTF8_STRING}
-test select-1.4.2 {Tk_CreateSelHandler procedure} -constraints win -setup {
-    setup
-} -body {
+} {MULTIPLE STRING TARGETS TEST TIMESTAMP TK_APPLICATION TK_WINDOW UTF8_STRING}
+test select-1.4.2 {Tk_CreateSelHandler procedure} win {
+    setup
     selection handle .f1 {handler TEST} TEST
     selection handle .f1 {handler STRING}
     lsort [selection get TARGETS]
-} -result {MULTIPLE STRING TARGETS TEST TIMESTAMP TK_APPLICATION TK_WINDOW}
-test select-1.5 {Tk_CreateSelHandler procedure} -setup {
+} {MULTIPLE STRING TARGETS TEST TIMESTAMP TK_APPLICATION TK_WINDOW}
+test select-1.5 {Tk_CreateSelHandler procedure} {
     global selValue selInfo
     setup
-} -body {
     selection handle .f1 {handler TEST} TEST
     selection handle .f1 {handler STRING}
     set selValue ""
     set selInfo ""
     list [selection get] $selInfo
-} -result {{} {STRING 0 4000}}
-test select-1.6.1 {Tk_CreateSelHandler procedure} -constraints unix -setup {
+} {{} {STRING 0 4000}}
+test select-1.6.1 {Tk_CreateSelHandler procedure} unix {
     global selValue selInfo
     setup
-} -body {
     selection handle .f1 {handler TEST} TEST
     selection handle .f1 {handler STRING}
     set selValue ""
@@ -169,12 +161,11 @@
     selection get -type TEST
     selection handle .f1 {handler TEST2} TEST
     selection get -type TEST
-    list $selInfo [lsort [selection get TARGETS]]
-} -result {{STRING 0 4000 TEST 0 4000 TEST2 0 4000} {MULTIPLE STRING TARGETS TEST TIMESTAMP TK_APPLICATION TK_WINDOW UTF8_STRING}}
-test select-1.6.2 {Tk_CreateSelHandler procedure} -constraints win -setup {
+    list [set selInfo] [lsort [selection get TARGETS]]
+} {{STRING 0 4000 TEST 0 4000 TEST2 0 4000} {MULTIPLE STRING TARGETS TEST TIMESTAMP TK_APPLICATION TK_WINDOW UTF8_STRING}}
+test select-1.6.2 {Tk_CreateSelHandler procedure} win {
     global selValue selInfo
     setup
-} -body {
     selection handle .f1 {handler TEST} TEST
     selection handle .f1 {handler STRING}
     set selValue ""
@@ -183,157 +174,141 @@
     selection get -type TEST
     selection handle .f1 {handler TEST2} TEST
     selection get -type TEST
-    list $selInfo [lsort [selection get TARGETS]]
-} -result {{STRING 0 4000 TEST 0 4000 TEST2 0 4000} {MULTIPLE STRING TARGETS TEST TIMESTAMP TK_APPLICATION TK_WINDOW}}
-test select-1.7.1 {Tk_CreateSelHandler procedure} -constraints unix -setup {
-    setup
-} -body {
+    list [set selInfo] [lsort [selection get TARGETS]]
+} {{STRING 0 4000 TEST 0 4000 TEST2 0 4000} {MULTIPLE STRING TARGETS TEST TIMESTAMP TK_APPLICATION TK_WINDOW}}
+test select-1.7.1 {Tk_CreateSelHandler procedure} unix {
+    setup
     selection own -selection CLIPBOARD .f1
     selection handle -selection CLIPBOARD .f1 {handler TEST} TEST
     selection handle -selection PRIMARY .f1 {handler TEST2} STRING
     list [lsort [selection get -selection PRIMARY TARGETS]] \
 	[lsort [selection get -selection CLIPBOARD TARGETS]]
-} -result {{MULTIPLE STRING TARGETS TIMESTAMP TK_APPLICATION TK_WINDOW UTF8_STRING} {MULTIPLE TARGETS TEST TIMESTAMP TK_APPLICATION TK_WINDOW}}
-test select-1.7.2 {Tk_CreateSelHandler procedure} -constraints win -setup {
-    setup
-} -body {
+} {{MULTIPLE STRING TARGETS TIMESTAMP TK_APPLICATION TK_WINDOW UTF8_STRING} {MULTIPLE TARGETS TEST TIMESTAMP TK_APPLICATION TK_WINDOW}}
+test select-1.7.2 {Tk_CreateSelHandler procedure} win {
+    setup
     selection own -selection CLIPBOARD .f1
     selection handle -selection CLIPBOARD .f1 {handler TEST} TEST
     selection handle -selection PRIMARY .f1 {handler TEST2} STRING
     list [lsort [selection get -selection PRIMARY TARGETS]] \
 	[lsort [selection get -selection CLIPBOARD TARGETS]]
-} -result {{MULTIPLE STRING TARGETS TIMESTAMP TK_APPLICATION TK_WINDOW} {MULTIPLE TARGETS TEST TIMESTAMP TK_APPLICATION TK_WINDOW}}
-test select-1.8 {Tk_CreateSelHandler procedure} -setup {
-    setup
-} -body {
+} {{MULTIPLE STRING TARGETS TIMESTAMP TK_APPLICATION TK_WINDOW} {MULTIPLE TARGETS TEST TIMESTAMP TK_APPLICATION TK_WINDOW}}
+test select-1.8 {Tk_CreateSelHandler procedure} {
+    setup
     selection handle -format INTEGER -type TEST .f1 {handler TEST}
     lsort [selection get TARGETS]
-} -result {MULTIPLE TARGETS TEST TIMESTAMP TK_APPLICATION TK_WINDOW}
+} {MULTIPLE TARGETS TEST TIMESTAMP TK_APPLICATION TK_WINDOW}
 
 ##############################################################################
 
-test select-2.1 {Tk_DeleteSelHandler procedure} -constraints unix -setup {
-    setup
-} -body {
+test select-2.1 {Tk_DeleteSelHandler procedure} unix {
+    setup
     selection handle .f1 {handler STRING}
     selection handle -type TEST .f1 {handler TEST}
     selection handle -type USER .f1 {handler USER}
     set result [list [lsort [selection get TARGETS]]]
     selection handle -type TEST .f1 {}
     lappend result [lsort [selection get TARGETS]]
-} -result {{MULTIPLE STRING TARGETS TEST TIMESTAMP TK_APPLICATION TK_WINDOW USER UTF8_STRING} {MULTIPLE STRING TARGETS TIMESTAMP TK_APPLICATION TK_WINDOW USER UTF8_STRING}}
-test select-2.2 {Tk_DeleteSelHandler procedure} -constraints unix -setup {
-    setup
-} -body {
+} {{MULTIPLE STRING TARGETS TEST TIMESTAMP TK_APPLICATION TK_WINDOW USER UTF8_STRING} {MULTIPLE STRING TARGETS TIMESTAMP TK_APPLICATION TK_WINDOW USER UTF8_STRING}}
+test select-2.2 {Tk_DeleteSelHandler procedure} unix {
+    setup
     selection handle .f1 {handler STRING}
     selection handle -type TEST .f1 {handler TEST}
     selection handle -type USER .f1 {handler USER}
     set result [list [lsort [selection get TARGETS]]]
     selection handle -type USER .f1 {}
     lappend result [lsort [selection get TARGETS]]
-} -result {{MULTIPLE STRING TARGETS TEST TIMESTAMP TK_APPLICATION TK_WINDOW USER UTF8_STRING} {MULTIPLE STRING TARGETS TEST TIMESTAMP TK_APPLICATION TK_WINDOW UTF8_STRING}}
-test select-2.3 {Tk_DeleteSelHandler procedure} -constraints unix -setup {
-    setup
-} -body {
+} {{MULTIPLE STRING TARGETS TEST TIMESTAMP TK_APPLICATION TK_WINDOW USER UTF8_STRING} {MULTIPLE STRING TARGETS TEST TIMESTAMP TK_APPLICATION TK_WINDOW UTF8_STRING}}
+test select-2.3 {Tk_DeleteSelHandler procedure} unix {
+    setup
     selection own -selection CLIPBOARD .f1
     selection handle -selection PRIMARY .f1 {handler STRING}
     selection handle -selection CLIPBOARD .f1 {handler STRING}
     selection handle -selection CLIPBOARD .f1 {}
     list [lsort [selection get TARGETS]] \
 	[lsort [selection get -selection CLIPBOARD TARGETS]]
-} -result {{MULTIPLE STRING TARGETS TIMESTAMP TK_APPLICATION TK_WINDOW UTF8_STRING} {MULTIPLE TARGETS TIMESTAMP TK_APPLICATION TK_WINDOW}}
-test select-2.4 {Tk_DeleteSelHandler procedure} -constraints win -setup {
-    setup
-} -body {
+} {{MULTIPLE STRING TARGETS TIMESTAMP TK_APPLICATION TK_WINDOW UTF8_STRING} {MULTIPLE TARGETS TIMESTAMP TK_APPLICATION TK_WINDOW}}
+test select-2.4 {Tk_DeleteSelHandler procedure} win {
+    setup
     selection handle .f1 {handler STRING}
     selection handle -type TEST .f1 {handler TEST}
     selection handle -type USER .f1 {handler USER}
     set result [list [lsort [selection get TARGETS]]]
     selection handle -type TEST .f1 {}
     lappend result [lsort [selection get TARGETS]]
-} -result {{MULTIPLE STRING TARGETS TEST TIMESTAMP TK_APPLICATION TK_WINDOW USER} {MULTIPLE STRING TARGETS TIMESTAMP TK_APPLICATION TK_WINDOW USER}}
-test select-2.5 {Tk_DeleteSelHandler procedure} -constraints win -setup {
-    setup
-} -body {
+} {{MULTIPLE STRING TARGETS TEST TIMESTAMP TK_APPLICATION TK_WINDOW USER} {MULTIPLE STRING TARGETS TIMESTAMP TK_APPLICATION TK_WINDOW USER}}
+test select-2.5 {Tk_DeleteSelHandler procedure} win {
+    setup
     selection handle .f1 {handler STRING}
     selection handle -type TEST .f1 {handler TEST}
     selection handle -type USER .f1 {handler USER}
     set result [list [lsort [selection get TARGETS]]]
     selection handle -type USER .f1 {}
     lappend result [lsort [selection get TARGETS]]
-} -result {{MULTIPLE STRING TARGETS TEST TIMESTAMP TK_APPLICATION TK_WINDOW USER} {MULTIPLE STRING TARGETS TEST TIMESTAMP TK_APPLICATION TK_WINDOW}}
-test select-2.6 {Tk_DeleteSelHandler procedure} -constraints win -setup {
-    setup
-} -body {
+} {{MULTIPLE STRING TARGETS TEST TIMESTAMP TK_APPLICATION TK_WINDOW USER} {MULTIPLE STRING TARGETS TEST TIMESTAMP TK_APPLICATION TK_WINDOW}}
+test select-2.6 {Tk_DeleteSelHandler procedure} win {
+    setup
     selection own -selection CLIPBOARD .f1
     selection handle -selection PRIMARY .f1 {handler STRING}
     selection handle -selection CLIPBOARD .f1 {handler STRING}
     selection handle -selection CLIPBOARD .f1 {}
     list [lsort [selection get TARGETS]] \
 	[lsort [selection get -selection CLIPBOARD TARGETS]]
-} -result {{MULTIPLE STRING TARGETS TIMESTAMP TK_APPLICATION TK_WINDOW} {MULTIPLE TARGETS TIMESTAMP TK_APPLICATION TK_WINDOW}}
-test select-2.7 {Tk_DeleteSelHandler procedure} -setup {
-    setup
-} -body {
+} {{MULTIPLE STRING TARGETS TIMESTAMP TK_APPLICATION TK_WINDOW} {MULTIPLE TARGETS TIMESTAMP TK_APPLICATION TK_WINDOW}}
+test select-2.7 {Tk_DeleteSelHandler procedure} {
+    setup
     selection handle .f1 {handler STRING}
     list [selection handle .f1 {}] [selection handle .f1 {}]
-} -result {{} {}}
+} {{} {}}
 
 ##############################################################################
 
-test select-3.1 {Tk_OwnSelection procedure} -setup {
-    setup
-} -body {
+test select-3.1 {Tk_OwnSelection procedure} {
+    setup
     selection own
-} -result {.f1}
-test select-3.2 {Tk_OwnSelection procedure} -body {
+} {.f1}
+test select-3.2 {Tk_OwnSelection procedure} {
     setup .f1
     set result [selection own]
     setup .f2
     lappend result [selection own]
-} -result {.f1 .f2}
-test select-3.3 {Tk_OwnSelection procedure} -setup {
+} {.f1 .f2}
+test select-3.3 {Tk_OwnSelection procedure} {
     setup .f1
     setup .f2
-} -body {
     selection own -selection CLIPBOARD .f1
     list [selection own] [selection own -selection CLIPBOARD]
-} -result {.f2 .f1}
-test select-3.4 {Tk_OwnSelection procedure} -setup {
+} {.f2 .f1}
+test select-3.4 {Tk_OwnSelection procedure} {
     global lostSel
     setup
-} -body {
     set lostSel {owned}
     selection own -command { set lostSel {lost} } .f1
     selection clear .f1
     set lostSel
-} -result {lost}
-test select-3.5 {Tk_OwnSelection procedure} -setup {
+} {lost}
+test select-3.5 {Tk_OwnSelection procedure} {
     global lostSel
     setup .f1
     setup .f2
-} -body {
     set lostSel {owned}
     selection own -command { set lostSel {lost1} } .f1
     selection own -command { set lostSel {lost2} } .f2
     list $lostSel [selection own]
-} -result {lost1 .f2}
-test select-3.6 {Tk_OwnSelection procedure} -setup {
+} {lost1 .f2}
+test select-3.6 {Tk_OwnSelection procedure} {
     global lostSel
     setup
-} -body {
     set lostSel {owned}
     selection own -command { set lostSel {lost1} } .f1
     selection own -command { set lostSel {lost2} } .f1
     set result $lostSel
     selection clear .f1
     lappend result $lostSel
-} -result {owned lost2}
-test select-3.7 {Tk_OwnSelection procedure} -constraints unix -setup {
+} {owned lost2}
+test select-3.7 {Tk_OwnSelection procedure} unix {
     global lostSel
     setup
     setupbg
-} -body {
     set lostSel {owned}
     selection own -command { set lostSel {lost1} } .f1
     update
@@ -343,71 +318,60 @@
     update
     cleanupbg
     lappend result $lostSel
-} -result {{} . lost1}
+} {{} . lost1}
 # check reentrancy on selection replacement
-test select-3.8 {Tk_OwnSelection procedure} -setup {
-    setup
-} -body {
+test select-3.8 {Tk_OwnSelection procedure} {
+    setup
     selection own -selection CLIPBOARD -command { destroy .f1 } .f1
     selection own -selection CLIPBOARD .
-} -result {}
-test select-3.9 {Tk_OwnSelection procedure} -setup {
+} {}
+test select-3.9 {Tk_OwnSelection procedure} {
     setup .f2
     setup .f1
-} -body {
     selection own -selection CLIPBOARD -command { destroy .f2 } .f1
     selection own -selection CLIPBOARD .f2
-} -result {}
+} {}
 # multiple display tests
-test select-3.10 {Tk_OwnSelection procedure} -constraints {
-    altDisplay
-} -body {
+test select-3.10 {Tk_OwnSelection procedure} {altDisplay} {
     setup .f1
     setup .f2 $env(TK_ALT_DISPLAY)
     list [selection own -displayof .f1] [selection own -displayof .f2]
-} -result {.f1 .f2}
-test select-3.11 {Tk_OwnSelection procedure} -constraints {
-    altDisplay
-} -setup {
+} {.f1 .f2}
+test select-3.11 {Tk_OwnSelection procedure} {altDisplay} {
     setup .f1
     setup .f2 $env(TK_ALT_DISPLAY)
     setupbg
     update
     set result ""
-} -body {
     lappend result [dobg "toplevel .t -screen $env(TK_ALT_DISPLAY); wm geom .t +0+0; selection own .t; update"]
     lappend result [selection own -displayof .f1] \
 	    [selection own -displayof .f2]
-} -cleanup {
-    cleanupbg
-} -result {{} .f1 {}}
+    cleanupbg
+    set result
+} {{} .f1 {}}
 
 ##############################################################################
 
-test select-4.1 {Tk_ClearSelection procedure} -setup {
-    setup
-} -body {
+test select-4.1 {Tk_ClearSelection procedure} {
+    setup
     set result [selection own]
     selection clear .f1
     lappend result [selection own]
-} -result {.f1 {}}
-test select-4.2 {Tk_ClearSelection procedure} -setup {
-    setup
-} -body {
+} {.f1 {}}
+test select-4.2 {Tk_ClearSelection procedure} {
+    setup
     selection own -selection CLIPBOARD .f1
     selection clear .f1
     selection own -selection CLIPBOARD
-} -result {.f1}
-test select-4.3 {Tk_ClearSelection procedure} -setup {
-    setup
-} -body {
+} {.f1}
+test select-4.3 {Tk_ClearSelection procedure} {
+    setup
     list [selection clear .f1] [selection clear .f1]
-} -result {{} {}}
-test select-4.4 {Tk_ClearSelection procedure} -constraints unix -setup {
+} {{} {}}
+test select-4.4 {Tk_ClearSelection procedure} unix {
     global lostSel
     setup
     setupbg
-} -body {
     set lostSel {owned}
     selection own -command { set lostSel {lost1} } .f1
     update
@@ -416,15 +380,12 @@
     update
     cleanupbg
     lappend result [selection own]
-} -result {{} {}}
+} {{} {}}
 # multiple display tests
-test select-4.5 {Tk_ClearSelection procedure} -constraints {
-    altDisplay
-} -setup {
+test select-4.5 {Tk_ClearSelection procedure} {altDisplay} {
     global lostSel lostSel2
     setup .f1
     setup .f2 $env(TK_ALT_DISPLAY)
-} -body {
     set lostSel {owned}
     set lostSel2 {owned2}
     selection own -command { set lostSel {lost1} } .f1
@@ -433,14 +394,11 @@
     selection clear -displayof .f2
     update
     list $lostSel $lostSel2
-} -result {owned lost2}
-test select-4.6 {Tk_ClearSelection procedure} -constraints {
-    unix altDisplay
-} -setup {
+} {owned lost2}
+test select-4.6 {Tk_ClearSelection procedure} {unix altDisplay} {
     setup .f1
     setup .f2 $env(TK_ALT_DISPLAY)
     setupbg
-} -body {
     set lostSel {owned}
     set lostSel2 {owned2}
     selection own -command { set lostSel {lost1} } .f1
@@ -452,79 +410,73 @@
 	    [selection own -displayof .f2] $lostSel $lostSel2
     cleanupbg
     set result
-} -result {{} .f1 {} owned lost2}
+} {{} .f1 {} owned lost2}
 
 ##############################################################################
 
-test select-5.1 {Tk_GetSelection procedure} -returnCodes error -setup {
-    setup
-} -body {
-    selection get TEST
-} -result {PRIMARY selection doesn't exist or form "TEST" not defined}
-test select-5.2 {Tk_GetSelection procedure} -setup {
-    setup
-} -body {
+test select-5.1 {Tk_GetSelection procedure} {
+    setup
+    list [catch {selection get TEST} msg] $msg
+} {1 {PRIMARY selection doesn't exist or form "TEST" not defined}}
+test select-5.2 {Tk_GetSelection procedure} {
+    setup
     selection get TK_WINDOW
-} -result {.f1}
-test select-5.3 {Tk_GetSelection procedure} -setup {
-    setup
-} -body {
+} {.f1}
+test select-5.3 {Tk_GetSelection procedure} {
+    setup
     selection handle -selection PRIMARY .f1 {handler TEST} TEST
     set selValue "Test value"
     set selInfo ""
     list [selection get TEST] $selInfo
-} -result {{Test value} {TEST 0 4000}}
-test select-5.4 {Tk_GetSelection procedure} -setup {
-    setup
-} -returnCodes error -body {
+} {{Test value} {TEST 0 4000}}
+test select-5.4 {Tk_GetSelection procedure} {
+    setup
     selection handle .f1 ERROR errHandler
-    selection get ERROR
-} -result {PRIMARY selection doesn't exist or form "ERROR" not defined}
-test select-5.5 {Tk_GetSelection procedure} -setup {
-    setup
-} -body {
+    list [catch {selection get ERROR} msg] $msg
+} {1 {PRIMARY selection doesn't exist or form "ERROR" not defined}}
+test select-5.5 {Tk_GetSelection procedure} {
+    setup
     set selValue $longValue
     set selInfo ""
     selection handle .f1 {handler STRING}
     list [selection get] $selInfo
-} -result "$longValue {STRING 0 4000 STRING 4000 4000 STRING 8000 4000 STRING 12000 4000 STRING 16000 4000}"
-test select-5.6 {Tk_GetSelection procedure} -setup {
-    setup
-} -returnCodes error -body {
-    set selValue $longValue
-    set selInfo ""
-    selection handle .f1 {apply {{type offset count} {
+} "$longValue {STRING 0 4000 STRING 4000 4000 STRING 8000 4000 STRING 12000 4000 STRING 16000 4000}"
+test select-5.6 {Tk_GetSelection procedure} {
+    proc weirdHandler {type offset count} {
 	selection handle .f1 {}
 	handler $type $offset $count
-    }} STRING}
-    selection get
-} -result {PRIMARY selection doesn't exist or form "STRING" not defined}
-test select-5.7 {Tk_GetSelection procedure} -setup {
-    setup
-} -returnCodes error -body {
-    set selValue "Test Value"
-    set selInfo ""
-    selection handle .f1 {apply {{type offset count} {
+    }
+    setup
+    set selValue $longValue
+    set selInfo ""
+    selection handle .f1 {weirdHandler STRING}
+    list [catch {selection get} msg] $msg
+} {1 {PRIMARY selection doesn't exist or form "STRING" not defined}}
+test select-5.7 {Tk_GetSelection procedure} {
+    proc weirdHandler {type offset count} {
 	destroy .f1
 	handler $type $offset $count
-    }} STRING}
-    selection get
-} -result {PRIMARY selection doesn't exist or form "STRING" not defined}
-test select-5.8 {Tk_GetSelection procedure} -setup {
-    setup
-} -body {
-    set selValue $longValue
-    set selInfo ""
-    selection handle .f1 {apply {{type offset count} {
+    }
+    setup
+    set selValue "Test Value"
+    set selInfo ""
+    selection handle .f1 {weirdHandler STRING}
+    list [catch {selection get} msg] $msg
+} {1 {PRIMARY selection doesn't exist or form "STRING" not defined}}
+test select-5.8 {Tk_GetSelection procedure} {
+    proc weirdHandler {type offset count} {
 	selection clear
 	handler $type $offset $count
-    }} STRING}
+    }
+    setup
+    set selValue $longValue
+    set selInfo ""
+    selection handle .f1 {weirdHandler STRING}
     list [selection get] $selInfo [catch {selection get} msg] $msg
-} -result "$longValue {STRING 0 4000 STRING 4000 4000 STRING 8000 4000 STRING 12000 4000 STRING 16000 4000} 1 {PRIMARY selection doesn't exist or form \"STRING\" not defined}"
-test select-5.9 {Tk_GetSelection procedure} -constraints unix -setup {
-    setup
-    setupbg
-} -body {
+} "$longValue {STRING 0 4000 STRING 4000 4000 STRING 8000 4000 STRING 12000 4000 STRING 16000 4000} 1 {PRIMARY selection doesn't exist or form \"STRING\" not defined}"
+test select-5.9 {Tk_GetSelection procedure} unix {
+    setup
+    setupbg
     selection handle -selection PRIMARY .f1 {handler TEST} TEST
     update
     set selValue "Test value"
@@ -533,11 +485,10 @@
     lappend result [dobg {selection get TEST}]
     cleanupbg
     lappend result $selInfo
-} -result {{Test value} {TEST 0 4000}}
-test select-5.10 {Tk_GetSelection procedure} -constraints unix -setup {
-    setup
-    setupbg
-} -body {
+} {{Test value} {TEST 0 4000}}
+test select-5.10 {Tk_GetSelection procedure} unix {
+    setup
+    setupbg
     selection handle -selection PRIMARY .f1 {handler TEST} TEST
     update
     set selValue "Test value"
@@ -547,14 +498,11 @@
     lappend result [dobg {selection get TEST} 1]
     cleanupbg
     lappend result $selInfo
-} -result {{selection owner didn't respond} {}}
+} {{selection owner didn't respond} {}}
 # multiple display tests
-test select-5.11 {Tk_GetSelection procedure} -constraints {
-    altDisplay
-} -setup {
+test select-5.11 {Tk_GetSelection procedure} {altDisplay} {
     setup .f1
     setup .f2 $env(TK_ALT_DISPLAY)
-} -body {
     selection handle -selection PRIMARY .f1 {handler TEST} TEST
     selection handle -selection PRIMARY .f2 {handler TEST2} TEST
     set selValue "Test value"
@@ -563,14 +511,11 @@
     set selValue "Test value2"
     set selInfo ""
     lappend result [selection get -displayof .f2 TEST] $selInfo
-} -result {{Test value} {TEST 0 4000} {Test value2} {TEST2 0 4000}}
-test select-5.12 {Tk_GetSelection procedure} -constraints {
-    altDisplay
-} -setup {
+} {{Test value} {TEST 0 4000} {Test value2} {TEST2 0 4000}}
+test select-5.12 {Tk_GetSelection procedure} {altDisplay} {
     global lostSel lostSel2
     setup .f1
     setup .f2 $env(TK_ALT_DISPLAY)
-} -body {
     selection handle -selection PRIMARY .f1 {handler TEST} TEST
     selection handle -selection PRIMARY .f2 {} TEST
     set selValue "Test value"
@@ -580,14 +525,11 @@
     set selInfo ""
     lappend result [catch {selection get -displayof .f2 TEST} msg] $msg \
 	    $selInfo
-} -result {0 {Test value} {TEST 0 4000} 1 {PRIMARY selection doesn't exist or form "TEST" not defined} {}}
-test select-5.13 {Tk_GetSelection procedure} -constraints {
-    unix altDisplay
-} -setup {
+} {0 {Test value} {TEST 0 4000} 1 {PRIMARY selection doesn't exist or form "TEST" not defined} {}}
+test select-5.13 {Tk_GetSelection procedure} {unix altDisplay} {
     setup .f1
     setup .f2 $env(TK_ALT_DISPLAY)
     setupbg
-} -body {
     selection handle -selection PRIMARY .f1 {handler TEST} TEST
     selection own .f1
     selection handle -selection PRIMARY .f2 {handler TEST2} TEST
@@ -601,14 +543,11 @@
     lappend result [dobg "selection get TEST"]
     cleanupbg
     lappend result $selInfo
-} -result {{Test value} {Test value2} {TEST2 0 4000 TEST 0 4000}}
-test select-5.14 {Tk_GetSelection procedure} -constraints {
-    unix altDisplay
-} -setup {
+} {{Test value} {Test value2} {TEST2 0 4000 TEST 0 4000}}
+test select-5.14 {Tk_GetSelection procedure} {unix altDisplay} {
     setup .f1
     setup .f2 $env(TK_ALT_DISPLAY)
     setupbg
-} -body {
     selection handle -selection PRIMARY .f1 {handler TEST} TEST
     selection own .f1
     selection handle -selection PRIMARY .f2 {} TEST
@@ -622,244 +561,215 @@
     lappend result [dobg "selection get TEST"]
     cleanupbg
     lappend result $selInfo
-} -result {{PRIMARY selection doesn't exist or form "TEST" not defined} {Test value2} {TEST 0 4000}}
-test select-5.15 {Tk_GetSelection procedure} -setup {
-    setup
-    if {[llength [info command ::bgerror]]} {
-	rename ::bgerror ::TMPbgerror
-    }
-    set ::bgerrors {}
-} -body {
-    proc ::bgerror msg {lappend ::bgerrors $msg}
-    selection handle .f1 ERROR errHandler
-    list [catch {selection get ERROR} msg] $msg [update] {*}$::bgerrors
-} -cleanup {
-    rename ::bgerror {}
-    if {[llength [info command ::TMPbgerror]]} {
-	rename ::TMPbgerror ::bgerror
-    }
-} -result {1 {PRIMARY selection doesn't exist or form "ERROR" not defined} {} {selection handler aborted}}
+} {{PRIMARY selection doesn't exist or form "TEST" not defined} {Test value2} {TEST 0 4000}}
 
 ##############################################################################
 
-test select-6.1 {Tk_SelectionCmd procedure} -returnCodes error -body {
-    selection
-} -result {wrong # args: should be "selection option ?arg ...?"}
+test select-6.1 {Tk_SelectionCmd procedure} {
+    list [catch {selection} cmd] $cmd
+} {1 {wrong # args: should be "selection option ?arg arg ...?"}}
 # selection clear
-test select-6.2 {Tk_SelectionCmd procedure} -body {
-    selection clear -selection
-} -returnCodes error -result {value for "-selection" missing}
-test select-6.3 {Tk_SelectionCmd procedure} -setup {
-    setup
-} -body {
+test select-6.2 {Tk_SelectionCmd procedure} {
+    list [catch {selection clear -selection} cmd] $cmd
+} {1 {value for "-selection" missing}}
+test select-6.3 {Tk_SelectionCmd procedure} {
+    setup
     selection own .
     set result [selection own]
     selection clear -displayof .f1
     lappend result [selection own]
-} -result {. {}}
-test select-6.4 {Tk_SelectionCmd procedure} -setup {
-    setup
-} -body {
+} {. {}}
+test select-6.4 {Tk_SelectionCmd procedure} {
+    setup
     selection own -selection CLIPBOARD .f1
     set result [list [selection own] [selection own -selection CLIPBOARD]]
     selection clear -selection CLIPBOARD .f1
     lappend result [selection own] [selection own -selection CLIPBOARD]
-} -result {.f1 .f1 .f1 {}}
-test select-6.5 {Tk_SelectionCmd procedure} -setup {
-    setup
-} -body {
+} {.f1 .f1 .f1 {}}
+test select-6.5 {Tk_SelectionCmd procedure} {
+    setup
     selection own -selection CLIPBOARD .
     set result [list [selection own] [selection own -selection CLIPBOARD]]
     selection clear -selection CLIPBOARD -displayof .f1
     lappend result [selection own] [selection own -selection CLIPBOARD]
-} -result {.f1 . .f1 {}}
-test select-6.6 {Tk_SelectionCmd procedure} -returnCodes error -body {
-    selection clear -badopt foo
-} -result {bad option "-badopt": must be -displayof or -selection}
-test select-6.7 {Tk_SelectionCmd procedure} -returnCodes error -body {
-    selection clear -selectionfoo foo
-} -result {bad option "-selectionfoo": must be -displayof or -selection}
-test select-6.8 {Tk_SelectionCmd procedure} -body {
-    destroy .f2
-    selection clear -displayof .f2
-} -returnCodes error -result {bad window path name ".f2"}
-test select-6.9 {Tk_SelectionCmd procedure} -body {
-    destroy .f2
-    selection clear .f2
-} -returnCodes error -result {bad window path name ".f2"}
-test select-6.10 {Tk_SelectionCmd procedure} -setup {
-    setup
-} -body {
+} {.f1 . .f1 {}}
+test select-6.6 {Tk_SelectionCmd procedure} {
+    list [catch {selection clear -badopt foo} cmd] $cmd
+} {1 {bad option "-badopt": must be -displayof or -selection}}
+test select-6.7 {Tk_SelectionCmd procedure} {
+    list [catch {selection clear -selectionfoo foo} cmd] $cmd
+} {1 {bad option "-selectionfoo": must be -displayof or -selection}}
+test select-6.8 {Tk_SelectionCmd procedure} {
+    catch {destroy .f2}
+    list [catch {selection clear -displayof .f2} cmd] $cmd
+} {1 {bad window path name ".f2"}}
+test select-6.9 {Tk_SelectionCmd procedure} {
+    catch {destroy .f2}
+    list [catch {selection clear .f2} cmd] $cmd
+} {1 {bad window path name ".f2"}}
+test select-6.10 {Tk_SelectionCmd procedure} {
+    setup
     set result [selection own -selection PRIMARY]
     selection clear
     lappend result [selection own -selection PRIMARY]
-} -result {.f1 {}}
-test select-6.11 {Tk_SelectionCmd procedure} -setup {
-    setup
-} -body {
+} {.f1 {}}
+test select-6.11 {Tk_SelectionCmd procedure} {
+    setup
     selection own -selection CLIPBOARD .f1
     set result [selection own -selection CLIPBOARD]
     selection clear -selection CLIPBOARD
     lappend result [selection own -selection CLIPBOARD]
-} -result {.f1 {}}
-test select-6.12 {Tk_SelectionCmd procedure} -returnCodes error -body {
-    selection clear foo bar
-} -result {wrong # args: should be "selection clear ?-option value ...?"}
+} {.f1 {}}
+test select-6.12 {Tk_SelectionCmd procedure} {
+    list [catch {selection clear foo bar} cmd] $cmd
+} {1 {wrong # args: should be "selection clear ?options?"}}
 # selection get
-test select-6.13 {Tk_SelectionCmd procedure} -body {
-    selection get -selection
-} -returnCodes error -result {value for "-selection" missing}
-test select-6.14 {Tk_SelectionCmd procedure} -setup {
+test select-6.13 {Tk_SelectionCmd procedure} {
+    list [catch {selection get -selection} cmd] $cmd
+} {1 {value for "-selection" missing}}
+test select-6.14 {Tk_SelectionCmd procedure} {
     global selValue selInfo
     setup
-} -body {
     selection handle .f1 {handler TEST}
     set selValue "Test value"
     set selInfo ""
     list [selection get -displayof .f1] $selInfo
-} -result {{Test value} {TEST 0 4000}}
-test select-6.15 {Tk_SelectionCmd procedure} -setup {
+} {{Test value} {TEST 0 4000}}
+test select-6.15 {Tk_SelectionCmd procedure} {
     global selValue selInfo
     setup
-} -body {
     selection handle .f1 {handler STRING}
     selection handle -selection CLIPBOARD .f1 {handler TEST}
     selection own -selection CLIPBOARD .f1
     set selValue "Test value"
     set selInfo ""
     list [selection get -selection CLIPBOARD] $selInfo
-} -result {{Test value} {TEST 0 4000}}
-test select-6.16 {Tk_SelectionCmd procedure} -setup {
+} {{Test value} {TEST 0 4000}}
+test select-6.16 {Tk_SelectionCmd procedure} {
     global selValue selInfo
     setup
-} -body {
     selection handle -type TEST .f1 {handler TEST}
     selection handle -type STRING .f1 {handler STRING}
     set selValue "Test value"
     set selInfo ""
     list [selection get -type TEST] $selInfo
-} -result {{Test value} {TEST 0 4000}}
-test select-6.17 {Tk_SelectionCmd procedure} -returnCodes error -body {
-    selection get -badopt foo
-} -result {bad option "-badopt": must be -displayof, -selection, or -type}
-test select-6.18 {Tk_SelectionCmd procedure} -returnCodes error -body {
-    selection get -selectionfoo foo
-} -result {bad option "-selectionfoo": must be -displayof, -selection, or -type}
-test select-6.19 {Tk_SelectionCmd procedure} -body {
+} {{Test value} {TEST 0 4000}}
+test select-6.17 {Tk_SelectionCmd procedure} {
+    list [catch {selection get -badopt foo} cmd] $cmd
+} {1 {bad option "-badopt": must be -displayof, -selection, or -type}}
+test select-6.18 {Tk_SelectionCmd procedure} {
+    list [catch {selection get -selectionfoo foo} cmd] $cmd
+} {1 {bad option "-selectionfoo": must be -displayof, -selection, or -type}}
+test select-6.19 {Tk_SelectionCmd procedure} {
     catch { destroy .f2 }
-    selection get -displayof .f2
-} -returnCodes error -result {bad window path name ".f2"}
-test select-6.20 {Tk_SelectionCmd procedure} -returnCodes error -body {
-    selection get foo bar
-} -result {wrong # args: should be "selection get ?-option value ...?"}
-test select-6.21 {Tk_SelectionCmd procedure} -setup {
+    list [catch {selection get -displayof .f2} cmd] $cmd
+} {1 {bad window path name ".f2"}}
+test select-6.20 {Tk_SelectionCmd procedure} {
+    list [catch {selection get foo bar} cmd] $cmd
+} {1 {wrong # args: should be "selection get ?options?"}}
+test select-6.21 {Tk_SelectionCmd procedure} {
     global selValue selInfo
     setup
-} -body {
     selection handle -type TEST .f1 {handler TEST}
     selection handle -type STRING .f1 {handler STRING}
     set selValue "Test value"
     set selInfo ""
     list [selection get TEST] $selInfo
-} -result {{Test value} {TEST 0 4000}}
+} {{Test value} {TEST 0 4000}}
 # selection handle
 # most of the handle section has been covered earlier
-test select-6.22 {Tk_SelectionCmd procedure} -body {
-    selection handle -selection
-} -returnCodes error -result {value for "-selection" missing}
-test select-6.23 {Tk_SelectionCmd procedure} -setup {
+test select-6.22 {Tk_SelectionCmd procedure} {
+    list [catch {selection handle -selection} cmd] $cmd
+} {1 {value for "-selection" missing}}
+test select-6.23 {Tk_SelectionCmd procedure} {
     global selValue selInfo
     setup
-} -body {
     set selValue "Test value"
     set selInfo ""
     list [selection handle -format INTEGER .f1 {handler TEST}] [selection get -displayof .f1] $selInfo
-} -result {{} {Test value} {TEST 0 4000}}
-test select-6.24 {Tk_SelectionCmd procedure} -returnCodes error -body {
-    selection handle -badopt foo
-} -result {bad option "-badopt": must be -format, -selection, or -type}
-test select-6.25 {Tk_SelectionCmd procedure} -returnCodes error -body {
-    selection handle -selectionfoo foo
-} -result {bad option "-selectionfoo": must be -format, -selection, or -type}
-test select-6.26 {Tk_SelectionCmd procedure} -returnCodes error -body {
-    selection handle
-} -result {wrong # args: should be "selection handle ?-option value ...? window command"}
-test select-6.27 {Tk_SelectionCmd procedure} -returnCodes error -body {
-    selection handle .
-} -result {wrong # args: should be "selection handle ?-option value ...? window command"}
-test select-6.28 {Tk_SelectionCmd procedure} -returnCodes error -body {
-    selection handle . foo bar baz blat
-} -result {wrong # args: should be "selection handle ?-option value ...? window command"}
-test select-6.29 {Tk_SelectionCmd procedure} -body {
+} {{} {Test value} {TEST 0 4000}}
+test select-6.24 {Tk_SelectionCmd procedure} {
+    list [catch {selection handle -badopt foo} cmd] $cmd
+} {1 {bad option "-badopt": must be -format, -selection, or -type}}
+test select-6.25 {Tk_SelectionCmd procedure} {
+    list [catch {selection handle -selectionfoo foo} cmd] $cmd
+} {1 {bad option "-selectionfoo": must be -format, -selection, or -type}}
+test select-6.26 {Tk_SelectionCmd procedure} {
+    list [catch {selection handle} cmd] $cmd
+} {1 {wrong # args: should be "selection handle ?options? window command"}}
+test select-6.27 {Tk_SelectionCmd procedure} {
+    list [catch {selection handle .} cmd] $cmd
+} {1 {wrong # args: should be "selection handle ?options? window command"}}
+test select-6.28 {Tk_SelectionCmd procedure} {
+    list [catch {selection handle . foo bar baz blat} cmd] $cmd
+} {1 {wrong # args: should be "selection handle ?options? window command"}}
+test select-6.29 {Tk_SelectionCmd procedure} {
     catch { destroy .f2 }
-    selection handle .f2 dummy
-} -returnCodes error -result {bad window path name ".f2"}
+    list [catch {selection handle .f2 dummy} cmd] $cmd
+} {1 {bad window path name ".f2"}}
 # selection own
-test select-6.30 {Tk_SelectionCmd procedure} -body {
-    selection own -selection
-} -returnCodes error -result {value for "-selection" missing}
-test select-6.31 {Tk_SelectionCmd procedure} -setup {
-    setup
-} -body {
+test select-6.30 {Tk_SelectionCmd procedure} {
+    list [catch {selection own -selection} cmd] $cmd
+} {1 {value for "-selection" missing}}
+test select-6.31 {Tk_SelectionCmd procedure} {
+    setup
     selection own .
     selection own -displayof .f1
-} -result {.}
-test select-6.32 {Tk_SelectionCmd procedure} -setup {
-    setup
-} -body {
+} {.}
+test select-6.32 {Tk_SelectionCmd procedure} {
+    setup
     selection own .
     selection own -selection CLIPBOARD .f1
     list [selection own] [selection own -selection CLIPBOARD]
-} -result {. .f1}
-test select-6.33 {Tk_SelectionCmd procedure} -setup {
+} {. .f1}
+test select-6.33 {Tk_SelectionCmd procedure} {
     global lostSel
     setup
-} -body {
     set lostSel owned
     selection own -command { set lostSel lost } .
     selection own -selection CLIPBOARD .f1
     set result $lostSel
     selection own .f1
     lappend result $lostSel
-} -result {owned lost}
-test select-6.34 {Tk_SelectionCmd procedure} -returnCodes error -body {
-    selection own -badopt foo
-} -result {bad option "-badopt": must be -command, -displayof, or -selection}
-test select-6.35 {Tk_SelectionCmd procedure} -returnCodes error -body {
-    selection own -selectionfoo foo
-} -result {bad option "-selectionfoo": must be -command, -displayof, or -selection}
-test select-6.36 {Tk_SelectionCmd procedure} -body {
-    destroy .f2
-    selection own -displayof .f2
-} -returnCodes error -result {bad window path name ".f2"}
-test select-6.37 {Tk_SelectionCmd procedure} -body {
-    destroy .f2
-    selection own .f2
-} -returnCodes error -result {bad window path name ".f2"}
-test select-6.38 {Tk_SelectionCmd procedure} -returnCodes error -body {
-    selection own foo bar baz
-} -result {wrong # args: should be "selection own ?-option value ...? ?window?"}
-test select-6.39 {Tk_SelectionCmd procedure} -returnCodes error -body {
-    selection foo
-} -result {bad option "foo": must be clear, get, handle, or own}
+} {owned lost}
+test select-6.34 {Tk_SelectionCmd procedure} {
+    list [catch {selection own -badopt foo} cmd] $cmd
+} {1 {bad option "-badopt": must be -command, -displayof, or -selection}}
+test select-6.35 {Tk_SelectionCmd procedure} {
+    list [catch {selection own -selectionfoo foo} cmd] $cmd
+} {1 {bad option "-selectionfoo": must be -command, -displayof, or -selection}}
+test select-6.36 {Tk_SelectionCmd procedure} {
+    catch {destroy .f2}
+    list [catch {selection own -displayof .f2} cmd] $cmd
+} {1 {bad window path name ".f2"}}
+test select-6.37 {Tk_SelectionCmd procedure} {
+    catch {destroy .f2}
+    list [catch {selection own .f2} cmd] $cmd
+} {1 {bad window path name ".f2"}}
+test select-6.38 {Tk_SelectionCmd procedure} {
+    list [catch {selection own foo bar baz} cmd] $cmd
+} {1 {wrong # args: should be "selection own ?options? ?window?"}}
+test select-6.39 {Tk_SelectionCmd procedure} {
+    list [catch {selection foo} cmd] $cmd
+} {1 {bad option "foo": must be clear, get, handle, or own}}
 
 ##############################################################################
 
-# This test is non-portable because some old X11/News servers ignore a
-# selection request when the window doesn't exist, which causes a different
-# error message.
-test select-7.1 {TkSelDeadWindow procedure} -constraints nonPortable -setup {
-    setup
-} -body {
+# This test is non-portable because some old X11/News servers ignore
+# a selection request when the window doesn't exist, which causes a
+# different error message.
+test select-7.1 {TkSelDeadWindow procedure} nonPortable {
+    setup
     selection handle .f1 { handler TEST }
     set result [selection own]
     destroy .f1
     lappend result [selection own] [catch {selection get} msg] $msg
-} -result {.f1 {} 1 {PRIMARY selection doesn't exist or form "STRING" not defined}}
+} {.f1 {} 1 {PRIMARY selection doesn't exist or form "STRING" not defined}}
 
 ##############################################################################
 
 # Check reentrancy on losing selection
+
 test select-8.1 {TkSelEventProc procedure} -constraints unix -setup {
     setup
     setupbg
@@ -880,21 +790,16 @@
     set selValue "1024"
     set selInfo ""
     selection handle -selection PRIMARY -format INTEGER -type TEST \
-        .f1 {handler TEST}
+	    .f1 {handler TEST}
     update
     set result ""
     lappend result [dobg {selection get TEST}]
     cleanupbg
     lappend result $selInfo
 } -result {{0x400 } {TEST 0 4000}}
-<<<<<<< HEAD
-test select-9.2 {SelCvtToX and SelCvtFromX procedures} -setup {
-=======
 test select-9.2 {SelCvtToX and SelCvtFromX procedures} unix {
->>>>>>> 24fe335f
-    setup
-    setupbg
-} -constraints unix -body {
+    setup
+    setupbg
     set selValue "1024 0xffff  2048 -2  "
     set selInfo ""
     selection handle -selection PRIMARY -format INTEGER -type TEST \
@@ -903,16 +808,10 @@
     lappend result [dobg {selection get TEST}]
     cleanupbg
     lappend result $selInfo
-<<<<<<< HEAD
-} -result {{0x400 0xffff 0x800 0xfffffffe } {TEST 0 4000}}
-test select-9.3 {SelCvtToX and SelCvtFromX procedures} -setup {
-=======
 } {{0x400 0xffff 0x800 0xfffffffe } {TEST 0 4000}}
 test select-9.3 {SelCvtToX and SelCvtFromX procedures} unix {
->>>>>>> 24fe335f
-    setup
-    setupbg
-} -constraints unix -body {
+    setup
+    setupbg
     set selValue "   "
     set selInfo ""
     selection handle -selection PRIMARY -format INTEGER -type TEST \
@@ -921,16 +820,10 @@
     lappend result [dobg {selection get TEST}]
     cleanupbg
     lappend result $selInfo
-<<<<<<< HEAD
-} -result {{ } {TEST 0 4000}}
-test select-9.4 {SelCvtToX and SelCvtFromX procedures} -setup {
-=======
 } {{ } {TEST 0 4000}}
 test select-9.4 {SelCvtToX and SelCvtFromX procedures} unix {
->>>>>>> 24fe335f
-    setup
-    setupbg
-} -constraints unix -body {
+    setup
+    setupbg
     set selValue "16 foobar 32"
     set selInfo ""
     selection handle -selection PRIMARY -format INTEGER -type TEST \
@@ -939,11 +832,7 @@
     lappend result [dobg {selection get TEST}]
     cleanupbg
     lappend result $selInfo
-<<<<<<< HEAD
-} -result {{0x10 0x0 0x20 } {TEST 0 4000}}
-=======
 } {{0x10 0x0 0x20 } {TEST 0 4000}}
->>>>>>> 24fe335f
 test select-9.5 {SelCvtToX and SelCvtFromX procedures} -setup {
     setup
     setupbg
@@ -954,21 +843,19 @@
     set selInfo ""
     set selType {text/x-tk-test;detail="foo bar"}
     selection handle -selection PRIMARY -format STRING -type $selType \
-    .f1 [list handler $selType]
+	.f1 [list handler $selType]
     lsort [dobg {selection get TARGETS}]
 } -cleanup {
     cleanupbg
 } -result {MULTIPLE TARGETS TIMESTAMP TK_APPLICATION TK_WINDOW {text/x-tk-test;detail="foo bar"}}
 
 ##############################################################################
+
 # note, we are not testing MULTIPLE style selections
 
 # most control paths have been exercised above
-test select-10.1 {ConvertSelection procedure, race with selection clear} -constraints {
-    unix 
-} -setup {
-    setup
-} -body {
+test select-10.1 {ConvertSelection procedure, race with selection clear} unix {
+    setup
     proc Ready {fd} {
 	variable x
 	lappend x [gets $fd]
@@ -982,7 +869,7 @@
     set selInfo ""
     selection handle .f1 {handler STRING}
     update
-    puts $fd {puts "[catch {selection get} msg]:$msg"; puts **DONE**; flush stdout}
+    puts $fd {puts "[catch {selection get} msg] $msg"; puts **DONE**; flush stdout}
     flush $fd
     after 200
     selection own .
@@ -994,11 +881,10 @@
     # a "broken pipe" error when Tk was actually [load]ed in the child.
     catch {close $fd}
     lappend x $selInfo
-} -result {{1:PRIMARY selection doesn't exist or form "STRING" not defined} {}}
-test select-10.2 {ConvertSelection procedure} -constraints unix -setup {
-    setup
-    setupbg
-} -body {
+} {{1 PRIMARY selection doesn't exist or form "STRING" not defined} {}}
+test select-10.2 {ConvertSelection procedure} unix {
+    setup
+    setupbg
     set selValue [string range $longValue 0 3999]
     set selInfo ""
     selection handle .f1 {handler STRING}
@@ -1006,24 +892,21 @@
     lappend result [dobg {selection get}]
     cleanupbg
     lappend result $selInfo
-} -result [list [string range $longValue 0 3999] {STRING 0 4000 STRING 4000 4000 STRING 0 4000 STRING 4000 4000}]
-test select-10.3 {ConvertSelection procedure} -constraints unix -setup {
-    setup
-    setupbg
-} -body {
+} [list [string range $longValue 0 3999] {STRING 0 4000 STRING 4000 4000 STRING 0 4000 STRING 4000 4000}]
+test select-10.3 {ConvertSelection procedure} unix {
+    setup
+    setupbg
     selection handle .f1 ERROR errHandler
-    dobg {selection get ERROR}
-} -cleanup {
-    cleanupbg
-} -result {PRIMARY selection doesn't exist or form "ERROR" not defined}
+    set result ""
+    lappend result [dobg {selection get ERROR}]
+    cleanupbg
+    set result
+} {{PRIMARY selection doesn't exist or form "ERROR" not defined}}
 # testing timers
 # This one hangs in Exceed
-test select-10.4 {ConvertSelection procedure} -constraints {
-    unix noExceed
-} -setup {
-    setup
-    setupbg
-} -body {
+test select-10.4 {ConvertSelection procedure} {unix noExceed} {
+    setup
+    setupbg
     set selValue $longValue
     set selInfo ""
     selection handle .f1 {errIncrHandler STRING}
@@ -1032,13 +915,10 @@
     lappend result [dobg {selection get}]
     cleanupbg
     lappend result $selInfo
-} -result {{selection owner didn't respond} {STRING 0 4000 STRING 4000 4000 STRING 8000 4000 STRING 12000 4000 STRING 16000 4000 STRING 0 4000 STRING 4000 4000}}
-test select-10.5 {ConvertSelection procedure, reentrancy issues} -constraints {
-    unix 
-} -setup {
-    setup
-    setupbg
-} -body {
+} {{selection owner didn't respond} {STRING 0 4000 STRING 4000 4000 STRING 8000 4000 STRING 12000 4000 STRING 16000 4000 STRING 0 4000 STRING 4000 4000}}
+test select-10.5 {ConvertSelection procedure, reentrancy issues} unix {
+    setup
+    setupbg
     set selValue "Test value"
     set selInfo ""
     selection handle -type TEST .f1 { handler TEST }
@@ -1047,17 +927,14 @@
     lappend result [dobg {selection get}]
     cleanupbg
     lappend result $selInfo
-} -result {{PRIMARY selection doesn't exist or form "STRING" not defined} {.f1 STRING 0 4000}}
-test select-10.6 {ConvertSelection procedure, reentrancy issues} -constraints {
-    unix 
-} -setup {
-    setup
-    setupbg
-} -body {
+} {{PRIMARY selection doesn't exist or form "STRING" not defined} {.f1 STRING 0 4000}}
+test select-10.6 {ConvertSelection procedure, reentrancy issues} unix {
     proc weirdHandler {type offset count} {
 	destroy .f1
 	handler $type $offset $count
     }
+    setup
+    setupbg
     set selValue $longValue
     set selInfo ""
     selection handle .f1 {weirdHandler STRING}
@@ -1065,15 +942,14 @@
     lappend result [dobg {selection get}]
     cleanupbg
     lappend result $selInfo
-} -result {{PRIMARY selection doesn't exist or form "STRING" not defined} {STRING 0 4000}}
+} {{PRIMARY selection doesn't exist or form "STRING" not defined} {STRING 0 4000}}
 
 ##############################################################################
 
 # testing reentrancy
-test select-11.1 {TkSelPropProc procedure} -constraints unix -setup {
-    setup
-    setupbg
-} -body {
+test select-11.1 {TkSelPropProc procedure} unix {
+    setup
+    setupbg
     set selValue $longValue
     set selInfo ""
     selection handle -type TEST .f1 { handler TEST }
@@ -1083,33 +959,28 @@
     lappend result [dobg {selection get}]
     cleanupbg
     lappend result $selInfo
-} -result {{selection owner didn't respond} {.f1 STRING 0 4000 .f1 STRING 4000 4000 .f1 STRING 8000 4000 .f1 STRING 12000 4000 .f1 STRING 16000 4000 .f1 STRING 0 4000 .f1 STRING 4000 4000}}
+} {{selection owner didn't respond} {.f1 STRING 0 4000 .f1 STRING 4000 4000 .f1 STRING 8000 4000 .f1 STRING 12000 4000 .f1 STRING 16000 4000 .f1 STRING 0 4000 .f1 STRING 4000 4000}}
 
 ##############################################################################
 
 # Note, this assumes we are using CurrentTtime
-test select-12.1 {DefaultSelection procedure} -constraints unix -body {
+test select-12.1 {DefaultSelection procedure} unix {
     setup
     set result [selection get -type TIMESTAMP]
     setupbg
     lappend result [dobg {selection get -type TIMESTAMP}]
     cleanupbg
     set result
-<<<<<<< HEAD
-} -result {0x0 {0x0 }}
-test select-12.2 {DefaultSelection procedure} -constraints unix -body {
-=======
 } {0x0 {0x0 }}
 test select-12.2 {DefaultSelection procedure} unix {
->>>>>>> 24fe335f
     setup
     set result [lsort [list [selection get -type TARGETS]]]
     setupbg
     lappend result [dobg {lsort [selection get -type TARGETS]}]
     cleanupbg
     set result
-} -result {{MULTIPLE TARGETS TIMESTAMP TK_APPLICATION TK_WINDOW} {MULTIPLE TARGETS TIMESTAMP TK_APPLICATION TK_WINDOW}}
-test select-12.3 {DefaultSelection procedure} -constraints unix -body {
+} {{MULTIPLE TARGETS TIMESTAMP TK_APPLICATION TK_WINDOW} {MULTIPLE TARGETS TIMESTAMP TK_APPLICATION TK_WINDOW}}
+test select-12.3 {DefaultSelection procedure} unix {
     setup
     selection handle .f1 {handler TEST} TEST
     set result [list [lsort [selection get -type TARGETS]]]
@@ -1117,26 +988,25 @@
     lappend result [dobg {lsort [selection get -type TARGETS]}]
     cleanupbg
     set result
-} -result {{MULTIPLE TARGETS TEST TIMESTAMP TK_APPLICATION TK_WINDOW} {MULTIPLE TARGETS TEST TIMESTAMP TK_APPLICATION TK_WINDOW}}
-test select-12.4 {DefaultSelection procedure} -constraints unix -setup {
-    setup
-    set result ""
-} -body {
+} {{MULTIPLE TARGETS TEST TIMESTAMP TK_APPLICATION TK_WINDOW} {MULTIPLE TARGETS TEST TIMESTAMP TK_APPLICATION TK_WINDOW}}
+test select-12.4 {DefaultSelection procedure} unix {
+    setup
+    set result ""
     lappend result [selection get -type TK_APPLICATION]
     setupbg
     lappend result [dobg {selection get -type TK_APPLICATION}]
     cleanupbg
     set result
-} -result [list [winfo name .] [winfo name .]]
-test select-12.5 {DefaultSelection procedure} -constraints unix -body {
+} [list [winfo name .] [winfo name .]]
+test select-12.5 {DefaultSelection procedure} unix {
     setup
     set result [selection get -type TK_WINDOW]
     setupbg
     lappend result [dobg {selection get -type TK_WINDOW}]
     cleanupbg
     set result
-} -result {.f1 .f1}
-test select-12.6 {DefaultSelection procedure} -body {
+} {.f1 .f1}
+test select-12.6 {DefaultSelection procedure} {
     setup
     selection handle .f1 {handler TARGETS.f1} TARGETS
     set selValue "Targets value"
@@ -1144,14 +1014,9 @@
     set result [list [selection get TARGETS] $selInfo]
     selection handle .f1 {} TARGETS
     lappend result [selection get TARGETS]
-} -result {{Targets value} {TARGETS.f1 0 4000} {MULTIPLE TARGETS TIMESTAMP TK_APPLICATION TK_WINDOW}}
-
-test select-13.1 {SelectionSize procedure, handler deleted} -constraints {
-    unix 
-} -setup {
-    setup
-    setupbg
-} -body {
+} {{Targets value} {TARGETS.f1 0 4000} {MULTIPLE TARGETS TIMESTAMP TK_APPLICATION TK_WINDOW}}
+
+test select-13.1 {SelectionSize procedure, handler deleted} unix {
     proc badHandler {path type offset count} {
 	global selValue selInfo abortCount
 	incr abortCount -1
@@ -1165,6 +1030,8 @@
 	}
 	string range $selValue $offset [expr $numBytes+$offset]
     }
+    setup
+    setupbg
     set selValue $longValue
     set selInfo ""
     selection handle .f1 {badHandler .f1 STRING}
@@ -1173,15 +1040,10 @@
     lappend result [dobg {selection get}]
     cleanupbg
     lappend result $selInfo
-} -result {{PRIMARY selection doesn't exist or form "STRING" not defined} {.f1 STRING 0 4000 .f1 STRING 4000 4000}}
-+} {{PRIMARY selection doesn't exist or form "STRING" not defined} {.f1 STRING 0 4000 .f1 STRING 4000 4000}}
 
 catch {rename weirdHandler {}}
 
 # cleanup
 cleanupTests
-return
-
-# Local Variables:
-# mode: tcl
-# End:+return