/*
 * tkUnixSend.c --
 *
 *	This file provides functions that implement the "send" command,
 *	allowing commands to be passed from interpreter to interpreter.
 *
 * Copyright (c) 1989-1994 The Regents of the University of California.
 * Copyright (c) 1994-1996 Sun Microsystems, Inc.
 * Copyright (c) 1998-1999 by Scriptics Corporation.
 *
 * See the file "license.terms" for information on usage and redistribution of
 * this file, and for a DISCLAIMER OF ALL WARRANTIES.
 *
 * RCS: @(#) $Id$
 */

#include "tkUnixInt.h"

/*
 * The following structure is used to keep track of the interpreters
 * registered by this process.
 */

typedef struct RegisteredInterp {
    char *name;			/* Interpreter's name (malloc-ed). */
    Tcl_Interp *interp;		/* Interpreter associated with name. NULL
				 * means that the application was unregistered
				 * or deleted while a send was in progress to
				 * it. */
    TkDisplay *dispPtr;		/* Display for the application. Needed because
				 * we may need to unregister the interpreter
				 * after its main window has been deleted. */
    struct RegisteredInterp *nextPtr;
				/* Next in list of names associated with
				 * interps in this process. NULL means end of
				 * list. */
} RegisteredInterp;

/*
 * A registry of all interpreters for a display is kept in a property
 * "InterpRegistry" on the root window of the display. It is organized as a
 * series of zero or more concatenated strings (in no particular order), each
 * of the form
 * 	window space name '\0'
 * where "window" is the hex id of the comm. window to use to talk to an
 * interpreter named "name".
 *
 * When the registry is being manipulated by an application (e.g. to add or
 * remove an entry), it is loaded into memory using a structure of the
 * following type:
 */

typedef struct NameRegistry {
    TkDisplay *dispPtr;		/* Display from which the registry was
				 * read. */
    int locked;			/* Non-zero means that the display was locked
				 * when the property was read in. */
    int modified;		/* Non-zero means that the property has been
				 * modified, so it needs to be written out
				 * when the NameRegistry is closed. */
    unsigned long propLength;	/* Length of the property, in bytes. */
    char *property;		/* The contents of the property, or NULL if
				 * none. See format description above; this is
				 * *not* terminated by the first null
				 * character. Dynamically allocated. */
    int allocedByX;		/* Non-zero means must free property with
				 * XFree; zero means use ckfree. */
} NameRegistry;

/*
 * When a result is being awaited from a sent command, one of the following
 * structures is present on a list of all outstanding sent commands. The
 * information in the structure is used to process the result when it arrives.
 * You're probably wondering how there could ever be multiple outstanding sent
 * commands. This could happen if interpreters invoke each other recursively.
 * It's unlikely, but possible.
 */

typedef struct PendingCommand {
    int serial;			/* Serial number expected in result. */
    TkDisplay *dispPtr;		/* Display being used for communication. */
    const char *target;		/* Name of interpreter command is being sent
				 * to. */
    Window commWindow;		/* Target's communication window. */
    Tcl_Interp *interp;		/* Interpreter from which the send was
				 * invoked. */
    int code;			/* Tcl return code for command will be stored
				 * here. */
    char *result;		/* String result for command (malloc'ed), or
				 * NULL. */
    char *errorInfo;		/* Information for "errorInfo" variable, or
				 * NULL (malloc'ed). */
    char *errorCode;		/* Information for "errorCode" variable, or
				 * NULL (malloc'ed). */
    int gotResponse;		/* 1 means a response has been received, 0
				 * means the command is still outstanding. */
    struct PendingCommand *nextPtr;
				/* Next in list of all outstanding commands.
				 * NULL means end of list. */
} PendingCommand;

typedef struct ThreadSpecificData {
    PendingCommand *pendingCommands;
				/* List of all commands currently being waited
				 * for. */
    RegisteredInterp *interpListPtr;
				/* List of all interpreters registered in the
				 * current process. */
} ThreadSpecificData;
static Tcl_ThreadDataKey dataKey;

/*
 * The information below is used for communication between processes during
 * "send" commands. Each process keeps a private window, never even mapped,
 * with one property, "Comm". When a command is sent to an interpreter, the
 * command is appended to the comm property of the communication window
 * associated with the interp's process. Similarly, when a result is returned
 * from a sent command, it is also appended to the comm property.
 *
 * Each command and each result takes the form of ASCII text. For a command,
 * the text consists of a zero character followed by several null-terminated
 * ASCII strings. The first string consists of the single letter "c".
 * Subsequent strings have the form "option value" where the following options
 * are supported:
 *
 * -r commWindow serial
 *
 *	This option means that a response should be sent to the window whose X
 *	identifier is "commWindow" (in hex), and the response should be
 *	identified with the serial number given by "serial" (in decimal). If
 *	this option isn't specified then the send is asynchronous and no
 *	response is sent.
 *
 * -n name
 *
 *	"Name" gives the name of the application for which the command is
 *	intended. This option must be present.
 *
 * -s script
 *
 *	"Script" is the script to be executed. This option must be present.
 *
 * The options may appear in any order. The -n and -s options must be present,
 * but -r may be omitted for asynchronous RPCs. For compatibility with future
 * releases that may add new features, there may be additional options
 * present; as long as they start with a "-" character, they will be ignored.
 *
 * A result also consists of a zero character followed by several null-
 * terminated ASCII strings. The first string consists of the single letter
 * "r". Subsequent strings have the form "option value" where the following
 * options are supported:
 *
 * -s serial
 *
 *	Identifies the command for which this is the result. It is the same as
 *	the "serial" field from the -s option in the command. This option must
 *	be present.
 *
 * -c code
 *
 *	"Code" is the completion code for the script, in decimal. If the code
 *	is omitted it defaults to TCL_OK.
 *
 * -r result
 *
 *	"Result" is the result string for the script, which may be either a
 *	result or an error message. If this field is omitted then it defaults
 *	to an empty string.
 *
 * -i errorInfo
 *
 *	"ErrorInfo" gives a string with which to initialize the errorInfo
 *	variable. This option may be omitted; it is ignored unless the
 *	completion code is TCL_ERROR.
 *
 * -e errorCode
 *
 *	"ErrorCode" gives a string with with to initialize the errorCode
 *	variable. This option may be omitted; it is ignored unless the
 *	completion code is TCL_ERROR.
 *
 * Options may appear in any order, and only the -s option must be present. As
 * with commands, there may be additional options besides these; unknown
 * options are ignored.
 */

/*
 * Other miscellaneous per-process data:
 */

static struct {
    int sendSerial;		/* The serial number that was used in the last
				 * "send" command. */
    int sendDebug;		/* This can be set while debugging to do
				 * things like skip locking the server. */
} localData = {0, 0};

/*
 * Maximum size property that can be read at one time by this module:
 */

#define MAX_PROP_WORDS 100000

/*
 * Forward declarations for functions defined later in this file:
 */

static int		AppendErrorProc(ClientData clientData,
			    XErrorEvent *errorPtr);
static void		AppendPropCarefully(Display *display,
			    Window window, Atom property, char *value,
			    int length, PendingCommand *pendingPtr);
static void		DeleteProc(ClientData clientData);
static void		RegAddName(NameRegistry *regPtr,
			    const char *name, Window commWindow);
static void		RegClose(NameRegistry *regPtr);
static void		RegDeleteName(NameRegistry *regPtr, const char *name);
static Window		RegFindName(NameRegistry *regPtr, const char *name);
static NameRegistry *	RegOpen(Tcl_Interp *interp,
			    TkDisplay *dispPtr, int lock);
static void		SendEventProc(ClientData clientData, XEvent *eventPtr);
static int		SendInit(Tcl_Interp *interp, TkDisplay *dispPtr);
static Tk_RestrictAction SendRestrictProc(ClientData clientData,
			    XEvent *eventPtr);
static int		ServerSecure(TkDisplay *dispPtr);
static void		UpdateCommWindow(TkDisplay *dispPtr);
static int		ValidateName(TkDisplay *dispPtr, const char *name,
			    Window commWindow, int oldOK);

/*
 *----------------------------------------------------------------------
 *
 * RegOpen --
 *
 *	This function loads the name registry for a display into memory so
 *	that it can be manipulated.
 *
 * Results:
 *	The return value is a pointer to the loaded registry.
 *
 * Side effects:
 *	If "lock" is set then the server will be locked. It is the caller's
 *	responsibility to call RegClose when finished with the registry, so
 *	that we can write back the registry if needed, unlock the server if
 *	needed, and free memory.
 *
 *----------------------------------------------------------------------
 */

static NameRegistry *
RegOpen(
    Tcl_Interp *interp,		/* Interpreter to use for error reporting
				 * (errors cause a panic so in fact no error
				 * is ever returned, but the interpreter is
				 * needed anyway). */
    TkDisplay *dispPtr,		/* Display whose name registry is to be
				 * opened. */
    int lock)			/* Non-zero means lock the window server when
				 * opening the registry, so no-one else can
				 * use the registry until we close it. */
{
    NameRegistry *regPtr;
    int result, actualFormat;
    unsigned long bytesAfter;
    Atom actualType;
    char **propertyPtr;

    if (dispPtr->commTkwin == NULL) {
	SendInit(interp, dispPtr);
    }

    regPtr = (NameRegistry *) ckalloc(sizeof(NameRegistry));
    regPtr->dispPtr = dispPtr;
    regPtr->locked = 0;
    regPtr->modified = 0;
    regPtr->allocedByX = 1;
    propertyPtr = &regPtr->property;

    if (lock && !localData.sendDebug) {
	XGrabServer(dispPtr->display);
	regPtr->locked = 1;
    }

    /*
     * Read the registry property.
     */

    result = XGetWindowProperty(dispPtr->display,
	    RootWindow(dispPtr->display, 0),
	    dispPtr->registryProperty, 0, MAX_PROP_WORDS,
	    False, XA_STRING, &actualType, &actualFormat,
	    &regPtr->propLength, &bytesAfter,
	    (unsigned char **) propertyPtr);

    if (actualType == None) {
	regPtr->propLength = 0;
	regPtr->property = NULL;
    } else if ((result != Success) || (actualFormat != 8)
	    || (actualType != XA_STRING)) {
	/*
	 * The property is improperly formed; delete it.
	 */

	if (regPtr->property != NULL) {
	    XFree(regPtr->property);
	    regPtr->propLength = 0;
	    regPtr->property = NULL;
	}
	XDeleteProperty(dispPtr->display,
		RootWindow(dispPtr->display, 0),
		dispPtr->registryProperty);
    }

    /*
     * Xlib placed an extra null byte after the end of the property, just to
     * make sure that it is always NULL-terminated. Be sure to include this
     * byte in our count if it's needed to ensure null termination (note: as
     * of 8/95 I'm no longer sure why this code is needed; seems like it
     * shouldn't be).
     */

    if ((regPtr->propLength > 0)
	    && (regPtr->property[regPtr->propLength-1] != 0)) {
	regPtr->propLength++;
    }
    return regPtr;
}

/*
 *----------------------------------------------------------------------
 *
 * RegFindName --
 *
 *	Given an open name registry, this function finds an entry with a given
 *	name, if there is one, and returns information about that entry.
 *
 * Results:
 *	The return value is the X identifier for the comm window for the
 *	application named "name", or None if there is no such entry in the
 *	registry.
 *
 * Side effects:
 *	None.
 *
 *----------------------------------------------------------------------
 */

static Window
RegFindName(
    NameRegistry *regPtr,	/* Pointer to a registry opened with a
				 * previous call to RegOpen. */
    const char *name)		/* Name of an application. */
{
    char *p;

    for (p=regPtr->property ; p-regPtr->property<(int)regPtr->propLength ;) {
	char *entry = p;

	while ((*p != 0) && (!isspace(UCHAR(*p)))) {
	    p++;
	}
	if ((*p != 0) && (strcmp(name, p+1) == 0)) {
	    unsigned id;

	    if (sscanf(entry, "%x", &id) == 1) {
		/*
		 * Must cast from an unsigned int to a Window in case we are
		 * on a 64-bit architecture.
		 */

		return (Window) id;
	    }
	}
	while (*p != 0) {
	    p++;
	}
	p++;
    }
    return None;
}

/*
 *----------------------------------------------------------------------
 *
 * RegDeleteName --
 *
 *	This function deletes the entry for a given name from an open
 *	registry.
 *
 * Results:
 *	None.
 *
 * Side effects:
 *	If there used to be an entry named "name" in the registry, then it is
 *	deleted and the registry is marked as modified so it will be written
 *	back when closed.
 *
 *----------------------------------------------------------------------
 */

static void
RegDeleteName(
    NameRegistry *regPtr,	/* Pointer to a registry opened with a
				 * previous call to RegOpen. */
    const char *name)		/* Name of an application. */
{
    char *p;

    for (p=regPtr->property ; p-regPtr->property<(int)regPtr->propLength ;) {
	char *entry = p, *entryName;

	while ((*p != 0) && (!isspace(UCHAR(*p)))) {
	    p++;
	}
	if (*p != 0) {
	    p++;
	}
	entryName = p;
	while (*p != 0) {
	    p++;
	}
	p++;
	if (strcmp(name, entryName) == 0) {
	    int count;

	    /*
	     * Found the matching entry. Copy everything after it down on top
	     * of it.
	     */

	    count = regPtr->propLength - (p - regPtr->property);
	    if (count > 0) {
		char *src, *dst;

		for (src=p , dst=entry ; count>0 ; src++, dst++, count--) {
		    *dst = *src;
		}
	    }
	    regPtr->propLength -= p - entry;
	    regPtr->modified = 1;
	    return;
	}
    }
}

/*
 *----------------------------------------------------------------------
 *
 * RegAddName --
 *
 *	Add a new entry to an open registry.
 *
 * Results:
 *	None.
 *
 * Side effects:
 *	The open registry is expanded; it is marked as modified so that it
 *	will be written back when closed.
 *
 *----------------------------------------------------------------------
 */

static void
RegAddName(
    NameRegistry *regPtr,	/* Pointer to a registry opened with a
				 * previous call to RegOpen. */
    const char *name,		/* Name of an application. The caller must
				 * ensure that this name isn't already
				 * registered. */
    Window commWindow)		/* X identifier for comm. window of
				 * application. */
{
    char id[30], *newProp;
    int idLength, newBytes;

    sprintf(id, "%x ", (unsigned) commWindow);
    idLength = strlen(id);
    newBytes = idLength + strlen(name) + 1;
    newProp = ckalloc((unsigned) (regPtr->propLength + newBytes));
    strcpy(newProp, id);
    strcpy(newProp+idLength, name);
    if (regPtr->property != NULL) {
	memcpy(newProp + newBytes, regPtr->property, regPtr->propLength);
	if (regPtr->allocedByX) {
	    XFree(regPtr->property);
	} else {
	    ckfree(regPtr->property);
	}
    }
    regPtr->modified = 1;
    regPtr->propLength += newBytes;
    regPtr->property = newProp;
    regPtr->allocedByX = 0;
}

/*
 *----------------------------------------------------------------------
 *
 * RegClose --
 *
 *	This function is called to end a series of operations on a name
 *	registry.
 *
 * Results:
 *	None.
 *
 * Side effects:
 *	The registry is written back if it has been modified, and the X server
 *	is unlocked if it was locked. Memory for the registry is freed, so the
 *	caller should never use regPtr again.
 *
 *----------------------------------------------------------------------
 */

static void
RegClose(
    NameRegistry *regPtr)	/* Pointer to a registry opened with a
				 * previous call to RegOpen. */
{
    if (regPtr->modified) {
	if (!regPtr->locked && !localData.sendDebug) {
	    Tcl_Panic("The name registry was modified without being locked!");
	}
	XChangeProperty(regPtr->dispPtr->display,
		RootWindow(regPtr->dispPtr->display, 0),
		regPtr->dispPtr->registryProperty, XA_STRING, 8,
		PropModeReplace, (unsigned char *) regPtr->property,
		(int) regPtr->propLength);
    }

    if (regPtr->locked) {
	XUngrabServer(regPtr->dispPtr->display);
    }

    /*
     * After ungrabbing the server, it's important to flush the output
     * immediately so that the server sees the ungrab command. Otherwise we
     * might do something else that needs to communicate with the server (such
     * as invoking a subprocess that needs to do I/O to the screen); if the
     * ungrab command is still sitting in our output buffer, we could
     * deadlock.
     */

    XFlush(regPtr->dispPtr->display);

    if (regPtr->property != NULL) {
	if (regPtr->allocedByX) {
	    XFree(regPtr->property);
	} else {
	    ckfree(regPtr->property);
	}
    }
    ckfree((char *) regPtr);
}

/*
 *----------------------------------------------------------------------
 *
 * ValidateName --
 *
 *	This function checks to see if an entry in the registry is still
 *	valid.
 *
 * Results:
 *	The return value is 1 if the given commWindow exists and its name is
 *	"name". Otherwise 0 is returned.
 *
 * Side effects:
 *	None.
 *
 *----------------------------------------------------------------------
 */

static int
ValidateName(
    TkDisplay *dispPtr,		/* Display for which to perform the
				 * validation. */
    const char *name,		/* The name of an application. */
    Window commWindow,		/* X identifier for the application's comm.
				 * window. */
    int oldOK)			/* Non-zero means that we should consider an
				 * application to be valid even if it looks
				 * like an old-style (pre-4.0) one; 0 means
				 * consider these invalid. */
{
    int result, actualFormat, argc, i;
    unsigned long length, bytesAfter;
    Atom actualType;
    char *property, **propertyPtr = &property;
    Tk_ErrorHandler handler;
    const char **argv;

    property = NULL;

    /*
     * Ignore X errors when reading the property (e.g., the window might not
     * exist). If an error occurs, result will be some value other than
     * Success.
     */

    handler = Tk_CreateErrorHandler(dispPtr->display, -1, -1, -1, NULL, NULL);
    result = XGetWindowProperty(dispPtr->display, commWindow,
	    dispPtr->appNameProperty, 0, MAX_PROP_WORDS,
	    False, XA_STRING, &actualType, &actualFormat,
	    &length, &bytesAfter, (unsigned char **) propertyPtr);

    if ((result == Success) && (actualType == None)) {
	XWindowAttributes atts;

	/*
	 * The comm. window exists but the property we're looking for doesn't
	 * exist. This probably means that the application comes from an older
	 * version of Tk (< 4.0) that didn't set the property; if this is the
	 * case, then assume for compatibility's sake that everything's OK.
	 * However, it's also possible that some random application has
	 * re-used the window id for something totally unrelated. Check a few
	 * characteristics of the window, such as its dimensions and mapped
	 * state, to be sure that it still "smells" like a commWindow.
	 */

	if (!oldOK
		|| !XGetWindowAttributes(dispPtr->display, commWindow, &atts)
		|| (atts.width != 1) || (atts.height != 1)
		|| (atts.map_state != IsUnmapped)) {
	    result = 0;
	} else {
	    result = 1;
	}
    } else if ((result == Success) && (actualFormat == 8)
	    && (actualType == XA_STRING)) {
	result = 0;
	if (Tcl_SplitList(NULL, property, &argc, &argv) == TCL_OK) {
	    for (i = 0; i < argc; i++) {
		if (strcmp(argv[i], name) == 0) {
		    result = 1;
		    break;
		}
	    }
	    ckfree((char *) argv);
	}
    } else {
	result = 0;
    }
    Tk_DeleteErrorHandler(handler);
    if (property != NULL) {
	XFree(property);
    }
    return result;
}

/*
 *----------------------------------------------------------------------
 *
 * ServerSecure --
 *
 *	Check whether a server is secure enough for us to trust Tcl scripts
 *	arriving via that server.
 *
 * Results:
 *	The return value is 1 if the server is secure, which means that
 *	host-style authentication is turned on but there are no hosts in the
 *	enabled list. This means that some other form of authorization
 *	(presumably more secure, such as xauth) is in use.
 *
 * Side effects:
 *	None.
 *
 *----------------------------------------------------------------------
 */

static int
ServerSecure(
    TkDisplay *dispPtr)		/* Display to check. */
{
#ifdef TK_NO_SECURITY
    return 1;
#else
    XHostAddress *addrPtr;
    int numHosts, secure;
    Bool enabled;

    addrPtr = XListHosts(dispPtr->display, &numHosts, &enabled);
<<<<<<< HEAD
    if (!enabled) {
    insecure:
	secure = 0;
    } else if (numHosts == 0) {
	secure = 1;
    } else {
=======
    if (enabled) {
	if (numHosts == 0) {
	    secure = 1;
	}

>>>>>>> 24fe335f
	/*
	 * Recent versions of X11 have the extra feature of allowing more
	 * sophisticated authorization checks to be performed than the dozy
	 * old ones that used to plague xhost usage. However, not all deployed
	 * versions of Xlib know how to deal with this feature, so this code
	 * is conditional on having the right #def in place. [Bug 1909931]
<<<<<<< HEAD
	 *
	 * Note that at this point we know that there's at least one entry in
	 * the list returned by XListHosts. However there may be multiple
	 * entries; as long as each is one of either 'SI:localhost:*' or
	 * 'SI:localgroup:*' then we will claim to be secure enough.
	 */

#ifdef FamilyServerInterpreted
	XServerInterpretedAddress *siPtr;
	int i;

	for (i=0 ; i<numHosts ; i++) {
	    if (addrPtr[i].family != FamilyServerInterpreted) {
		/*
		 * We don't understand what the X server is letting in, so we
		 * err on the side of safety.
		 */

		goto insecure;
	    }
	    siPtr = (XServerInterpretedAddress *) addrPtr[0].address;

	    /*
	     * We don't check the username or group here. This is because it's
	     * officially non-portable and we are just making sure there
	     * aren't silly misconfigurations. (Apparently 'root' is not a
	     * very good choice, but we still don't put any effort in to spot
	     * that.) However we do check to see that the constraints are
	     * imposed against the connecting user and/or group.
	     */

	    if (       !(siPtr->typelength == 9 /* ==strlen("localuser") */
			&& !memcmp(siPtr->type, "localuser", 9))
		    && !(siPtr->typelength == 10 /* ==strlen("localgroup") */
			&& !memcmp(siPtr->type, "localgroup", 10))) {
		/*
		 * The other defined types of server-interpreted controls
		 * involve particular hosts. These are still insecure for the
		 * same reasons that classic xhost access is insecure; there's
		 * just no way to be sure that the users on those systems are
		 * the ones who should be allowed to connect to this display.
		 */

		goto insecure;
	    }
	}
	secure = 1;
#else
	/*
	 * We don't understand what the X server is letting in, so we err on
	 * the side of safety.
	 */

	secure = 0;
#endif /* FamilyServerInterpreted */
=======
	 */

#ifdef FamilyServerInterpreted
	if (numHosts == 1 && addrPtr[0].family == FamilyServerInterpreted) {
	    XServerInterpretedAddress *siPtr =
		    (XServerInterpretedAddress *) addrPtr[0].address;

	    if (siPtr->typelength==9 && !memcmp(siPtr->type,"localuser",9)) {
		/*
		 * We don't check the username here. This is because it's
		 * officially non-portable and we are just making sure there
		 * aren't silly misconfigurations. (Apparently 'root' is not a
		 * very good choice, but we still don't put any effort in to
		 * spot that.)
		 */

		secure = 1;
	    } else if (siPtr->typelength == 10
		    && !memcmp(siPtr->type, "localgroup", 10)) {
		/*
		 * Similarly to above, we don't attempt to peek inside server
		 * interpreted group names. If someone set it, it's what they
		 * want and we assume it's OK.
		 */

		secure = 1;
	    }

	    /*
	     * The other defined types of server-interpreted controls involve
	     * particular hosts; these are still insecure for the same reasons
	     * that classic xhost access is insecure.
	     */
	}
#endif
>>>>>>> 24fe335f
    }
    if (addrPtr != NULL) {
	XFree((char *) addrPtr);
    }
    return secure;
#endif /* TK_NO_SECURITY */
}

/*
 *----------------------------------------------------------------------
 *
 * Tk_SetAppName --
 *
 *	This function is called to associate an ASCII name with a Tk
 *	application. If the application has already been named, the name
 *	replaces the old one.
 *
 * Results:
 *	The return value is the name actually given to the application. This
 *	will normally be the same as name, but if name was already in use for
 *	an application then a name of the form "name #2" will be chosen, with
 *	a high enough number to make the name unique.
 *
 * Side effects:
 *	Registration info is saved, thereby allowing the "send" command to be
 *	used later to invoke commands in the application. In addition, the
 *	"send" command is created in the application's interpreter. The
 *	registration will be removed automatically if the interpreter is
 *	deleted or the "send" command is removed.
 *
 *----------------------------------------------------------------------
 */

const char *
Tk_SetAppName(
    Tk_Window tkwin,		/* Token for any window in the application to
				 * be named: it is just used to identify the
				 * application and the display. */
    const char *name)		/* The name that will be used to refer to the
				 * interpreter in later "send" commands. Must
				 * be globally unique. */
{
    RegisteredInterp *riPtr, *riPtr2;
    Window w;
    TkWindow *winPtr = (TkWindow *) tkwin;
    TkDisplay *dispPtr = winPtr->dispPtr;
    NameRegistry *regPtr;
    Tcl_Interp *interp;
    const char *actualName;
    Tcl_DString dString;
    int offset, i;
    ThreadSpecificData *tsdPtr =
	    Tcl_GetThreadData(&dataKey, sizeof(ThreadSpecificData));

    interp = winPtr->mainPtr->interp;
    if (dispPtr->commTkwin == NULL) {
	SendInit(interp, winPtr->dispPtr);
    }

    /*
     * See if the application is already registered; if so, remove its current
     * name from the registry.
     */

    regPtr = RegOpen(interp, winPtr->dispPtr, 1);
    for (riPtr = tsdPtr->interpListPtr; ; riPtr = riPtr->nextPtr) {
	if (riPtr == NULL) {
	    /*
	     * This interpreter isn't currently registered; create the data
	     * structure that will be used to register it locally, plus add
	     * the "send" command to the interpreter.
	     */

	    riPtr = (RegisteredInterp *) ckalloc(sizeof(RegisteredInterp));
	    riPtr->interp = interp;
	    riPtr->dispPtr = winPtr->dispPtr;
	    riPtr->nextPtr = tsdPtr->interpListPtr;
	    tsdPtr->interpListPtr = riPtr;
	    riPtr->name = NULL;
	    Tcl_CreateCommand(interp, "send", Tk_SendCmd, riPtr, DeleteProc);
	    if (Tcl_IsSafe(interp)) {
		Tcl_HideCommand(interp, "send", "send");
	    }
	    break;
	}
	if (riPtr->interp == interp) {
	    /*
	     * The interpreter is currently registered; remove it from the
	     * name registry.
	     */

	    if (riPtr->name) {
		RegDeleteName(regPtr, riPtr->name);
		ckfree(riPtr->name);
	    }
	    break;
	}
    }

    /*
     * Pick a name to use for the application. Use "name" if it's not already
     * in use. Otherwise add a suffix such as " #2", trying larger and larger
     * numbers until we eventually find one that is unique.
     */

    actualName = name;
    offset = 0;				/* Needed only to avoid "used before
					 * set" compiler warnings. */
    for (i = 1; ; i++) {
	if (i > 1) {
	    if (i == 2) {
		Tcl_DStringInit(&dString);
		Tcl_DStringAppend(&dString, name, -1);
		Tcl_DStringAppend(&dString, " #", 2);
		offset = Tcl_DStringLength(&dString);
		Tcl_DStringSetLength(&dString, offset+TCL_INTEGER_SPACE);
		actualName = Tcl_DStringValue(&dString);
	    }
	    sprintf(Tcl_DStringValue(&dString) + offset, "%d", i);
	}
	w = RegFindName(regPtr, actualName);
	if (w == None) {
	    break;
	}

	/*
	 * The name appears to be in use already, but double-check to be sure
	 * (perhaps the application died without removing its name from the
	 * registry?).
	 */

	if (w == Tk_WindowId(dispPtr->commTkwin)) {
	    for (riPtr2 = tsdPtr->interpListPtr; riPtr2 != NULL;
		    riPtr2 = riPtr2->nextPtr) {
		if ((riPtr2->interp != interp) &&
			(strcmp(riPtr2->name, actualName) == 0)) {
		    goto nextSuffix;
		}
	    }
	    RegDeleteName(regPtr, actualName);
	    break;
	} else if (!ValidateName(winPtr->dispPtr, actualName, w, 1)) {
	    RegDeleteName(regPtr, actualName);
	    break;
	}
    nextSuffix:
	continue;
    }

    /*
     * We've now got a name to use. Store it in the name registry and in the
     * local entry for this application, plus put it in a property on the
     * commWindow.
     */

    RegAddName(regPtr, actualName, Tk_WindowId(dispPtr->commTkwin));
    RegClose(regPtr);
    riPtr->name = (char *) ckalloc((unsigned) (strlen(actualName) + 1));
    strcpy(riPtr->name, actualName);
    if (actualName != name) {
	Tcl_DStringFree(&dString);
    }
    UpdateCommWindow(dispPtr);

    return riPtr->name;
}

/*
 *--------------------------------------------------------------
 *
 * Tk_SendCmd --
 *
 *	This function is invoked to process the "send" Tcl command. See the
 *	user documentation for details on what it does.
 *
 * Results:
 *	A standard Tcl result.
 *
 * Side effects:
 *	See the user documentation.
 *
 *--------------------------------------------------------------
 */

int
Tk_SendCmd(
    ClientData clientData,	/* Information about sender (only dispPtr
				 * field is used). */
    Tcl_Interp *interp,		/* Current interpreter. */
    int argc,			/* Number of arguments. */
    const char **argv)		/* Argument strings. */
{
    TkWindow *winPtr;
    Window commWindow;
    PendingCommand pending;
    register RegisteredInterp *riPtr;
    const char *destName;
    int result, c, async, i, firstArg;
    size_t length;
    Tk_RestrictProc *prevRestrictProc;
    ClientData prevArg;
    TkDisplay *dispPtr;
    Tcl_Time timeout;
    NameRegistry *regPtr;
    Tcl_DString request;
    ThreadSpecificData *tsdPtr =
	    Tcl_GetThreadData(&dataKey, sizeof(ThreadSpecificData));
    Tcl_Interp *localInterp;	/* Used when the interpreter to send the
				 * command to is within the same process. */

    /*
     * Process options, if any.
     */

    async = 0;
    winPtr = (TkWindow *) Tk_MainWindow(interp);
    if (winPtr == NULL) {
	return TCL_ERROR;
    }
    for (i = 1; i < (argc-1); ) {
	if (argv[i][0] != '-') {
	    break;
	}
	c = argv[i][1];
	length = strlen(argv[i]);
	if ((c == 'a') && (strncmp(argv[i], "-async", length) == 0)) {
	    async = 1;
	    i++;
	} else if ((c == 'd') && (strncmp(argv[i], "-displayof",
		length) == 0)) {
	    winPtr = (TkWindow *) Tk_NameToWindow(interp, argv[i+1],
		    (Tk_Window) winPtr);
	    if (winPtr == NULL) {
		return TCL_ERROR;
	    }
	    i += 2;
	} else if (strcmp(argv[i], "--") == 0) {
	    i++;
	    break;
	} else {
	    Tcl_AppendResult(interp, "bad option \"", argv[i],
		    "\": must be -async, -displayof, or --", NULL);
	    return TCL_ERROR;
	}
    }

    if (argc < (i+2)) {
	Tcl_AppendResult(interp, "wrong # args: should be \"", argv[0],
		" ?-option value ...? interpName arg ?arg ...?\"", NULL);
	return TCL_ERROR;
    }
    destName = argv[i];
    firstArg = i+1;

    dispPtr = winPtr->dispPtr;
    if (dispPtr->commTkwin == NULL) {
	SendInit(interp, winPtr->dispPtr);
    }

    /*
     * See if the target interpreter is local. If so, execute the command
     * directly without going through the X server. The only tricky thing is
     * passing the result from the target interpreter to the invoking
     * interpreter. Watch out: they could be the same!
     */

    for (riPtr = tsdPtr->interpListPtr; riPtr != NULL;
	    riPtr = riPtr->nextPtr) {
	if ((riPtr->dispPtr != dispPtr)
		|| (strcmp(riPtr->name, destName) != 0)) {
	    continue;
	}
	Tcl_Preserve(riPtr);
	localInterp = riPtr->interp;
	Tcl_Preserve(localInterp);
	if (firstArg == (argc-1)) {
	    result = Tcl_GlobalEval(localInterp, argv[firstArg]);
	} else {
	    Tcl_DStringInit(&request);
	    Tcl_DStringAppend(&request, argv[firstArg], -1);
	    for (i = firstArg+1; i < argc; i++) {
		Tcl_DStringAppend(&request, " ", 1);
		Tcl_DStringAppend(&request, argv[i], -1);
	    }
	    result = Tcl_GlobalEval(localInterp, Tcl_DStringValue(&request));
	    Tcl_DStringFree(&request);
	}
	if (interp != localInterp) {
	    if (result == TCL_ERROR) {
		Tcl_Obj *errorObjPtr;

		/*
		 * An error occurred, so transfer error information from the
		 * destination interpreter back to our interpreter. Must clear
		 * interp's result before calling Tcl_AddErrorInfo, since
		 * Tcl_AddErrorInfo will store the interp's result in
		 * errorInfo before appending riPtr's $errorInfo; we've
		 * already got everything we need in riPtr's $errorInfo.
		 */

		Tcl_ResetResult(interp);
		Tcl_AddErrorInfo(interp, Tcl_GetVar2(localInterp,
			"errorInfo", NULL, TCL_GLOBAL_ONLY));
		errorObjPtr = Tcl_GetVar2Ex(localInterp, "errorCode", NULL,
			TCL_GLOBAL_ONLY);
		Tcl_SetObjErrorCode(interp, errorObjPtr);
	    }
	    Tcl_SetObjResult(interp, Tcl_GetObjResult(localInterp));
	    Tcl_ResetResult(localInterp);
	}
	Tcl_Release(riPtr);
	Tcl_Release(localInterp);
	return result;
    }

    /*
     * Bind the interpreter name to a communication window.
     */

    regPtr = RegOpen(interp, winPtr->dispPtr, 0);
    commWindow = RegFindName(regPtr, destName);
    RegClose(regPtr);
    if (commWindow == None) {
	Tcl_AppendResult(interp, "no application named \"",destName,"\"",NULL);
	return TCL_ERROR;
    }

    /*
     * Send the command to the target interpreter by appending it to the comm
     * window in the communication window.
     */

    localData.sendSerial++;
    Tcl_DStringInit(&request);
    Tcl_DStringAppend(&request, "\0c\0-n ", 6);
    Tcl_DStringAppend(&request, destName, -1);
    if (!async) {
	char buffer[TCL_INTEGER_SPACE * 2];

	sprintf(buffer, "%x %d",
		(unsigned) Tk_WindowId(dispPtr->commTkwin),
		localData.sendSerial);
	Tcl_DStringAppend(&request, "\0-r ", 4);
	Tcl_DStringAppend(&request, buffer, -1);
    }
    Tcl_DStringAppend(&request, "\0-s ", 4);
    Tcl_DStringAppend(&request, argv[firstArg], -1);
    for (i = firstArg+1; i < argc; i++) {
	Tcl_DStringAppend(&request, " ", 1);
	Tcl_DStringAppend(&request, argv[i], -1);
    }
    (void) AppendPropCarefully(dispPtr->display, commWindow,
	    dispPtr->commProperty, Tcl_DStringValue(&request),
	    Tcl_DStringLength(&request) + 1, (async ? NULL : &pending));
    Tcl_DStringFree(&request);
    if (async) {
	/*
	 * This is an asynchronous send: return immediately without waiting
	 * for a response.
	 */

	return TCL_OK;
    }

    /*
     * Register the fact that we're waiting for a command to complete (this is
     * needed by SendEventProc and by AppendErrorProc to pass back the
     * command's results). Set up a timeout handler so that we can check
     * during long sends to make sure that the destination application is
     * still alive.
     */

    pending.serial = localData.sendSerial;
    pending.dispPtr = dispPtr;
    pending.target = destName;
    pending.commWindow = commWindow;
    pending.interp = interp;
    pending.result = NULL;
    pending.errorInfo = NULL;
    pending.errorCode = NULL;
    pending.gotResponse = 0;
    pending.nextPtr = tsdPtr->pendingCommands;
    tsdPtr->pendingCommands = &pending;

    /*
     * Enter a loop processing X events until the result comes in or the
     * target is declared to be dead. While waiting for a result, look only at
     * send-related events so that the send is synchronous with respect to
     * other events in the application.
     */

    prevRestrictProc = Tk_RestrictEvents(SendRestrictProc, NULL, &prevArg);
    Tcl_GetTime(&timeout);
    timeout.sec += 2;
    while (!pending.gotResponse) {
	if (!TkUnixDoOneXEvent(&timeout)) {
	    /*
	     * An unusually long amount of time has elapsed during the
	     * processing of a sent command. Check to make sure that the
	     * target application still exists. If it does, reset the timeout.
	     */

	    if (!ValidateName(pending.dispPtr, pending.target,
		    pending.commWindow, 0)) {
		const char *msg;

		if (ValidateName(pending.dispPtr, pending.target,
			pending.commWindow, 1)) {
		    msg = "target application died or uses a Tk version before 4.0";
		} else {
		    msg = "target application died";
		}
		pending.code = TCL_ERROR;
		pending.result = (char *) ckalloc((unsigned) (strlen(msg) + 1));
		strcpy(pending.result, msg);
		pending.gotResponse = 1;
	    } else {
		Tcl_GetTime(&timeout);
		timeout.sec += 2;
	    }
	}
    }
    (void) Tk_RestrictEvents(prevRestrictProc, prevArg, &prevArg);

    /*
     * Unregister the information about the pending command and return the
     * result.
     */

    if (tsdPtr->pendingCommands != &pending) {
	Tcl_Panic("Tk_SendCmd: corrupted send stack");
    }
    tsdPtr->pendingCommands = pending.nextPtr;
    if (pending.errorInfo != NULL) {
	/*
	 * Special trick: must clear the interp's result before calling
	 * Tcl_AddErrorInfo, since Tcl_AddErrorInfo will store the interp's
	 * result in errorInfo before appending pending.errorInfo; we've
	 * already got everything we need in pending.errorInfo.
	 */

	Tcl_ResetResult(interp);
	Tcl_AddErrorInfo(interp, pending.errorInfo);
	ckfree(pending.errorInfo);
    }
    if (pending.errorCode != NULL) {
	Tcl_Obj *errorObjPtr = Tcl_NewStringObj(pending.errorCode, -1);

	Tcl_SetObjErrorCode(interp, errorObjPtr);
	ckfree(pending.errorCode);
    }
    Tcl_SetResult(interp, pending.result, TCL_VOLATILE);
    ckfree(pending.result);
    return pending.code;
}

/*
 *----------------------------------------------------------------------
 *
 * TkGetInterpNames --
 *
 *	This function is invoked to fetch a list of all the interpreter names
 *	currently registered for the display of a particular window.
 *
 * Results:
 *	A standard Tcl return value. The interp's result will be set to hold a
 *	list of all the interpreter names defined for tkwin's display. If an
 *	error occurs, then TCL_ERROR is returned and the interp's result will
 *	hold an error message.
 *
 * Side effects:
 *	None.
 *
 *----------------------------------------------------------------------
 */

int
TkGetInterpNames(
    Tcl_Interp *interp,		/* Interpreter for returning a result. */
    Tk_Window tkwin)		/* Window whose display is to be used for the
				 * lookup. */
{
    TkWindow *winPtr = (TkWindow *) tkwin;
    NameRegistry *regPtr;
    char *p;

    /*
     * Read the registry property, then scan through all of its entries.
     * Validate each entry to be sure that its application still exists.
     */

    regPtr = RegOpen(interp, winPtr->dispPtr, 1);
    for (p=regPtr->property ; p-regPtr->property<(int)regPtr->propLength ;) {
	char *entry = p, *entryName;
	Window commWindow;
	unsigned id;

	if (sscanf(p, "%x", (unsigned *) &id) != 1) {
	    commWindow = None;
	} else {
	    commWindow = id;
	}
	while ((*p != 0) && (!isspace(UCHAR(*p)))) {
	    p++;
	}
	if (*p != 0) {
	    p++;
	}
	entryName = p;
	while (*p != 0) {
	    p++;
	}
	p++;
	if (ValidateName(winPtr->dispPtr, entryName, commWindow, 1)) {
	    /*
	     * The application still exists; add its name to the result.
	     */

	    Tcl_AppendElement(interp, entryName);
	} else {
	    int count;

	    /*
	     * This name is bogus (perhaps the application died without
	     * cleaning up its entry in the registry?). Delete the name.
	     */

	    count = regPtr->propLength - (p - regPtr->property);
	    if (count > 0) {
		char *src, *dst;

		for (src = p, dst = entry; count > 0; src++, dst++, count--) {
		    *dst = *src;
		}
	    }
	    regPtr->propLength -= p - entry;
	    regPtr->modified = 1;
	    p = entry;
	}
    }
    RegClose(regPtr);
    return TCL_OK;
}

/*
 *--------------------------------------------------------------
 *
 * TkSendCleanup --
 *
 *	This function is called to free resources used by the communication
 *	channels for sending commands and receiving results.
 *
 * Results:
 *	None.
 *
 * Side effects:
 *	Frees various data structures and windows.
 *
 *--------------------------------------------------------------
 */

void
TkSendCleanup(
    TkDisplay *dispPtr)
{
    if (dispPtr->commTkwin != NULL) {
	Tk_DeleteEventHandler(dispPtr->commTkwin, PropertyChangeMask,
		SendEventProc, dispPtr);
	Tk_DestroyWindow(dispPtr->commTkwin);
	Tcl_Release(dispPtr->commTkwin);
	dispPtr->commTkwin = NULL;
    }
}

/*
 *--------------------------------------------------------------
 *
 * SendInit --
 *
 *	This function is called to initialize the communication channels for
 *	sending commands and receiving results.
 *
 * Results:
 *	None.
 *
 * Side effects:
 *	Sets up various data structures and windows.
 *
 *--------------------------------------------------------------
 */

static int
SendInit(
    Tcl_Interp *interp,		/* Interpreter to use for error reporting (no
				 * errors are ever returned, but the
				 * interpreter is needed anyway). */
    TkDisplay *dispPtr)		/* Display to initialize. */
{
    XSetWindowAttributes atts;

    /*
     * Create the window used for communication, and set up an event handler
     * for it.
     */

    dispPtr->commTkwin = Tk_CreateWindow(interp, (Tk_Window) NULL,
	    "_comm", DisplayString(dispPtr->display));
    if (dispPtr->commTkwin == NULL) {
	Tcl_Panic("Tk_CreateWindow failed in SendInit!");
    }
    Tcl_Preserve(dispPtr->commTkwin);
    atts.override_redirect = True;
    Tk_ChangeWindowAttributes(dispPtr->commTkwin,
	    CWOverrideRedirect, &atts);
    Tk_CreateEventHandler(dispPtr->commTkwin, PropertyChangeMask,
	    SendEventProc, dispPtr);
    Tk_MakeWindowExist(dispPtr->commTkwin);

    /*
     * Get atoms used as property names.
     */

    dispPtr->commProperty = Tk_InternAtom(dispPtr->commTkwin, "Comm");
    dispPtr->registryProperty = Tk_InternAtom(dispPtr->commTkwin,
	    "InterpRegistry");
    dispPtr->appNameProperty = Tk_InternAtom(dispPtr->commTkwin,
	    "TK_APPLICATION");

    return TCL_OK;
}

/*
 *--------------------------------------------------------------
 *
 * SendEventProc --
 *
 *	This function is invoked automatically by the toolkit event manager
 *	when a property changes on the communication window. This function
 *	reads the property and handles command requests and responses.
 *
 * Results:
 *	None.
 *
 * Side effects:
 *	If there are command requests in the property, they are executed. If
 *	there are responses in the property, their information is saved for
 *	the (ostensibly waiting) "send" commands. The property is deleted.
 *
 *--------------------------------------------------------------
 */

static void
SendEventProc(
    ClientData clientData,	/* Display information. */
    XEvent *eventPtr)		/* Information about event. */
{
    TkDisplay *dispPtr = clientData;
    char *propInfo, **propInfoPtr = &propInfo;
    const char *p;
    int result, actualFormat;
    unsigned long numItems, bytesAfter;
    Atom actualType;
    Tcl_Interp *remoteInterp;	/* Interp in which to execute the command. */
    ThreadSpecificData *tsdPtr =
	    Tcl_GetThreadData(&dataKey, sizeof(ThreadSpecificData));

    if ((eventPtr->xproperty.atom != dispPtr->commProperty)
	    || (eventPtr->xproperty.state != PropertyNewValue)) {
	return;
    }

    /*
     * Read the comm property and delete it.
     */

    propInfo = NULL;
    result = XGetWindowProperty(dispPtr->display,
	    Tk_WindowId(dispPtr->commTkwin), dispPtr->commProperty, 0,
	    MAX_PROP_WORDS, True, XA_STRING, &actualType, &actualFormat,
	    &numItems, &bytesAfter, (unsigned char **) propInfoPtr);

    /*
     * If the property doesn't exist or is improperly formed then ignore it.
     */

    if ((result != Success) || (actualType != XA_STRING)
	    || (actualFormat != 8)) {
	if (propInfo != NULL) {
	    XFree(propInfo);
	}
	return;
    }

    /*
     * Several commands and results could arrive in the property at one time;
     * each iteration through the outer loop handles a single command or
     * result.
     */

    for (p = propInfo; (p-propInfo) < (int) numItems; ) {
	/*
	 * Ignore leading NULLs; each command or result starts with a NULL so
	 * that no matter how badly formed a preceding command is, we'll be
	 * able to tell that a new command/result is starting.
	 */

	if (*p == 0) {
	    p++;
	    continue;
	}

	if ((*p == 'c') && (p[1] == 0)) {
	    Window commWindow;
	    const char *interpName, *script, *serial;
	    char *end;
	    Tcl_DString reply;
	    RegisteredInterp *riPtr;

	    /*
	     *----------------------------------------------------------
	     * This is an incoming command from some other application.
	     * Iterate over all of its options. Stop when we reach the end of
	     * the property or something that doesn't look like an option.
	     *----------------------------------------------------------
	     */

	    p += 2;
	    interpName = NULL;
	    commWindow = None;
	    serial = "";
	    script = NULL;
	    while (((p-propInfo) < (int) numItems) && (*p == '-')) {
		switch (p[1]) {
		case 'r':
		    commWindow = (Window) strtoul(p+2, &end, 16);
		    if ((end == p+2) || (*end != ' ')) {
			commWindow = None;
		    } else {
			p = serial = end+1;
		    }
		    break;
		case 'n':
		    if (p[2] == ' ') {
			interpName = p+3;
		    }
		    break;
		case 's':
		    if (p[2] == ' ') {
			script = p+3;
		    }
		    break;
		}
		while (*p != 0) {
		    p++;
		}
		p++;
	    }

	    if ((script == NULL) || (interpName == NULL)) {
		continue;
	    }

	    /*
	     * Initialize the result property, so that we're ready at any time
	     * if we need to return an error.
	     */

	    if (commWindow != None) {
		Tcl_DStringInit(&reply);
		Tcl_DStringAppend(&reply, "\0r\0-s ", 6);
		Tcl_DStringAppend(&reply, serial, -1);
		Tcl_DStringAppend(&reply, "\0-r ", 4);
	    }

	    if (!ServerSecure(dispPtr)) {
		if (commWindow != None) {
		    Tcl_DStringAppend(&reply,
			    "X server insecure (must use xauth-style "
			    "authorization); command ignored", -1);
		}
		result = TCL_ERROR;
		goto returnResult;
	    }

	    /*
	     * Locate the application, then execute the script.
	     */

	    for (riPtr = tsdPtr->interpListPtr; ; riPtr = riPtr->nextPtr) {
		if (riPtr == NULL) {
		    if (commWindow != None) {
			Tcl_DStringAppend(&reply,
				"receiver never heard of interpreter \"", -1);
			Tcl_DStringAppend(&reply, interpName, -1);
			Tcl_DStringAppend(&reply, "\"", 1);
		    }
		    result = TCL_ERROR;
		    goto returnResult;
		}
		if (strcmp(riPtr->name, interpName) == 0) {
		    break;
		}
	    }
	    Tcl_Preserve(riPtr);

	    /*
	     * We must protect the interpreter because the script may enter
	     * another event loop, which might call Tcl_DeleteInterp.
	     */

	    remoteInterp = riPtr->interp;
	    Tcl_Preserve(remoteInterp);

	    result = Tcl_GlobalEval(remoteInterp, script);

	    /*
	     * The call to Tcl_Release may have released the interpreter which
	     * will cause the "send" command for that interpreter to be
	     * deleted. The command deletion callback will set the
	     * riPtr->interp field to NULL, hence the check below for NULL.
	     */

	    if (commWindow != None) {
		Tcl_DStringAppend(&reply, Tcl_GetStringResult(remoteInterp),
			-1);
		if (result == TCL_ERROR) {
		    const char *varValue;

		    varValue = Tcl_GetVar2(remoteInterp, "errorInfo",
			    NULL, TCL_GLOBAL_ONLY);
		    if (varValue != NULL) {
			Tcl_DStringAppend(&reply, "\0-i ", 4);
			Tcl_DStringAppend(&reply, varValue, -1);
		    }
		    varValue = Tcl_GetVar2(remoteInterp, "errorCode",
			    NULL, TCL_GLOBAL_ONLY);
		    if (varValue != NULL) {
			Tcl_DStringAppend(&reply, "\0-e ", 4);
			Tcl_DStringAppend(&reply, varValue, -1);
		    }
		}
	    }
	    Tcl_Release(remoteInterp);
	    Tcl_Release(riPtr);

	    /*
	     * Return the result to the sender if a commWindow was specified
	     * (if none was specified then this is an asynchronous call).
	     * Right now reply has everything but the completion code, but it
	     * needs the NULL to terminate the current option.
	     */

	returnResult:
	    if (commWindow != None) {
		if (result != TCL_OK) {
		    char buffer[TCL_INTEGER_SPACE];

		    sprintf(buffer, "%d", result);
		    Tcl_DStringAppend(&reply, "\0-c ", 4);
		    Tcl_DStringAppend(&reply, buffer, -1);
		}
		(void) AppendPropCarefully(dispPtr->display, commWindow,
			dispPtr->commProperty, Tcl_DStringValue(&reply),
			Tcl_DStringLength(&reply) + 1, NULL);
		XFlush(dispPtr->display);
		Tcl_DStringFree(&reply);
	    }
	} else if ((*p == 'r') && (p[1] == 0)) {
	    int serial, code, gotSerial;
	    const char *errorInfo, *errorCode, *resultString;
	    PendingCommand *pcPtr;

	    /*
	     *----------------------------------------------------------
	     * This is a reply to some command that we sent out. Iterate over
	     * all of its options. Stop when we reach the end of the property
	     * or something that doesn't look like an option.
	     *----------------------------------------------------------
	     */

	    p += 2;
	    code = TCL_OK;
	    gotSerial = 0;
	    errorInfo = NULL;
	    errorCode = NULL;
	    resultString = "";
	    while (((p-propInfo) < (int) numItems) && (*p == '-')) {
		switch (p[1]) {
		case 'c':
		    if (sscanf(p+2, " %d", &code) != 1) {
			code = TCL_OK;
		    }
		    break;
		case 'e':
		    if (p[2] == ' ') {
			errorCode = p+3;
		    }
		    break;
		case 'i':
		    if (p[2] == ' ') {
			errorInfo = p+3;
		    }
		    break;
		case 'r':
		    if (p[2] == ' ') {
			resultString = p+3;
		    }
		    break;
		case 's':
		    if (sscanf(p+2, " %d", &serial) == 1) {
			gotSerial = 1;
		    }
		    break;
		}
		while (*p != 0) {
		    p++;
		}
		p++;
	    }

	    if (!gotSerial) {
		continue;
	    }

	    /*
	     * Give the result information to anyone who's waiting for it.
	     */

	    for (pcPtr = tsdPtr->pendingCommands; pcPtr != NULL;
		    pcPtr = pcPtr->nextPtr) {
		if ((serial != pcPtr->serial) || (pcPtr->result != NULL)) {
		    continue;
		}
		pcPtr->code = code;
		if (resultString != NULL) {
		    pcPtr->result =
			    ckalloc((unsigned) (strlen(resultString) + 1));
		    strcpy(pcPtr->result, resultString);
		}
		if (code == TCL_ERROR) {
		    if (errorInfo != NULL) {
			pcPtr->errorInfo =
				ckalloc((unsigned) (strlen(errorInfo) + 1));
			strcpy(pcPtr->errorInfo, errorInfo);
		    }
		    if (errorCode != NULL) {
			pcPtr->errorCode =
				ckalloc((unsigned) (strlen(errorCode) + 1));
			strcpy(pcPtr->errorCode, errorCode);
		    }
		}
		pcPtr->gotResponse = 1;
		break;
	    }
	} else {
	    /*
	     * Didn't recognize this thing. Just skip through the next null
	     * character and try again.
	     */

	    while (*p != 0) {
		p++;
	    }
	    p++;
	}
    }
    XFree(propInfo);
}

/*
 *--------------------------------------------------------------
 *
 * AppendPropCarefully --
 *
 *	Append a given property to a given window, but set up an X error
 *	handler so that if the append fails this function can return an error
 *	code rather than having Xlib panic.
 *
 * Results:
 *	None.
 *
 * Side effects:
 *	The given property on the given window is appended to. If this
 *	operation fails and if pendingPtr is non-NULL, then the pending
 *	operation is marked as complete with an error.
 *
 *--------------------------------------------------------------
 */

static void
AppendPropCarefully(
    Display *display,		/* Display on which to operate. */
    Window window,		/* Window whose property is to be modified. */
    Atom property,		/* Name of property. */
    char *value,		/* Characters to append to property. */
    int length,			/* Number of bytes to append. */
    PendingCommand *pendingPtr)	/* Pending command to mark complete if an
				 * error occurs during the property op. NULL
				 * means just ignore the error. */
{
    Tk_ErrorHandler handler;

    handler = Tk_CreateErrorHandler(display, -1, -1, -1, AppendErrorProc,
	    pendingPtr);
    XChangeProperty(display, window, property, XA_STRING, 8,
	    PropModeAppend, (unsigned char *) value, length);
    Tk_DeleteErrorHandler(handler);
}

/*
 * The function below is invoked if an error occurs during the XChangeProperty
 * operation above.
 */

	/* ARGSUSED */
static int
AppendErrorProc(
    ClientData clientData,	/* Command to mark complete, or NULL. */
    XErrorEvent *errorPtr)	/* Information about error. */
{
    PendingCommand *pendingPtr = clientData;
    register PendingCommand *pcPtr;
    ThreadSpecificData *tsdPtr =
	    Tcl_GetThreadData(&dataKey, sizeof(ThreadSpecificData));

    if (pendingPtr == NULL) {
	return 0;
    }

    /*
     * Make sure this command is still pending.
     */

    for (pcPtr = tsdPtr->pendingCommands; pcPtr != NULL;
	    pcPtr = pcPtr->nextPtr) {
	if ((pcPtr == pendingPtr) && (pcPtr->result == NULL)) {
	    pcPtr->result = (char *) ckalloc((unsigned)
		    (strlen(pcPtr->target) + 50));
	    sprintf(pcPtr->result, "no application named \"%s\"",
		    pcPtr->target);
	    pcPtr->code = TCL_ERROR;
	    pcPtr->gotResponse = 1;
	    break;
	}
    }
    return 0;
}

/*
 *--------------------------------------------------------------
 *
 * DeleteProc --
 *
 *	This function is invoked by Tcl when the "send" command is deleted in
 *	an interpreter. It unregisters the interpreter.
 *
 * Results:
 *	None.
 *
 * Side effects:
 *	The interpreter given by riPtr is unregistered.
 *
 *--------------------------------------------------------------
 */

static void
DeleteProc(
    ClientData clientData)	/* Info about registration, passed as
				 * ClientData. */
{
    RegisteredInterp *riPtr = clientData;
    register RegisteredInterp *riPtr2;
    NameRegistry *regPtr;
    ThreadSpecificData *tsdPtr =
	    Tcl_GetThreadData(&dataKey, sizeof(ThreadSpecificData));

    regPtr = RegOpen(riPtr->interp, riPtr->dispPtr, 1);
    RegDeleteName(regPtr, riPtr->name);
    RegClose(regPtr);

    if (tsdPtr->interpListPtr == riPtr) {
	tsdPtr->interpListPtr = riPtr->nextPtr;
    } else {
	for (riPtr2 = tsdPtr->interpListPtr; riPtr2 != NULL;
		riPtr2 = riPtr2->nextPtr) {
	    if (riPtr2->nextPtr == riPtr) {
		riPtr2->nextPtr = riPtr->nextPtr;
		break;
	    }
	}
    }
    ckfree((char *) riPtr->name);
    riPtr->interp = NULL;
    UpdateCommWindow(riPtr->dispPtr);
    Tcl_EventuallyFree(riPtr, TCL_DYNAMIC);
}

/*
 *----------------------------------------------------------------------
 *
 * SendRestrictProc --
 *
 *	This function filters incoming events when a "send" command is
 *	outstanding. It defers all events except those containing send
 *	commands and results.
 *
 * Results:
 *	False is returned except for property-change events on a commWindow.
 *
 * Side effects:
 *	None.
 *
 *----------------------------------------------------------------------
 */

    /* ARGSUSED */
static Tk_RestrictAction
SendRestrictProc(
    ClientData clientData,		/* Not used. */
    register XEvent *eventPtr)		/* Event that just arrived. */
{
    TkDisplay *dispPtr;

    if (eventPtr->type != PropertyNotify) {
	return TK_DEFER_EVENT;
    }
    for (dispPtr = TkGetDisplayList(); dispPtr != NULL;
	    dispPtr = dispPtr->nextPtr) {
	if ((eventPtr->xany.display == dispPtr->display)
		&& (eventPtr->xproperty.window
		== Tk_WindowId(dispPtr->commTkwin))) {
	    return TK_PROCESS_EVENT;
	}
    }
    return TK_DEFER_EVENT;
}

/*
 *----------------------------------------------------------------------
 *
 * UpdateCommWindow --
 *
 *	This function updates the list of application names stored on our
 *	commWindow. It is typically called when interpreters are registered
 *	and unregistered.
 *
 * Results:
 *	None.
 *
 * Side effects:
 *	The TK_APPLICATION property on the comm window is updated.
 *
 *----------------------------------------------------------------------
 */

static void
UpdateCommWindow(
    TkDisplay *dispPtr)		/* Display whose commWindow is to be
				 * updated. */
{
    Tcl_DString names;
    RegisteredInterp *riPtr;
    ThreadSpecificData *tsdPtr =
	    Tcl_GetThreadData(&dataKey, sizeof(ThreadSpecificData));

    Tcl_DStringInit(&names);
    for (riPtr = tsdPtr->interpListPtr; riPtr != NULL;
	    riPtr = riPtr->nextPtr) {
	Tcl_DStringAppendElement(&names, riPtr->name);
    }
    XChangeProperty(dispPtr->display, Tk_WindowId(dispPtr->commTkwin),
	    dispPtr->appNameProperty, XA_STRING, 8, PropModeReplace,
	    (unsigned char *) Tcl_DStringValue(&names),
	    Tcl_DStringLength(&names));
    Tcl_DStringFree(&names);
}

/*
 *----------------------------------------------------------------------
 *
 * TkpTestsendCmd --
 *
 *	This function implements the "testsend" command. It provides a set of
 *	functions for testing the "send" command and support function in
 *	tkSend.c.
 *
 * Results:
 *	A standard Tcl result.
 *
 * Side effects:
 *	Depends on option; see below.
 *
 *----------------------------------------------------------------------
 */

	/* ARGSUSED */
int
TkpTestsendCmd(
    ClientData clientData,	/* Main window for application. */
    Tcl_Interp *interp,		/* Current interpreter. */
    int argc,			/* Number of arguments. */
    const char **argv)		/* Argument strings. */
{
    TkWindow *winPtr = clientData;

    if (argc < 2) {
	Tcl_AppendResult(interp, "wrong # args; must be \"", argv[0],
		" option ?arg ...?\"", NULL);
	return TCL_ERROR;
    }

    if (strcmp(argv[1], "bogus") == 0) {
	XChangeProperty(winPtr->dispPtr->display,
		RootWindow(winPtr->dispPtr->display, 0),
		winPtr->dispPtr->registryProperty, XA_INTEGER, 32,
		PropModeReplace,
		(unsigned char *) "This is bogus information", 6);
    } else if (strcmp(argv[1], "prop") == 0) {
	int result, actualFormat;
	unsigned long length, bytesAfter;
	Atom actualType, propName;
	char *property, **propertyPtr = &property, *p, *end;
	Window w;

	if ((argc != 4) && (argc != 5)) {
	    Tcl_AppendResult(interp, "wrong # args; must be \"", argv[0],
		    " prop window name ?value ?\"", NULL);
	    return TCL_ERROR;
	}
	if (strcmp(argv[2], "root") == 0) {
	    w = RootWindow(winPtr->dispPtr->display, 0);
	} else if (strcmp(argv[2], "comm") == 0) {
	    w = Tk_WindowId(winPtr->dispPtr->commTkwin);
	} else {
	    w = strtoul(argv[2], &end, 0);
	}
	propName = Tk_InternAtom((Tk_Window) winPtr, argv[3]);
	if (argc == 4) {
	    property = NULL;
	    result = XGetWindowProperty(winPtr->dispPtr->display, w, propName,
		    0, 100000, False, XA_STRING, &actualType, &actualFormat,
		    &length, &bytesAfter, (unsigned char **) propertyPtr);
	    if ((result == Success) && (actualType != None)
		    && (actualFormat == 8) && (actualType == XA_STRING)) {
		for (p = property; (unsigned long)(p-property) < length; p++) {
		    if (*p == 0) {
			*p = '\n';
		    }
		}
		Tcl_SetResult(interp, property, TCL_VOLATILE);
	    }
	    if (property != NULL) {
		XFree(property);
	    }
	} else if (argv[4][0] == 0) {
	    XDeleteProperty(winPtr->dispPtr->display, w, propName);
	} else {
	    Tcl_DString tmp;

	    Tcl_DStringInit(&tmp);
	    for (p = Tcl_DStringAppend(&tmp, argv[4],
		    (int) strlen(argv[4])); *p != 0; p++) {
		if (*p == '\n') {
		    *p = 0;
		}
	    }

	    XChangeProperty(winPtr->dispPtr->display, w, propName, XA_STRING,
		    8, PropModeReplace, (unsigned char*)Tcl_DStringValue(&tmp),
		    p-Tcl_DStringValue(&tmp));
	    Tcl_DStringFree(&tmp);
	}
    } else if (strcmp(argv[1], "serial") == 0) {
	char buf[TCL_INTEGER_SPACE];

	sprintf(buf, "%d", localData.sendSerial+1);
	Tcl_SetResult(interp, buf, TCL_VOLATILE);
    } else {
	Tcl_AppendResult(interp, "bad option \"", argv[1],
		"\": must be bogus, prop, or serial", NULL);
	return TCL_ERROR;
    }
    return TCL_OK;
}

/*
 * Local Variables:
 * mode: c
 * c-basic-offset: 4
 * fill-column: 78
 * End:
 */<|MERGE_RESOLUTION|>--- conflicted
+++ resolved
@@ -79,7 +79,7 @@
 typedef struct PendingCommand {
     int serial;			/* Serial number expected in result. */
     TkDisplay *dispPtr;		/* Display being used for communication. */
-    const char *target;		/* Name of interpreter command is being sent
+    CONST char *target;		/* Name of interpreter command is being sent
 				 * to. */
     Window commWindow;		/* Target's communication window. */
     Tcl_Interp *interp;		/* Interpreter from which the send was
@@ -212,10 +212,10 @@
 			    int length, PendingCommand *pendingPtr);
 static void		DeleteProc(ClientData clientData);
 static void		RegAddName(NameRegistry *regPtr,
-			    const char *name, Window commWindow);
+			    CONST char *name, Window commWindow);
 static void		RegClose(NameRegistry *regPtr);
-static void		RegDeleteName(NameRegistry *regPtr, const char *name);
-static Window		RegFindName(NameRegistry *regPtr, const char *name);
+static void		RegDeleteName(NameRegistry *regPtr, CONST char *name);
+static Window		RegFindName(NameRegistry *regPtr, CONST char *name);
 static NameRegistry *	RegOpen(Tcl_Interp *interp,
 			    TkDisplay *dispPtr, int lock);
 static void		SendEventProc(ClientData clientData, XEvent *eventPtr);
@@ -224,7 +224,7 @@
 			    XEvent *eventPtr);
 static int		ServerSecure(TkDisplay *dispPtr);
 static void		UpdateCommWindow(TkDisplay *dispPtr);
-static int		ValidateName(TkDisplay *dispPtr, const char *name,
+static int		ValidateName(TkDisplay *dispPtr, CONST char *name,
 			    Window commWindow, int oldOK);
  
@@ -351,7 +351,7 @@
 RegFindName(
     NameRegistry *regPtr,	/* Pointer to a registry opened with a
 				 * previous call to RegOpen. */
-    const char *name)		/* Name of an application. */
+    CONST char *name)		/* Name of an application. */
 {
     char *p;
 
@@ -362,7 +362,7 @@
 	    p++;
 	}
 	if ((*p != 0) && (strcmp(name, p+1) == 0)) {
-	    unsigned id;
+	    unsigned int id;
 
 	    if (sscanf(entry, "%x", &id) == 1) {
 		/*
@@ -405,7 +405,7 @@
 RegDeleteName(
     NameRegistry *regPtr,	/* Pointer to a registry opened with a
 				 * previous call to RegOpen. */
-    const char *name)		/* Name of an application. */
+    CONST char *name)		/* Name of an application. */
 {
     char *p;
 
@@ -468,7 +468,7 @@
 RegAddName(
     NameRegistry *regPtr,	/* Pointer to a registry opened with a
 				 * previous call to RegOpen. */
-    const char *name,		/* Name of an application. The caller must
+    CONST char *name,		/* Name of an application. The caller must
 				 * ensure that this name isn't already
 				 * registered. */
     Window commWindow)		/* X identifier for comm. window of
@@ -477,7 +477,7 @@
     char id[30], *newProp;
     int idLength, newBytes;
 
-    sprintf(id, "%x ", (unsigned) commWindow);
+    sprintf(id, "%x ", (unsigned int) commWindow);
     idLength = strlen(id);
     newBytes = idLength + strlen(name) + 1;
     newProp = ckalloc((unsigned) (regPtr->propLength + newBytes));
@@ -581,7 +581,7 @@
 ValidateName(
     TkDisplay *dispPtr,		/* Display for which to perform the
 				 * validation. */
-    const char *name,		/* The name of an application. */
+    CONST char *name,		/* The name of an application. */
     Window commWindow,		/* X identifier for the application's comm.
 				 * window. */
     int oldOK)			/* Non-zero means that we should consider an
@@ -594,7 +594,7 @@
     Atom actualType;
     char *property, **propertyPtr = &property;
     Tk_ErrorHandler handler;
-    const char **argv;
+    CONST char **argv;
 
     property = NULL;
 
@@ -686,84 +686,19 @@
     int numHosts, secure;
     Bool enabled;
 
+    secure = 0;
     addrPtr = XListHosts(dispPtr->display, &numHosts, &enabled);
-<<<<<<< HEAD
-    if (!enabled) {
-    insecure:
-	secure = 0;
-    } else if (numHosts == 0) {
-	secure = 1;
-    } else {
-=======
     if (enabled) {
 	if (numHosts == 0) {
 	    secure = 1;
 	}
 
->>>>>>> 24fe335f
 	/*
 	 * Recent versions of X11 have the extra feature of allowing more
 	 * sophisticated authorization checks to be performed than the dozy
 	 * old ones that used to plague xhost usage. However, not all deployed
 	 * versions of Xlib know how to deal with this feature, so this code
 	 * is conditional on having the right #def in place. [Bug 1909931]
-<<<<<<< HEAD
-	 *
-	 * Note that at this point we know that there's at least one entry in
-	 * the list returned by XListHosts. However there may be multiple
-	 * entries; as long as each is one of either 'SI:localhost:*' or
-	 * 'SI:localgroup:*' then we will claim to be secure enough.
-	 */
-
-#ifdef FamilyServerInterpreted
-	XServerInterpretedAddress *siPtr;
-	int i;
-
-	for (i=0 ; i<numHosts ; i++) {
-	    if (addrPtr[i].family != FamilyServerInterpreted) {
-		/*
-		 * We don't understand what the X server is letting in, so we
-		 * err on the side of safety.
-		 */
-
-		goto insecure;
-	    }
-	    siPtr = (XServerInterpretedAddress *) addrPtr[0].address;
-
-	    /*
-	     * We don't check the username or group here. This is because it's
-	     * officially non-portable and we are just making sure there
-	     * aren't silly misconfigurations. (Apparently 'root' is not a
-	     * very good choice, but we still don't put any effort in to spot
-	     * that.) However we do check to see that the constraints are
-	     * imposed against the connecting user and/or group.
-	     */
-
-	    if (       !(siPtr->typelength == 9 /* ==strlen("localuser") */
-			&& !memcmp(siPtr->type, "localuser", 9))
-		    && !(siPtr->typelength == 10 /* ==strlen("localgroup") */
-			&& !memcmp(siPtr->type, "localgroup", 10))) {
-		/*
-		 * The other defined types of server-interpreted controls
-		 * involve particular hosts. These are still insecure for the
-		 * same reasons that classic xhost access is insecure; there's
-		 * just no way to be sure that the users on those systems are
-		 * the ones who should be allowed to connect to this display.
-		 */
-
-		goto insecure;
-	    }
-	}
-	secure = 1;
-#else
-	/*
-	 * We don't understand what the X server is letting in, so we err on
-	 * the side of safety.
-	 */
-
-	secure = 0;
-#endif /* FamilyServerInterpreted */
-=======
 	 */
 
 #ifdef FamilyServerInterpreted
@@ -799,7 +734,6 @@
 	     */
 	}
 #endif
->>>>>>> 24fe335f
     }
     if (addrPtr != NULL) {
 	XFree((char *) addrPtr);
@@ -810,7 +744,7 @@
  
 /*
- *----------------------------------------------------------------------
+ *--------------------------------------------------------------
  *
  * Tk_SetAppName --
  *
@@ -831,15 +765,15 @@
  *	registration will be removed automatically if the interpreter is
  *	deleted or the "send" command is removed.
  *
- *----------------------------------------------------------------------
- */
-
-const char *
+ *--------------------------------------------------------------
+ */
+
+CONST char *
 Tk_SetAppName(
     Tk_Window tkwin,		/* Token for any window in the application to
 				 * be named: it is just used to identify the
 				 * application and the display. */
-    const char *name)		/* The name that will be used to refer to the
+    CONST char *name)		/* The name that will be used to refer to the
 				 * interpreter in later "send" commands. Must
 				 * be globally unique. */
 {
@@ -849,10 +783,10 @@
     TkDisplay *dispPtr = winPtr->dispPtr;
     NameRegistry *regPtr;
     Tcl_Interp *interp;
-    const char *actualName;
+    CONST char *actualName;
     Tcl_DString dString;
     int offset, i;
-    ThreadSpecificData *tsdPtr =
+    ThreadSpecificData *tsdPtr = (ThreadSpecificData *)
 	    Tcl_GetThreadData(&dataKey, sizeof(ThreadSpecificData));
 
     interp = winPtr->mainPtr->interp;
@@ -880,7 +814,8 @@
 	    riPtr->nextPtr = tsdPtr->interpListPtr;
 	    tsdPtr->interpListPtr = riPtr;
 	    riPtr->name = NULL;
-	    Tcl_CreateCommand(interp, "send", Tk_SendCmd, riPtr, DeleteProc);
+	    Tcl_CreateCommand(interp, "send", Tk_SendCmd, (ClientData) riPtr,
+		    DeleteProc);
 	    if (Tcl_IsSafe(interp)) {
 		Tcl_HideCommand(interp, "send", "send");
 	    }
@@ -992,13 +927,13 @@
 				 * field is used). */
     Tcl_Interp *interp,		/* Current interpreter. */
     int argc,			/* Number of arguments. */
-    const char **argv)		/* Argument strings. */
+    CONST char **argv)		/* Argument strings. */
 {
     TkWindow *winPtr;
     Window commWindow;
     PendingCommand pending;
     register RegisteredInterp *riPtr;
-    const char *destName;
+    CONST char *destName;
     int result, c, async, i, firstArg;
     size_t length;
     Tk_RestrictProc *prevRestrictProc;
@@ -1007,7 +942,7 @@
     Tcl_Time timeout;
     NameRegistry *regPtr;
     Tcl_DString request;
-    ThreadSpecificData *tsdPtr =
+    ThreadSpecificData *tsdPtr = (ThreadSpecificData *)
 	    Tcl_GetThreadData(&dataKey, sizeof(ThreadSpecificData));
     Tcl_Interp *localInterp;	/* Used when the interpreter to send the
 				 * command to is within the same process. */
@@ -1050,7 +985,7 @@
 
     if (argc < (i+2)) {
 	Tcl_AppendResult(interp, "wrong # args: should be \"", argv[0],
-		" ?-option value ...? interpName arg ?arg ...?\"", NULL);
+		" ?options? interpName arg ?arg ...?\"", NULL);
 	return TCL_ERROR;
     }
     destName = argv[i];
@@ -1074,9 +1009,9 @@
 		|| (strcmp(riPtr->name, destName) != 0)) {
 	    continue;
 	}
-	Tcl_Preserve(riPtr);
+	Tcl_Preserve((ClientData) riPtr);
 	localInterp = riPtr->interp;
-	Tcl_Preserve(localInterp);
+	Tcl_Preserve((ClientData) localInterp);
 	if (firstArg == (argc-1)) {
 	    result = Tcl_GlobalEval(localInterp, argv[firstArg]);
 	} else {
@@ -1112,8 +1047,8 @@
 	    Tcl_SetObjResult(interp, Tcl_GetObjResult(localInterp));
 	    Tcl_ResetResult(localInterp);
 	}
-	Tcl_Release(riPtr);
-	Tcl_Release(localInterp);
+	Tcl_Release((ClientData) riPtr);
+	Tcl_Release((ClientData) localInterp);
 	return result;
     }
 
@@ -1142,7 +1077,7 @@
 	char buffer[TCL_INTEGER_SPACE * 2];
 
 	sprintf(buffer, "%x %d",
-		(unsigned) Tk_WindowId(dispPtr->commTkwin),
+		(unsigned int) Tk_WindowId(dispPtr->commTkwin),
 		localData.sendSerial);
 	Tcl_DStringAppend(&request, "\0-r ", 4);
 	Tcl_DStringAppend(&request, buffer, -1);
@@ -1206,7 +1141,7 @@
 
 	    if (!ValidateName(pending.dispPtr, pending.target,
 		    pending.commWindow, 0)) {
-		const char *msg;
+		char *msg;
 
 		if (ValidateName(pending.dispPtr, pending.target,
 			pending.commWindow, 1)) {
@@ -1253,8 +1188,7 @@
 	Tcl_SetObjErrorCode(interp, errorObjPtr);
 	ckfree(pending.errorCode);
     }
-    Tcl_SetResult(interp, pending.result, TCL_VOLATILE);
-    ckfree(pending.result);
+    Tcl_SetResult(interp, pending.result, TCL_DYNAMIC);
     return pending.code;
 }
 @@ -1298,9 +1232,9 @@
     for (p=regPtr->property ; p-regPtr->property<(int)regPtr->propLength ;) {
 	char *entry = p, *entryName;
 	Window commWindow;
-	unsigned id;
-
-	if (sscanf(p, "%x", (unsigned *) &id) != 1) {
+	unsigned int id;
+
+	if (sscanf(p, "%x",(unsigned int *) &id) != 1) {
 	    commWindow = None;
 	} else {
 	    commWindow = id;
@@ -1371,9 +1305,9 @@
 {
     if (dispPtr->commTkwin != NULL) {
 	Tk_DeleteEventHandler(dispPtr->commTkwin, PropertyChangeMask,
-		SendEventProc, dispPtr);
+		SendEventProc, (ClientData) dispPtr);
 	Tk_DestroyWindow(dispPtr->commTkwin);
-	Tcl_Release(dispPtr->commTkwin);
+	Tcl_Release((ClientData) dispPtr->commTkwin);
 	dispPtr->commTkwin = NULL;
     }
 }
@@ -1415,12 +1349,12 @@
     if (dispPtr->commTkwin == NULL) {
 	Tcl_Panic("Tk_CreateWindow failed in SendInit!");
     }
-    Tcl_Preserve(dispPtr->commTkwin);
+    Tcl_Preserve((ClientData) dispPtr->commTkwin);
     atts.override_redirect = True;
     Tk_ChangeWindowAttributes(dispPtr->commTkwin,
 	    CWOverrideRedirect, &atts);
     Tk_CreateEventHandler(dispPtr->commTkwin, PropertyChangeMask,
-	    SendEventProc, dispPtr);
+	    SendEventProc, (ClientData) dispPtr);
     Tk_MakeWindowExist(dispPtr->commTkwin);
 
     /*
@@ -1462,14 +1396,14 @@
     ClientData clientData,	/* Display information. */
     XEvent *eventPtr)		/* Information about event. */
 {
-    TkDisplay *dispPtr = clientData;
+    TkDisplay *dispPtr = (TkDisplay *) clientData;
     char *propInfo, **propInfoPtr = &propInfo;
-    const char *p;
+    register char *p;
     int result, actualFormat;
     unsigned long numItems, bytesAfter;
     Atom actualType;
     Tcl_Interp *remoteInterp;	/* Interp in which to execute the command. */
-    ThreadSpecificData *tsdPtr =
+    ThreadSpecificData *tsdPtr = (ThreadSpecificData *)
 	    Tcl_GetThreadData(&dataKey, sizeof(ThreadSpecificData));
 
     if ((eventPtr->xproperty.atom != dispPtr->commProperty)
@@ -1519,8 +1453,7 @@
 
 	if ((*p == 'c') && (p[1] == 0)) {
 	    Window commWindow;
-	    const char *interpName, *script, *serial;
-	    char *end;
+	    char *interpName, *script, *serial, *end;
 	    Tcl_DString reply;
 	    RegisteredInterp *riPtr;
 
@@ -1609,7 +1542,7 @@
 		    break;
 		}
 	    }
-	    Tcl_Preserve(riPtr);
+	    Tcl_Preserve((ClientData) riPtr);
 
 	    /*
 	     * We must protect the interpreter because the script may enter
@@ -1617,7 +1550,7 @@
 	     */
 
 	    remoteInterp = riPtr->interp;
-	    Tcl_Preserve(remoteInterp);
+	    Tcl_Preserve((ClientData) remoteInterp);
 
 	    result = Tcl_GlobalEval(remoteInterp, script);
 
@@ -1632,7 +1565,7 @@
 		Tcl_DStringAppend(&reply, Tcl_GetStringResult(remoteInterp),
 			-1);
 		if (result == TCL_ERROR) {
-		    const char *varValue;
+		    CONST char *varValue;
 
 		    varValue = Tcl_GetVar2(remoteInterp, "errorInfo",
 			    NULL, TCL_GLOBAL_ONLY);
@@ -1648,8 +1581,8 @@
 		    }
 		}
 	    }
-	    Tcl_Release(remoteInterp);
-	    Tcl_Release(riPtr);
+	    Tcl_Release((ClientData) remoteInterp);
+	    Tcl_Release((ClientData) riPtr);
 
 	    /*
 	     * Return the result to the sender if a commWindow was specified
@@ -1675,7 +1608,7 @@
 	    }
 	} else if ((*p == 'r') && (p[1] == 0)) {
 	    int serial, code, gotSerial;
-	    const char *errorInfo, *errorCode, *resultString;
+	    char *errorInfo, *errorCode, *resultString;
 	    PendingCommand *pcPtr;
 
 	    /*
@@ -1741,19 +1674,19 @@
 		}
 		pcPtr->code = code;
 		if (resultString != NULL) {
-		    pcPtr->result =
-			    ckalloc((unsigned) (strlen(resultString) + 1));
+		    pcPtr->result = (char *) ckalloc((unsigned)
+			    (strlen(resultString) + 1));
 		    strcpy(pcPtr->result, resultString);
 		}
 		if (code == TCL_ERROR) {
 		    if (errorInfo != NULL) {
-			pcPtr->errorInfo =
-				ckalloc((unsigned) (strlen(errorInfo) + 1));
+			pcPtr->errorInfo = (char *) ckalloc((unsigned)
+				(strlen(errorInfo) + 1));
 			strcpy(pcPtr->errorInfo, errorInfo);
 		    }
 		    if (errorCode != NULL) {
-			pcPtr->errorCode =
-				ckalloc((unsigned) (strlen(errorCode) + 1));
+			pcPtr->errorCode = (char *) ckalloc((unsigned)
+				(strlen(errorCode) + 1));
 			strcpy(pcPtr->errorCode, errorCode);
 		    }
 		}
@@ -1810,7 +1743,7 @@
     Tk_ErrorHandler handler;
 
     handler = Tk_CreateErrorHandler(display, -1, -1, -1, AppendErrorProc,
-	    pendingPtr);
+	    (ClientData) pendingPtr);
     XChangeProperty(display, window, property, XA_STRING, 8,
 	    PropModeAppend, (unsigned char *) value, length);
     Tk_DeleteErrorHandler(handler);
@@ -1827,9 +1760,9 @@
     ClientData clientData,	/* Command to mark complete, or NULL. */
     XErrorEvent *errorPtr)	/* Information about error. */
 {
-    PendingCommand *pendingPtr = clientData;
+    PendingCommand *pendingPtr = (PendingCommand *) clientData;
     register PendingCommand *pcPtr;
-    ThreadSpecificData *tsdPtr =
+    ThreadSpecificData *tsdPtr = (ThreadSpecificData *)
 	    Tcl_GetThreadData(&dataKey, sizeof(ThreadSpecificData));
 
     if (pendingPtr == NULL) {
@@ -1878,10 +1811,10 @@
     ClientData clientData)	/* Info about registration, passed as
 				 * ClientData. */
 {
-    RegisteredInterp *riPtr = clientData;
+    RegisteredInterp *riPtr = (RegisteredInterp *) clientData;
     register RegisteredInterp *riPtr2;
     NameRegistry *regPtr;
-    ThreadSpecificData *tsdPtr =
+    ThreadSpecificData *tsdPtr = (ThreadSpecificData *)
 	    Tcl_GetThreadData(&dataKey, sizeof(ThreadSpecificData));
 
     regPtr = RegOpen(riPtr->interp, riPtr->dispPtr, 1);
@@ -1902,7 +1835,7 @@
     ckfree((char *) riPtr->name);
     riPtr->interp = NULL;
     UpdateCommWindow(riPtr->dispPtr);
-    Tcl_EventuallyFree(riPtr, TCL_DYNAMIC);
+    Tcl_EventuallyFree((ClientData) riPtr, TCL_DYNAMIC);
 }
  
@@ -1972,7 +1905,7 @@
 {
     Tcl_DString names;
     RegisteredInterp *riPtr;
-    ThreadSpecificData *tsdPtr =
+    ThreadSpecificData *tsdPtr = (ThreadSpecificData *)
 	    Tcl_GetThreadData(&dataKey, sizeof(ThreadSpecificData));
 
     Tcl_DStringInit(&names);
@@ -2012,9 +1945,9 @@
     ClientData clientData,	/* Main window for application. */
     Tcl_Interp *interp,		/* Current interpreter. */
     int argc,			/* Number of arguments. */
-    const char **argv)		/* Argument strings. */
+    CONST char **argv)		/* Argument strings. */
 {
-    TkWindow *winPtr = clientData;
+    TkWindow *winPtr = (TkWindow *) clientData;
 
     if (argc < 2) {
 	Tcl_AppendResult(interp, "wrong # args; must be \"", argv[0],
