/*
 * tkWindow.c --
 *
 *	This file provides basic window-manipulation functions, which are
 *	equivalent to functions in Xlib (and even invoke them) but also
 *	maintain the local Tk_Window structure.
 *
 * Copyright (c) 1989-1994 The Regents of the University of California.
 * Copyright (c) 1994-1997 Sun Microsystems, Inc.
 *
 * See the file "license.terms" for information on usage and redistribution of
 * this file, and for a DISCLAIMER OF ALL WARRANTIES.
 */

#include "tkInt.h"

#ifdef _WIN32
#include "tkWinInt.h"
#elif !defined(MAC_OSX_TK)
#include "tkUnixInt.h"
#endif

/*
 * Type used to keep track of Window objects that were only partially
 * deallocated by Tk_DestroyWindow.
 */

#define HD_CLEANUP		1
#define HD_FOCUS		2
#define HD_MAIN_WIN		4
#define HD_DESTROY_COUNT	8
#define HD_DESTROY_EVENT	0x10

typedef struct TkHalfdeadWindow {
    int flags;
    struct TkWindow *winPtr;
    struct TkHalfdeadWindow *nextPtr;
} TkHalfdeadWindow;

typedef struct {
    int numMainWindows;		/* Count of numver of main windows currently
				 * open in this thread. */
    TkMainInfo *mainWindowList;
				/* First in list of all main windows managed
				 * by this thread. */
    TkHalfdeadWindow *halfdeadWindowList;
				/* First in list of partially deallocated
				 * windows. */
    TkDisplay *displayList;	/* List of all displays currently in use by
				 * the current thread. */
    int initialized;		/* 0 means the structures above need
				 * initializing. */
} ThreadSpecificData;
static Tcl_ThreadDataKey dataKey;

/*
 * Default values for "changes" and "atts" fields of TkWindows. Note that Tk
 * always requests all events for all windows, except StructureNotify events
 * on internal windows: these events are generated internally.
 */

static const XWindowChanges defChanges = {
    0, 0, 1, 1, 0, 0, Above
};
#define ALL_EVENTS_MASK \
    KeyPressMask|KeyReleaseMask|ButtonPressMask|ButtonReleaseMask| \
    EnterWindowMask|LeaveWindowMask|PointerMotionMask|ExposureMask| \
    VisibilityChangeMask|PropertyChangeMask|ColormapChangeMask
static const XSetWindowAttributes defAtts= {
    None,			/* background_pixmap */
    0,				/* background_pixel */
    CopyFromParent,		/* border_pixmap */
    0,				/* border_pixel */
    NorthWestGravity,		/* bit_gravity */
    NorthWestGravity,		/* win_gravity */
    NotUseful,			/* backing_store */
    (unsigned) ~0,		/* backing_planes */
    0,				/* backing_pixel */
    False,			/* save_under */
    ALL_EVENTS_MASK,		/* event_mask */
    0,				/* do_not_propagate_mask */
    False,			/* override_redirect */
    CopyFromParent,		/* colormap */
    None			/* cursor */
};

/*
 * The following structure defines all of the commands supported by Tk, and
 * the C functions that execute them.
 */

#define ISSAFE 1
#define PASSMAINWINDOW 2
#define WINMACONLY 4
#define USEINITPROC 8

typedef int (TkInitProc)(Tcl_Interp *interp, ClientData clientData);
typedef struct {
    const char *name;		/* Name of command. */
    Tcl_ObjCmdProc *objProc;	/* Command's object- (or string-) based
				 * function, or initProc. */
    int flags;
} TkCmd;

static const TkCmd commands[] = {
    /*
     * Commands that are part of the intrinsics:
     */

    {"bell",		Tk_BellObjCmd,		PASSMAINWINDOW},
    {"bind",		Tk_BindObjCmd,		PASSMAINWINDOW|ISSAFE},
    {"bindtags",	Tk_BindtagsObjCmd,	PASSMAINWINDOW|ISSAFE},
    {"clipboard",	Tk_ClipboardObjCmd,	PASSMAINWINDOW},
    {"destroy",		Tk_DestroyObjCmd,	PASSMAINWINDOW|ISSAFE},
    {"event",		Tk_EventObjCmd,		PASSMAINWINDOW|ISSAFE},
    {"focus",		Tk_FocusObjCmd,		PASSMAINWINDOW|ISSAFE},
    {"font",		Tk_FontObjCmd,		PASSMAINWINDOW|ISSAFE},
    {"grab",		Tk_GrabObjCmd,		PASSMAINWINDOW},
    {"grid",		Tk_GridObjCmd,		PASSMAINWINDOW|ISSAFE},
    {"image",		Tk_ImageObjCmd,		PASSMAINWINDOW|ISSAFE},
    {"lower",		Tk_LowerObjCmd,		PASSMAINWINDOW|ISSAFE},
    {"option",		Tk_OptionObjCmd,	PASSMAINWINDOW|ISSAFE},
    {"pack",		Tk_PackObjCmd,		PASSMAINWINDOW|ISSAFE},
    {"place",		Tk_PlaceObjCmd,		PASSMAINWINDOW|ISSAFE},
    {"raise",		Tk_RaiseObjCmd,		PASSMAINWINDOW|ISSAFE},
    {"selection",	Tk_SelectionObjCmd,	PASSMAINWINDOW},
    {"tk",		(Tcl_ObjCmdProc *) TkInitTkCmd,  USEINITPROC|PASSMAINWINDOW|ISSAFE},
    {"tkwait",		Tk_TkwaitObjCmd,	PASSMAINWINDOW|ISSAFE},
    {"update",		Tk_UpdateObjCmd,	PASSMAINWINDOW|ISSAFE},
    {"winfo",		Tk_WinfoObjCmd,		PASSMAINWINDOW|ISSAFE},
    {"wm",		Tk_WmObjCmd,		PASSMAINWINDOW},

    /*
     * Default widget class commands.
     */

    {"button",		Tk_ButtonObjCmd,	ISSAFE},
    {"canvas",		Tk_CanvasObjCmd,	PASSMAINWINDOW|ISSAFE},
    {"checkbutton",	Tk_CheckbuttonObjCmd,	ISSAFE},
    {"entry",		Tk_EntryObjCmd,		ISSAFE},
    {"frame",		Tk_FrameObjCmd,		ISSAFE},
    {"label",		Tk_LabelObjCmd,		ISSAFE},
    {"labelframe",	Tk_LabelframeObjCmd,	ISSAFE},
    {"listbox",		Tk_ListboxObjCmd,	ISSAFE},
    {"menu",		Tk_MenuObjCmd,	PASSMAINWINDOW},
    {"menubutton",	Tk_MenubuttonObjCmd,	ISSAFE},
    {"message",		Tk_MessageObjCmd,	ISSAFE},
    {"panedwindow",	Tk_PanedWindowObjCmd,	ISSAFE},
    {"radiobutton",	Tk_RadiobuttonObjCmd,	ISSAFE},
    {"scale",		Tk_ScaleObjCmd,		ISSAFE},
    {"scrollbar",	Tk_ScrollbarObjCmd, PASSMAINWINDOW|ISSAFE},
    {"spinbox",		Tk_SpinboxObjCmd,	ISSAFE},
    {"text",		Tk_TextObjCmd,		PASSMAINWINDOW|ISSAFE},
    {"toplevel",	Tk_ToplevelObjCmd,	0},

    /*
     * Classic widget class commands.
     */

    {"::tk::button",	Tk_ButtonObjCmd,	ISSAFE},
    {"::tk::canvas",	Tk_CanvasObjCmd,	PASSMAINWINDOW|ISSAFE},
    {"::tk::checkbutton",Tk_CheckbuttonObjCmd,	ISSAFE},
    {"::tk::entry",	Tk_EntryObjCmd,		ISSAFE},
    {"::tk::frame",	Tk_FrameObjCmd,		ISSAFE},
    {"::tk::label",	Tk_LabelObjCmd,		ISSAFE},
    {"::tk::labelframe",Tk_LabelframeObjCmd,	ISSAFE},
    {"::tk::listbox",	Tk_ListboxObjCmd,	ISSAFE},
    {"::tk::menubutton",Tk_MenubuttonObjCmd,	ISSAFE},
    {"::tk::message",	Tk_MessageObjCmd,	ISSAFE},
    {"::tk::panedwindow",Tk_PanedWindowObjCmd,	ISSAFE},
    {"::tk::radiobutton",Tk_RadiobuttonObjCmd,	ISSAFE},
    {"::tk::scale",	Tk_ScaleObjCmd,		ISSAFE},
    {"::tk::scrollbar",	Tk_ScrollbarObjCmd, PASSMAINWINDOW|ISSAFE},
    {"::tk::spinbox",	Tk_SpinboxObjCmd,	ISSAFE},
    {"::tk::text",	Tk_TextObjCmd,		PASSMAINWINDOW|ISSAFE},
    {"::tk::toplevel",	Tk_ToplevelObjCmd,	0},

    /*
     * Standard dialog support. Note that the Unix/X11 platform implements
     * these commands differently (via the script library).
     */

#if defined(_WIN32) || defined(MAC_OSX_TK)
    {"tk_chooseColor",	Tk_ChooseColorObjCmd,	PASSMAINWINDOW},
    {"tk_chooseDirectory", Tk_ChooseDirectoryObjCmd,WINMACONLY|PASSMAINWINDOW},
    {"tk_getOpenFile",	Tk_GetOpenFileObjCmd,	WINMACONLY|PASSMAINWINDOW},
    {"tk_getSaveFile",	Tk_GetSaveFileObjCmd,	WINMACONLY|PASSMAINWINDOW},
    {"tk_messageBox",	Tk_MessageBoxObjCmd,	PASSMAINWINDOW},
#endif

    /*
     * Misc.
     */

#ifdef MAC_OSX_TK
    {"::tk::unsupported::MacWindowStyle",
			TkUnsupported1ObjCmd,	PASSMAINWINDOW|ISSAFE},
#endif
    {NULL,		NULL,			0}
};

/*
 * Forward declarations to functions defined later in this file:
 */

static Tk_Window	CreateTopLevelWindow(Tcl_Interp *interp,
			    Tk_Window parent, const char *name,
			    const char *screenName, unsigned int flags);
static void		DeleteWindowsExitProc(ClientData clientData);
static TkDisplay *	GetScreen(Tcl_Interp *interp, const char *screenName,
			    int *screenPtr);
static int		Initialize(Tcl_Interp *interp);
static int		NameWindow(Tcl_Interp *interp, TkWindow *winPtr,
			    TkWindow *parentPtr, const char *name);
static void		UnlinkWindow(TkWindow *winPtr);

/*
 *----------------------------------------------------------------------
 *
 * TkCloseDisplay --
 *
 *	Closing the display can lead to order of deletion problems. We defer
 *	it until exit handling for Mac/Win, but since Unix can use many
 *	displays, try and clean it up as best as possible.
 *
 * Results:
 *	None.
 *
 * Side effects:
 *	Resources associated with the display will be free. The display may
 *	not be referenced at all after this.
 *
 *----------------------------------------------------------------------
 */

static void
TkCloseDisplay(
    TkDisplay *dispPtr)
{
    TkClipCleanup(dispPtr);

    TkpCancelWarp(dispPtr);

    if (dispPtr->name != NULL) {
	ckfree(dispPtr->name);
    }

    if (dispPtr->atomInit) {
	Tcl_DeleteHashTable(&dispPtr->nameTable);
	Tcl_DeleteHashTable(&dispPtr->atomTable);
	dispPtr->atomInit = 0;
    }

    if (dispPtr->errorPtr != NULL) {
	TkErrorHandler *errorPtr;

	for (errorPtr = dispPtr->errorPtr;
		errorPtr != NULL;
		errorPtr = dispPtr->errorPtr) {
	    dispPtr->errorPtr = errorPtr->nextPtr;
	    ckfree(errorPtr);
	}
    }

    TkGCCleanup(dispPtr);

    TkpCloseDisplay(dispPtr);

    /*
     * Delete winTable after TkpCloseDisplay since special windows may need
     * call Tk_DestroyWindow and it checks the winTable.
     */

    Tcl_DeleteHashTable(&dispPtr->winTable);

    ckfree(dispPtr);

    /*
     * There is more to clean up, we leave it at this for the time being.
     */
}

/*
 *----------------------------------------------------------------------
 *
 * CreateTopLevelWindow --
 *
 *	Make a new window that will be at top-level (its parent will be the
 *	root window of a screen).
 *
 * Results:
 *	The return value is a token for the new window, or NULL if an error
 *	prevented the new window from being created. If NULL is returned, an
 *	error message will be left in the interp's result.
 *
 * Side effects:
 *	A new window structure is allocated locally. An X window is NOT
 *	initially created, but will be created the first time the window is
 *	mapped.
 *
 *----------------------------------------------------------------------
 */

static Tk_Window
CreateTopLevelWindow(
    Tcl_Interp *interp,		/* Interpreter to use for error reporting. */
    Tk_Window parent,		/* Token for logical parent of new window
				 * (used for naming, options, etc.). May be
				 * NULL. */
    const char *name,		/* Name for new window; if parent is non-NULL,
				 * must be unique among parent's children. */
    const char *screenName,	/* Name of screen on which to create window.
				 * NULL means use DISPLAY environment variable
				 * to determine. Empty string means use
				 * parent's screen, or DISPLAY if no
				 * parent. */
    unsigned int flags)		/* Additional flags to set on the window. */
{
    register TkWindow *winPtr;
    register TkDisplay *dispPtr;
    int screenId;
    ThreadSpecificData *tsdPtr =
	    Tcl_GetThreadData(&dataKey, sizeof(ThreadSpecificData));

    if (!tsdPtr->initialized) {
	tsdPtr->initialized = 1;

	/*
	 * Create built-in image types.
	 */

	Tk_CreateImageType(&tkBitmapImageType);
	Tk_CreateImageType(&tkPhotoImageType);

	/*
	 * Create built-in photo image formats.
	 */

	Tk_CreatePhotoImageFormat(&tkImgFmtGIF);
	Tk_CreatePhotoImageFormat(&tkImgFmtPNG);
	Tk_CreatePhotoImageFormat(&tkImgFmtPPM);
    }

    if ((parent != NULL) && (screenName != NULL) && (screenName[0] == '\0')) {
	dispPtr = ((TkWindow *) parent)->dispPtr;
	screenId = Tk_ScreenNumber(parent);
    } else {
	dispPtr = GetScreen(interp, screenName, &screenId);
	if (dispPtr == NULL) {
	    return NULL;
	}
    }

    winPtr = TkAllocWindow(dispPtr, screenId, (TkWindow *) parent);

    /*
     * Set the flags specified in the call.
     */

#ifdef TK_USE_INPUT_METHODS
    winPtr->ximGeneration = 0;
#endif /*TK_USE_INPUT_METHODS*/
    winPtr->flags |= flags;

    /*
     * Force the window to use a border pixel instead of border pixmap. This
     * is needed for the case where the window doesn't use the default visual.
     * In this case, the default border is a pixmap inherited from the root
     * window, which won't work because it will have the wrong visual.
     */

    winPtr->dirtyAtts |= CWBorderPixel;

    /*
     * (Need to set the TK_TOP_HIERARCHY flag immediately here; otherwise
     * Tk_DestroyWindow will core dump if it is called before the flag has
     * been set.)
     */

    winPtr->flags |=
	    TK_TOP_HIERARCHY|TK_TOP_LEVEL|TK_HAS_WRAPPER|TK_WIN_MANAGED;

    if (parent != NULL) {
	if (NameWindow(interp, winPtr, (TkWindow *) parent, name) != TCL_OK) {
	    Tk_DestroyWindow((Tk_Window) winPtr);
	    return NULL;
	}
    }
    TkWmNewWindow(winPtr);

    return (Tk_Window) winPtr;
}

/*
 *----------------------------------------------------------------------
 *
 * GetScreen --
 *
 *	Given a string name for a display-plus-screen, find the TkDisplay
 *	structure for the display and return the screen number too.
 *
 * Results:
 *	The return value is a pointer to information about the display, or
 *	NULL if the display couldn't be opened. In this case, an error message
 *	is left in the interp's result. The location at *screenPtr is
 *	overwritten with the screen number parsed from screenName.
 *
 * Side effects:
 *	A new connection is opened to the display if there is no connection
 *	already. A new TkDisplay data structure is also setup, if necessary.
 *
 *----------------------------------------------------------------------
 */

static TkDisplay *
GetScreen(
    Tcl_Interp *interp,		/* Place to leave error message. */
    const char *screenName,	/* Name for screen. NULL or empty means use
				 * DISPLAY envariable. */
    int *screenPtr)		/* Where to store screen number. */
{
    register TkDisplay *dispPtr;
    const char *p;
    int screenId;
    size_t length;
    ThreadSpecificData *tsdPtr =
	    Tcl_GetThreadData(&dataKey, sizeof(ThreadSpecificData));

    /*
     * Separate the screen number from the rest of the display name.
     * ScreenName is assumed to have the syntax <display>.<screen> with the
     * dot and the screen being optional.
     */

    screenName = TkGetDefaultScreenName(interp, screenName);
    if (screenName == NULL) {
	Tcl_SetObjResult(interp, Tcl_NewStringObj(
		"no display name and no $DISPLAY environment variable", -1));
	Tcl_SetErrorCode(interp, "TK", "NO_DISPLAY", NULL);
	return NULL;
    }
    length = strlen(screenName);
    screenId = 0;
    p = screenName+length-1;
    while (isdigit(UCHAR(*p)) && (p != screenName)) {
	p--;
    }
    if ((*p == '.') && (p[1] != '\0')) {
	length = p - screenName;
	screenId = strtoul(p+1, NULL, 10);
    }

    /*
     * See if we already have a connection to this display. If not, then open
     * a new connection.
     */

    for (dispPtr = tsdPtr->displayList; ; dispPtr = dispPtr->nextPtr) {
	if (dispPtr == NULL) {
	    /*
	     * The private function zeros out dispPtr when it is created, so
	     * we only need to initialize the non-zero items.
	     */

	    dispPtr = TkpOpenDisplay(screenName);
	    if (dispPtr == NULL) {
		Tcl_SetObjResult(interp, Tcl_ObjPrintf(
			"couldn't connect to display \"%s\"", screenName));
		Tcl_SetErrorCode(interp, "TK", "DISPLAY", "CONNECT", NULL);
		return NULL;
	    }
	    dispPtr->nextPtr = tsdPtr->displayList; /* TkGetDisplayList(); */
	    tsdPtr->displayList = dispPtr;

	    dispPtr->lastEventTime = CurrentTime;
	    dispPtr->bindInfoStale = 1;
	    dispPtr->cursorFont = None;
	    dispPtr->warpWindow = NULL;
	    dispPtr->multipleAtom = None;

	    /*
	     * By default we do want to collapse motion events in
	     * Tk_QueueWindowEvent.
	     */

	    dispPtr->flags |= TK_DISPLAY_COLLAPSE_MOTION_EVENTS;

	    Tcl_InitHashTable(&dispPtr->winTable, TCL_ONE_WORD_KEYS);

	    dispPtr->name = ckalloc(length + 1);
	    strncpy(dispPtr->name, screenName, length);
	    dispPtr->name[length] = '\0';
	    break;
	}
	if ((strncmp(dispPtr->name, screenName, length) == 0)
		&& (dispPtr->name[length] == '\0')) {
	    break;
	}
    }
    if (screenId >= ScreenCount(dispPtr->display)) {
	Tcl_SetObjResult(interp, Tcl_ObjPrintf(
		"bad screen number \"%d\"", screenId));
	Tcl_SetErrorCode(interp, "TK", "DISPLAY", "SCREEN_NUMBER", NULL);
	return NULL;
    }
    *screenPtr = screenId;
    return dispPtr;
}

/*
 *----------------------------------------------------------------------
 *
 * TkGetDisplay --
 *
 *	Given an X display, TkGetDisplay returns the TkDisplay structure for
 *	the display.
 *
 * Results:
 *	The return value is a pointer to information about the display, or
 *	NULL if the display did not have a TkDisplay structure.
 *
 * Side effects:
 *	None.
 *
 *----------------------------------------------------------------------
 */

TkDisplay *
TkGetDisplay(
    Display *display)		/* X's display pointer */
{
    TkDisplay *dispPtr;
    ThreadSpecificData *tsdPtr =
	    Tcl_GetThreadData(&dataKey, sizeof(ThreadSpecificData));

    for (dispPtr = tsdPtr->displayList; dispPtr != NULL;
	    dispPtr = dispPtr->nextPtr) {
	if (dispPtr->display == display) {
	    break;
	}
    }
    return dispPtr;
}

/*
 *--------------------------------------------------------------
 *
 * TkGetDisplayList --
 *
 *	This function returns a pointer to the thread-local list of TkDisplays
 *	corresponding to the open displays.
 *
 * Results:
 *	The return value is a pointer to the first TkDisplay structure in
 *	thread-local-storage.
 *
 * Side effects:
 *	None.
 *
 *--------------------------------------------------------------
 */

TkDisplay *
TkGetDisplayList(void)
{
    ThreadSpecificData *tsdPtr =
	    Tcl_GetThreadData(&dataKey, sizeof(ThreadSpecificData));

    return tsdPtr->displayList;
}

/*
 *--------------------------------------------------------------
 *
 * TkGetMainInfoList --
 *
 *	This function returns a pointer to the list of structures containing
 *	information about all main windows for the current thread.
 *
 * Results:
 *	The return value is a pointer to the first TkMainInfo structure in
 *	thread local storage.
 *
 * Side effects:
 *	None.
 *
 *--------------------------------------------------------------
 */

TkMainInfo *
TkGetMainInfoList(void)
{
    ThreadSpecificData *tsdPtr =
	    Tcl_GetThreadData(&dataKey, sizeof(ThreadSpecificData));

    return tsdPtr->mainWindowList;
}
/*
 *--------------------------------------------------------------
 *
 * TkAllocWindow --
 *
 *	This function creates and initializes a TkWindow structure.
 *
 * Results:
 *	The return value is a pointer to the new window.
 *
 * Side effects:
 *	A new window structure is allocated and all its fields are
 *	initialized.
 *
 *--------------------------------------------------------------
 */

TkWindow *
TkAllocWindow(
    TkDisplay *dispPtr,		/* Display associated with new window. */
    int screenNum,		/* Index of screen for new window. */
    TkWindow *parentPtr)	/* Parent from which this window should
				 * inherit visual information. NULL means use
				 * screen defaults instead of inheriting. */
{
    register TkWindow *winPtr = ckalloc(sizeof(TkWindow));

    winPtr->display = dispPtr->display;
    winPtr->dispPtr = dispPtr;
    winPtr->screenNum = screenNum;
    if ((parentPtr != NULL) && (parentPtr->display == winPtr->display)
	    && (parentPtr->screenNum == winPtr->screenNum)) {
	winPtr->visual = parentPtr->visual;
	winPtr->depth = parentPtr->depth;
    } else {
	winPtr->visual = DefaultVisual(dispPtr->display, screenNum);
	winPtr->depth = DefaultDepth(dispPtr->display, screenNum);
    }
    winPtr->window = None;
    winPtr->childList = NULL;
    winPtr->lastChildPtr = NULL;
    winPtr->parentPtr = NULL;
    winPtr->nextPtr = NULL;
    winPtr->mainPtr = NULL;
    winPtr->pathName = NULL;
    winPtr->nameUid = NULL;
    winPtr->classUid = NULL;
    winPtr->changes = defChanges;
    winPtr->dirtyChanges = CWX|CWY|CWWidth|CWHeight|CWBorderWidth;
    winPtr->atts = defAtts;
    if ((parentPtr != NULL) && (parentPtr->display == winPtr->display)
	    && (parentPtr->screenNum == winPtr->screenNum)) {
	winPtr->atts.colormap = parentPtr->atts.colormap;
    } else {
	winPtr->atts.colormap = DefaultColormap(dispPtr->display, screenNum);
    }
    winPtr->dirtyAtts = CWEventMask|CWColormap|CWBitGravity;
    winPtr->flags = 0;
    winPtr->handlerList = NULL;
#ifdef TK_USE_INPUT_METHODS
    winPtr->ximGeneration = 0;
    winPtr->inputContext = NULL;
#endif /* TK_USE_INPUT_METHODS */
    winPtr->tagPtr = NULL;
    winPtr->numTags = 0;
    winPtr->optionLevel = -1;
    winPtr->selHandlerList = NULL;
    winPtr->geomMgrPtr = NULL;
    winPtr->geomData = NULL;
    winPtr->geomMgrName = NULL;
    winPtr->maintainerPtr = NULL;
    winPtr->reqWidth = winPtr->reqHeight = 1;
    winPtr->internalBorderLeft = 0;
    winPtr->wmInfoPtr = NULL;
    winPtr->classProcsPtr = NULL;
    winPtr->instanceData = NULL;
    winPtr->privatePtr = NULL;
    winPtr->internalBorderRight = 0;
    winPtr->internalBorderTop = 0;
    winPtr->internalBorderBottom = 0;
    winPtr->minReqWidth = 0;
    winPtr->minReqHeight = 0;

    return winPtr;
}

/*
 *----------------------------------------------------------------------
 *
 * NameWindow --
 *
 *	This function is invoked to give a window a name and insert the window
 *	into the hierarchy associated with a particular application.
 *
 * Results:
 *	A standard Tcl return value.
 *
 * Side effects:
 *	See above.
 *
 *----------------------------------------------------------------------
 */

static int
NameWindow(
    Tcl_Interp *interp,		/* Interpreter to use for error reporting. */
    register TkWindow *winPtr,	/* Window that is to be named and inserted. */
    TkWindow *parentPtr,	/* Pointer to logical parent for winPtr (used
				 * for naming, options, etc.). */
    const char *name)		/* Name for winPtr; must be unique among
				 * parentPtr's children. */
{
#define FIXED_SIZE 200
    char staticSpace[FIXED_SIZE];
    char *pathName;
    int isNew;
    Tcl_HashEntry *hPtr;
    size_t length1, length2;

    /*
     * Setup all the stuff except name right away, then do the name stuff
     * last. This is so that if the name stuff fails, everything else will be
     * properly initialized (needed to destroy the window cleanly after the
     * naming failure).
     */

    winPtr->parentPtr = parentPtr;
    winPtr->nextPtr = NULL;
    if (parentPtr->childList == NULL) {
	parentPtr->childList = winPtr;
    } else {
	parentPtr->lastChildPtr->nextPtr = winPtr;
    }
    parentPtr->lastChildPtr = winPtr;
    winPtr->mainPtr = parentPtr->mainPtr;
    winPtr->mainPtr->refCount++;

    /*
     * If this is an anonymous window (ie, it has no name), just return OK
     * now.
     */

    if (winPtr->flags & TK_ANONYMOUS_WINDOW) {
	return TCL_OK;
    }

    /*
     * Don't permit names that start with an upper-case letter: this will just
     * cause confusion with class names in the option database.
     */

    if (isupper(UCHAR(name[0]))) {
	Tcl_SetObjResult(interp, Tcl_ObjPrintf(
		"window name starts with an upper-case letter: \"%s\"",
		name));
	Tcl_SetErrorCode(interp, "TK", "VALUE", "WINDOW", "NOTCLASS", NULL);
	return TCL_ERROR;
    }

    /*
     * For non-anonymous windows, set up the window name.
     */

    winPtr->nameUid = Tk_GetUid(name);

    /*
     * To permit names of arbitrary length, must be prepared to malloc a
     * buffer to hold the new path name. To run fast in the common case where
     * names are short, use a fixed-size buffer on the stack.
     */

    length1 = strlen(parentPtr->pathName);
    length2 = strlen(name);
    if ((length1 + length2 + 2) <= FIXED_SIZE) {
	pathName = staticSpace;
    } else {
	pathName = ckalloc(length1 + length2 + 2);
    }
    if (length1 == 1) {
	pathName[0] = '.';
	strcpy(pathName+1, name);
    } else {
	strcpy(pathName, parentPtr->pathName);
	pathName[length1] = '.';
	strcpy(pathName+length1+1, name);
    }
    hPtr = Tcl_CreateHashEntry(&parentPtr->mainPtr->nameTable, pathName,
	    &isNew);
    if (pathName != staticSpace) {
	ckfree(pathName);
    }
    if (!isNew) {
	Tcl_SetObjResult(interp, Tcl_ObjPrintf(
		"window name \"%s\" already exists in parent", name));
	Tcl_SetErrorCode(interp, "TK", "VALUE", "WINDOW", "EXISTS", NULL);
	return TCL_ERROR;
    }
    Tcl_SetHashValue(hPtr, winPtr);
    winPtr->pathName = Tcl_GetHashKey(&parentPtr->mainPtr->nameTable, hPtr);
    return TCL_OK;
}

/*
 *----------------------------------------------------------------------
 *
 * TkCreateMainWindow --
 *
 *	Make a new main window. A main window is a special kind of top-level
 *	window used as the outermost window in an application.
 *
 * Results:
 *	The return value is a token for the new window, or NULL if an error
 *	prevented the new window from being created. If NULL is returned, an
 *	error message will be left in the interp's result.
 *
 * Side effects:
 *	A new window structure is allocated locally; "interp" is associated
 *	with the window and registered for "send" commands under "baseName".
 *	BaseName may be extended with an instance number in the form "#2" if
 *	necessary to make it globally unique. Tk-related commands are bound
 *	into interp.
 *
 *----------------------------------------------------------------------
 */

Tk_Window
TkCreateMainWindow(
    Tcl_Interp *interp,		/* Interpreter to use for error reporting. */
    const char *screenName,	/* Name of screen on which to create window.
				 * Empty or NULL string means use DISPLAY
				 * environment variable. */
    const char *baseName)	/* Base name for application; usually of the
				 * form "prog instance". */
{
    Tk_Window tkwin;
    int dummy, isSafe;
    Tcl_HashEntry *hPtr;
    register TkMainInfo *mainPtr;
    register TkWindow *winPtr;
    register const TkCmd *cmdPtr;
    ClientData clientData;
    ThreadSpecificData *tsdPtr =
	    Tcl_GetThreadData(&dataKey, sizeof(ThreadSpecificData));

    /*
     * Panic if someone updated the TkWindow structure without also updating
     * the Tk_FakeWin structure (or vice versa).
     */

    if (sizeof(TkWindow) != sizeof(Tk_FakeWin)) {
	Tcl_Panic("TkWindow and Tk_FakeWin are not the same size");
    }

    /*
     * Create the basic TkWindow structure.
     */

    tkwin = CreateTopLevelWindow(interp, NULL, baseName,
	    screenName, /* flags */ 0);
    if (tkwin == NULL) {
	return NULL;
    }

    /*
     * Create the TkMainInfo structure for this application, and set up
     * name-related information for the new window.
     */

    winPtr = (TkWindow *) tkwin;
    mainPtr = ckalloc(sizeof(TkMainInfo));
    mainPtr->winPtr = winPtr;
    mainPtr->refCount = 1;
    mainPtr->interp = interp;
    Tcl_InitHashTable(&mainPtr->nameTable, TCL_STRING_KEYS);
    mainPtr->deletionEpoch = 0l;
    TkEventInit();
    TkBindInit(mainPtr);
    TkFontPkgInit(mainPtr);
    TkStylePkgInit(mainPtr);
    mainPtr->tlFocusPtr = NULL;
    mainPtr->displayFocusPtr = NULL;
    mainPtr->optionRootPtr = NULL;
    Tcl_InitHashTable(&mainPtr->imageTable, TCL_STRING_KEYS);
    mainPtr->strictMotif = 0;
    mainPtr->alwaysShowSelection = 0;
    if (Tcl_LinkVar(interp, "tk_strictMotif", (char *) &mainPtr->strictMotif,
	    TCL_LINK_BOOLEAN) != TCL_OK) {
	Tcl_ResetResult(interp);
    }
    if (Tcl_CreateNamespace(interp, "::tk", NULL, NULL) == NULL) {
	Tcl_ResetResult(interp);
    }
    if (Tcl_LinkVar(interp, "::tk::AlwaysShowSelection",
	    (char *) &mainPtr->alwaysShowSelection,
	    TCL_LINK_BOOLEAN) != TCL_OK) {
	Tcl_ResetResult(interp);
    }
    mainPtr->nextPtr = tsdPtr->mainWindowList;
    tsdPtr->mainWindowList = mainPtr;
    winPtr->mainPtr = mainPtr;
    hPtr = Tcl_CreateHashEntry(&mainPtr->nameTable, ".", &dummy);
    Tcl_SetHashValue(hPtr, winPtr);
    winPtr->pathName = Tcl_GetHashKey(&mainPtr->nameTable, hPtr);
    Tcl_InitHashTable(&mainPtr->busyTable, TCL_ONE_WORD_KEYS);

    /*
     * We have just created another Tk application; increment the refcount on
     * the display pointer.
     */

    winPtr->dispPtr->refCount++;

    /*
     * Register the interpreter for "send" purposes.
     */

    winPtr->nameUid = Tk_GetUid(Tk_SetAppName(tkwin, baseName));

    /*
     * Bind in Tk's commands.
     */

    isSafe = Tcl_IsSafe(interp);
    for (cmdPtr = commands; cmdPtr->name != NULL; cmdPtr++) {
	if (cmdPtr->objProc == NULL) {
	    Tcl_Panic("TkCreateMainWindow: builtin command with NULL string and object procs");
	}

#if defined(_WIN32) && !defined(STATIC_BUILD)
	if ((cmdPtr->flags & WINMACONLY) && tclStubsPtr->reserved9) {
	    /*
	     * We are running on Cygwin, so don't use the win32 dialogs.
	     */

	    continue;
	}
#endif /* _WIN32 && !STATIC_BUILD */

	if (cmdPtr->flags & PASSMAINWINDOW) {
	    clientData = tkwin;
	} else {
	    clientData = NULL;
	}
	if (cmdPtr->flags & USEINITPROC) {
	    ((TkInitProc *) cmdPtr->objProc)(interp, clientData);
	} else {
	    Tcl_CreateObjCommand(interp, cmdPtr->name, cmdPtr->objProc,
		    clientData, NULL);
	}
	if (isSafe && !(cmdPtr->flags & ISSAFE)) {
	    Tcl_HideCommand(interp, cmdPtr->name, cmdPtr->name);
	}
    }

    /*
     * Set variables for the intepreter.
     */

    Tcl_SetVar2(interp, "tk_patchLevel", NULL, TK_PATCH_LEVEL, TCL_GLOBAL_ONLY);
    Tcl_SetVar2(interp, "tk_version",    NULL, TK_VERSION,     TCL_GLOBAL_ONLY);

    tsdPtr->numMainWindows++;
    return tkwin;
}

/*
 *--------------------------------------------------------------
 *
 * Tk_CreateWindow --
 *
 *	Create a new internal or top-level window as a child of an existing
 *	window.
 *
 * Results:
 *	The return value is a token for the new window. This is not the same
 *	as X's token for the window. If an error occurred in creating the
 *	window (e.g. no such display or screen), then an error message is left
 *	in the interp's result and NULL is returned.
 *
 * Side effects:
 *	A new window structure is allocated locally. An X window is not
 *	initially created, but will be created the first time the window is
 *	mapped.
 *
 *--------------------------------------------------------------
 */

Tk_Window
Tk_CreateWindow(
    Tcl_Interp *interp,		/* Interpreter to use for error reporting.
				 * the interp's result is assumed to be
				 * initialized by the caller. */
    Tk_Window parent,		/* Token for parent of new window. */
    const char *name,		/* Name for new window. Must be unique among
				 * parent's children. */
    const char *screenName)	/* If NULL, new window will be internal on
				 * same screen as its parent. If non-NULL,
				 * gives name of screen on which to create new
				 * window; window will be a top-level
				 * window. */
{
    TkWindow *parentPtr = (TkWindow *) parent;

    if (parentPtr) {
	if (parentPtr->flags & TK_ALREADY_DEAD) {
	    Tcl_SetObjResult(interp, Tcl_NewStringObj(
		    "can't create window: parent has been destroyed", -1));
	    Tcl_SetErrorCode(interp, "TK", "CREATE", "DEAD_PARENT", NULL);
	    return NULL;
	} else if (parentPtr->flags & TK_CONTAINER) {
	    Tcl_SetObjResult(interp, Tcl_NewStringObj(
		    "can't create window: its parent has -container = yes",
		    -1));
	    Tcl_SetErrorCode(interp, "TK", "CREATE", "CONTAINER", NULL);
	    return NULL;
	} else if (screenName == NULL) {
	    TkWindow *winPtr = TkAllocWindow(parentPtr->dispPtr,
		    parentPtr->screenNum, parentPtr);

	    if (NameWindow(interp, winPtr, parentPtr, name) != TCL_OK) {
		Tk_DestroyWindow((Tk_Window) winPtr);
		return NULL;
	    }
	    return (Tk_Window) winPtr;
	}
    }
    return CreateTopLevelWindow(interp, parent, name, screenName,
	    /* flags */ 0);
}

/*
 *--------------------------------------------------------------
 *
 * Tk_CreateAnonymousWindow --
 *
 *	Create a new internal or top-level window as a child of an existing
 *	window; this window will be anonymous (unnamed), so it will not be
 *	visible at the Tcl level.
 *
 * Results:
 *	The return value is a token for the new window. This is not the same
 *	as X's token for the window. If an error occurred in creating the
 *	window (e.g. no such display or screen), then an error message is left
 *	in the interp's result and NULL is returned.
 *
 * Side effects:
 *	A new window structure is allocated locally. An X window is not
 *	initially created, but will be created the first time the window is
 *	mapped.
 *
 *--------------------------------------------------------------
 */

Tk_Window
Tk_CreateAnonymousWindow(
    Tcl_Interp *interp,		/* Interpreter to use for error reporting.
				 * the interp's result is assumed to be
				 * initialized by the caller. */
    Tk_Window parent,		/* Token for parent of new window. */
    const char *screenName)	/* If NULL, new window will be internal on
				 * same screen as its parent. If non-NULL,
				 * gives name of screen on which to create new
				 * window; window will be a top-level
				 * window. */
{
    TkWindow *parentPtr = (TkWindow *) parent;

    if (parentPtr) {
	if (parentPtr->flags & TK_ALREADY_DEAD) {
	    Tcl_SetObjResult(interp, Tcl_NewStringObj(
		    "can't create window: parent has been destroyed", -1));
	    Tcl_SetErrorCode(interp, "TK", "CREATE", "DEAD_PARENT", NULL);
	    return NULL;
	} else if (parentPtr->flags & TK_CONTAINER) {
	    Tcl_SetObjResult(interp, Tcl_NewStringObj(
		    "can't create window: its parent has -container = yes",
		    -1));
	    Tcl_SetErrorCode(interp, "TK", "CREATE", "CONTAINER", NULL);
	    return NULL;
	} else if (screenName == NULL) {
	    TkWindow *winPtr = TkAllocWindow(parentPtr->dispPtr,
		    parentPtr->screenNum, parentPtr);
	    /*
	     * Add the anonymous window flag now, so that NameWindow will
	     * behave correctly.
	     */

	    winPtr->flags |= TK_ANONYMOUS_WINDOW;
	    if (NameWindow(interp, winPtr, parentPtr, NULL) != TCL_OK) {
		Tk_DestroyWindow((Tk_Window) winPtr);
		return NULL;
	    }
	    return (Tk_Window) winPtr;
	}
    }
    return CreateTopLevelWindow(interp, parent, NULL, screenName,
	    TK_ANONYMOUS_WINDOW);
}

/*
 *----------------------------------------------------------------------
 *
 * Tk_CreateWindowFromPath --
 *
 *	This function is similar to Tk_CreateWindow except that it uses a path
 *	name to create the window, rather than a parent and a child name.
 *
 * Results:
 *	The return value is a token for the new window. This is not the same
 *	as X's token for the window. If an error occurred in creating the
 *	window (e.g. no such display or screen), then an error message is left
 *	in the interp's result and NULL is returned.
 *
 * Side effects:
 *	A new window structure is allocated locally. An X window is not
 *	initially created, but will be created the first time the window is
 *	mapped.
 *
 *----------------------------------------------------------------------
 */

Tk_Window
Tk_CreateWindowFromPath(
    Tcl_Interp *interp,		/* Interpreter to use for error reporting.
				 * the interp's result is assumed to be
				 * initialized by the caller. */
    Tk_Window tkwin,		/* Token for any window in application that is
				 * to contain new window. */
    const char *pathName,	/* Path name for new window within the
				 * application of tkwin. The parent of this
				 * window must already exist, but the window
				 * itself must not exist. */
    const char *screenName)	/* If NULL, new window will be on same screen
				 * as its parent. If non-NULL, gives name of
				 * screen on which to create new window;
				 * window will be a top-level window. */
{
#define FIXED_SPACE 5
    char fixedSpace[FIXED_SPACE+1];
    char *p;
    Tk_Window parent;
    int numChars;

    /*
     * Strip the parent's name out of pathName (it's everything up to the last
     * dot). There are two tricky parts: (a) must copy the parent's name
     * somewhere else to avoid modifying the pathName string (for large names,
     * space for the copy will have to be malloc'ed); (b) must special-case
     * the situation where the parent is ".".
     */

    p = strrchr(pathName, '.');
    if (p == NULL) {
	Tcl_SetObjResult(interp, Tcl_ObjPrintf(
		"bad window path name \"%s\"", pathName));
	Tcl_SetErrorCode(interp, "TK", "VALUE", "WINDOW_PATH", NULL);
	return NULL;
    }
    numChars = (int) (p-pathName);
    if (numChars > FIXED_SPACE) {
	p = ckalloc(numChars + 1);
    } else {
	p = fixedSpace;
    }
    if (numChars == 0) {
	*p = '.';
	p[1] = '\0';
    } else {
	strncpy(p, pathName, (size_t) numChars);
	p[numChars] = '\0';
    }

    /*
     * Find the parent window.
     */

    parent = Tk_NameToWindow(interp, p, tkwin);
    if (p != fixedSpace) {
	ckfree(p);
    }
    if (parent == NULL) {
	return NULL;
    }
    if (((TkWindow *) parent)->flags & TK_ALREADY_DEAD) {
	Tcl_SetObjResult(interp, Tcl_NewStringObj(
		"can't create window: parent has been destroyed", -1));
	Tcl_SetErrorCode(interp, "TK", "CREATE", "DEAD_PARENT", NULL);
	return NULL;
    } else if (((TkWindow *) parent)->flags & TK_CONTAINER) {
	Tcl_SetObjResult(interp, Tcl_NewStringObj(
		"can't create window: its parent has -container = yes", -1));
	Tcl_SetErrorCode(interp, "TK", "CREATE", "CONTAINER", NULL);
	return NULL;
    }

    /*
     * Create the window.
     */

    if (screenName == NULL) {
	TkWindow *parentPtr = (TkWindow *) parent;
	TkWindow *winPtr;

	winPtr = TkAllocWindow(parentPtr->dispPtr, parentPtr->screenNum,
		parentPtr);
	if (NameWindow(interp, winPtr, parentPtr, pathName+numChars+1)
		!= TCL_OK) {
	    Tk_DestroyWindow((Tk_Window) winPtr);
	    return NULL;
	}
	return (Tk_Window) winPtr;
    }

    return CreateTopLevelWindow(interp, parent, pathName+numChars+1,
	    screenName, /* flags */ 0);
}

/*
 *--------------------------------------------------------------
 *
 * Tk_DestroyWindow --
 *
 *	Destroy an existing window. After this call, the caller should never
 *	again use the token. Note that this function can be reentered to
 *	destroy a window that was only partially destroyed before a call to
 *	exit.
 *
 * Results:
 *	None.
 *
 * Side effects:
 *	The window is deleted, along with all of its children. Relevant
 *	callback functions are invoked.
 *
 *--------------------------------------------------------------
 */

void
Tk_DestroyWindow(
    Tk_Window tkwin)		/* Window to destroy. */
{
    TkWindow *winPtr = (TkWindow *) tkwin;
    TkDisplay *dispPtr = winPtr->dispPtr;
    XEvent event;
    TkHalfdeadWindow *halfdeadPtr, *prev_halfdeadPtr;
    ThreadSpecificData *tsdPtr =
	    Tcl_GetThreadData(&dataKey, sizeof(ThreadSpecificData));

    if (winPtr->flags & TK_ALREADY_DEAD) {
	/*
	 * A destroy event binding caused the window to be destroyed again.
	 * Ignore the request.
	 */

	return;
    }
    winPtr->flags |= TK_ALREADY_DEAD;

    /*
     * Unless we are cleaning up a half dead window from
     * DeleteWindowsExitProc, add this window to the half dead list.
     */

    if (tsdPtr->halfdeadWindowList &&
	    (tsdPtr->halfdeadWindowList->flags & HD_CLEANUP) &&
	    (tsdPtr->halfdeadWindowList->winPtr == winPtr)) {
	halfdeadPtr = tsdPtr->halfdeadWindowList;
    } else {
	halfdeadPtr = ckalloc(sizeof(TkHalfdeadWindow));
	halfdeadPtr->flags = 0;
	halfdeadPtr->winPtr = winPtr;
	halfdeadPtr->nextPtr = tsdPtr->halfdeadWindowList;
	tsdPtr->halfdeadWindowList = halfdeadPtr;
    }

    /*
     * Some cleanup needs to be done immediately, rather than later, because
     * it needs information that will be destoyed before we get to the main
     * cleanup point. For example, TkFocusDeadWindow needs to access the
     * parentPtr field from a window, but if a Destroy event handler deletes
     * the window's parent this field will be NULL before the main cleanup
     * point is reached.
     */

    if (!(halfdeadPtr->flags & HD_FOCUS)) {
	halfdeadPtr->flags |= HD_FOCUS;
	TkFocusDeadWindow(winPtr);
    }

    /*
     * If this is a main window, remove it from the list of main windows.
     * This needs to be done now (rather than later with all the other main
     * window cleanup) to handle situations where a destroy binding for a
     * window calls "exit". In this case the child window cleanup isn't
     * complete when exit is called. This situation is dealt with using the
     * half dead window list. Windows that are half dead gets cleaned up
     * during exit.
     *
     * Also decrement the display refcount so that if this is the last Tk
     * application in this process on this display, the display can be closed
     * and its data structures deleted.
     */

    if (!(halfdeadPtr->flags & HD_MAIN_WIN) &&
	    winPtr->mainPtr != NULL && winPtr->mainPtr->winPtr == winPtr) {
	halfdeadPtr->flags |= HD_MAIN_WIN;
	dispPtr->refCount--;
	if (tsdPtr->mainWindowList == winPtr->mainPtr) {
	    tsdPtr->mainWindowList = winPtr->mainPtr->nextPtr;
	} else {
	    TkMainInfo *prevPtr;

	    for (prevPtr = tsdPtr->mainWindowList;
		    prevPtr->nextPtr != winPtr->mainPtr;
		    prevPtr = prevPtr->nextPtr) {
		/* Empty loop body. */
	    }
	    prevPtr->nextPtr = winPtr->mainPtr->nextPtr;
	}
	tsdPtr->numMainWindows--;
    }

    /*
     * Recursively destroy children. Note that this child window block may
     * need to be run multiple times in the case where a child window has a
     * Destroy binding that calls exit.
     */

    if (!(halfdeadPtr->flags & HD_DESTROY_COUNT)) {
	halfdeadPtr->flags |= HD_DESTROY_COUNT;
    }

    while (winPtr->childList != NULL) {
	TkWindow *childPtr = winPtr->childList;

	childPtr->flags |= TK_DONT_DESTROY_WINDOW;
	Tk_DestroyWindow((Tk_Window) childPtr);
	if (winPtr->childList == childPtr) {
	    /*
	     * The child didn't remove itself from the child list, so let's
	     * remove it here. This can happen in some strange conditions,
	     * such as when a Destroy event handler for a window destroys the
	     * window's parent.
	     */

	    winPtr->childList = childPtr->nextPtr;
	    childPtr->parentPtr = NULL;
	}
    }
    if ((winPtr->flags & (TK_CONTAINER|TK_BOTH_HALVES))
	    == (TK_CONTAINER|TK_BOTH_HALVES)) {
	/*
	 * This is the container for an embedded application, and the embedded
	 * application is also in this process. Delete the embedded window
	 * in-line here, for the same reasons we delete children in-line
	 * (otherwise, for example, the Tk window may appear to exist even
	 * though its X window is gone; this could cause errors). Special
	 * note: it's possible that the embedded window has already been
	 * deleted, in which case TkpGetOtherWindow will return NULL.
	 */

	TkWindow *childPtr = TkpGetOtherWindow(winPtr);

	if (childPtr != NULL) {
	    childPtr->flags |= TK_DONT_DESTROY_WINDOW;
	    Tk_DestroyWindow((Tk_Window) childPtr);
	}
    }

    /*
     * Generate a DestroyNotify event. In order for the DestroyNotify event to
     * be processed correctly, need to make sure the window exists. This is a
     * bit of a kludge, and may be unnecessarily expensive, but without it no
     * event handlers will get called for windows that don't exist yet.
     *
     * Note: if the window's pathName is NULL and the window is not an
     * anonymous window, it means that the window was not successfully
     * initialized in the first place, so we should not make the window exist
     * or generate the event.
     */

    if (!(halfdeadPtr->flags & HD_DESTROY_EVENT) &&
	    winPtr->pathName != NULL &&
	    !(winPtr->flags & TK_ANONYMOUS_WINDOW)) {
	halfdeadPtr->flags |= HD_DESTROY_EVENT;
	if (winPtr->window == None) {
	    Tk_MakeWindowExist(tkwin);
	}
	event.type = DestroyNotify;
	event.xdestroywindow.serial =
		LastKnownRequestProcessed(winPtr->display);
	event.xdestroywindow.send_event = False;
	event.xdestroywindow.display = winPtr->display;
	event.xdestroywindow.event = winPtr->window;
	event.xdestroywindow.window = winPtr->window;
	Tk_HandleEvent(&event);
    }

    /*
     * No additional bindings that could call exit should be invoked from this
     * point on, so it is safe to remove this window from the half dead list.
     */

    for (prev_halfdeadPtr = NULL,
	    halfdeadPtr = tsdPtr->halfdeadWindowList;
	    halfdeadPtr != NULL; ) {
	if (halfdeadPtr->winPtr == winPtr) {
	    if (prev_halfdeadPtr == NULL) {
		tsdPtr->halfdeadWindowList = halfdeadPtr->nextPtr;
	    } else {
		prev_halfdeadPtr->nextPtr = halfdeadPtr->nextPtr;
	    }
	    ckfree(halfdeadPtr);
	    break;
	}
	prev_halfdeadPtr = halfdeadPtr;
	halfdeadPtr = halfdeadPtr->nextPtr;
    }
    if (halfdeadPtr == NULL) {
	Tcl_Panic("window not found on half dead list");
    }

    /*
     * Cleanup the data structures associated with this window.
     */

    if (winPtr->flags & TK_WIN_MANAGED) {
	TkWmDeadWindow(winPtr);
    } else if (winPtr->flags & TK_WM_COLORMAP_WINDOW) {
	TkWmRemoveFromColormapWindows(winPtr);
    }
    if (winPtr->window != None) {
#if defined(MAC_OSX_TK) || defined(_WIN32)
	XDestroyWindow(winPtr->display, winPtr->window);
#else
	if ((winPtr->flags & TK_TOP_HIERARCHY)
		|| !(winPtr->flags & TK_DONT_DESTROY_WINDOW)) {
	    /*
	     * The parent has already been destroyed and this isn't a
	     * top-level window, so this window will be destroyed implicitly
	     * when the parent's X window is destroyed; it's much faster not
	     * to do an explicit destroy of this X window.
	     */

	    XDestroyWindow(winPtr->display, winPtr->window);
	}
#endif
	Tcl_DeleteHashEntry(Tcl_FindHashEntry(&dispPtr->winTable,
		(char *) winPtr->window));
	winPtr->window = None;
    }
    UnlinkWindow(winPtr);
    TkEventDeadWindow(winPtr);
#ifdef TK_USE_INPUT_METHODS
    if (winPtr->inputContext != NULL &&
	    winPtr->ximGeneration == winPtr->dispPtr->ximGeneration) {
	XDestroyIC(winPtr->inputContext);
    }
    winPtr->inputContext = NULL;
#endif /* TK_USE_INPUT_METHODS */
    if (winPtr->tagPtr != NULL) {
	TkFreeBindingTags(winPtr);
    }
    TkOptionDeadWindow(winPtr);
    TkSelDeadWindow(winPtr);
    TkGrabDeadWindow(winPtr);
    if (winPtr->geomMgrName != NULL) {
	ckfree(winPtr->geomMgrName);
	winPtr->geomMgrName = NULL;
    }
    if (winPtr->mainPtr != NULL) {
	if (winPtr->pathName != NULL) {
	    Tk_DeleteAllBindings(winPtr->mainPtr->bindingTable,
		    winPtr->pathName);
	    Tcl_DeleteHashEntry(Tcl_FindHashEntry(&winPtr->mainPtr->nameTable,
		    winPtr->pathName));

	    /*
	     * The memory pointed to by pathName has been deallocated. Keep
	     * users from accessing it after the window has been destroyed by
	     * setting it to NULL.
	     */

	    winPtr->pathName = NULL;

	    /*
	     * Invalidate all objects referring to windows with the same main
	     * window.
	     */

	    winPtr->mainPtr->deletionEpoch++;
	}
	if (winPtr->mainPtr->refCount-- <= 1) {
	    register const TkCmd *cmdPtr;

	    /*
	     * We just deleted the last window in the application. Delete the
	     * TkMainInfo structure too and replace all of Tk's commands with
	     * dummy commands that return errors. Also delete the "send"
	     * command to unregister the interpreter.
	     *
	     * NOTE: Only replace the commands it if the interpreter is not
	     * being deleted. If it *is*, the interpreter cleanup will do all
	     * the needed work.
	     */

	    if ((winPtr->mainPtr->interp != NULL) &&
		    !Tcl_InterpDeleted(winPtr->mainPtr->interp)) {
		for (cmdPtr = commands; cmdPtr->name != NULL; cmdPtr++) {
		    Tcl_CreateObjCommand(winPtr->mainPtr->interp, cmdPtr->name,
			    TkDeadAppObjCmd, NULL, NULL);
		}
		Tcl_CreateObjCommand(winPtr->mainPtr->interp, "send",
			TkDeadAppObjCmd, NULL, NULL);
		Tcl_UnlinkVar(winPtr->mainPtr->interp, "tk_strictMotif");
		Tcl_UnlinkVar(winPtr->mainPtr->interp,
			"::tk::AlwaysShowSelection");
	    }

	    Tcl_DeleteHashTable(&winPtr->mainPtr->busyTable);
	    Tcl_DeleteHashTable(&winPtr->mainPtr->nameTable);
	    TkBindFree(winPtr->mainPtr);
	    TkDeleteAllImages(winPtr->mainPtr);
	    TkFontPkgFree(winPtr->mainPtr);
	    TkFocusFree(winPtr->mainPtr);
	    TkStylePkgFree(winPtr->mainPtr);

	    /*
	     * When embedding Tk into other applications, make sure that all
	     * destroy events reach the server. Otherwise the embedding
	     * application may also attempt to destroy the windows, resulting
	     * in an X error
	     */

	    if (winPtr->flags & TK_EMBEDDED) {
		XSync(winPtr->display, False);
	    }
	    ckfree(winPtr->mainPtr);

	    /*
	     * If no other applications are using the display, close the
	     * display now and relinquish its data structures.
	     */

#if !defined(_WIN32) && defined(NOT_YET)
	    if (dispPtr->refCount <= 0) {
		/*
		 * I have disabled this code because on Windows there are
		 * still order dependencies in close-down. All displays and
		 * resources will get closed down properly anyway at exit,
		 * through the exit handler. -- jyl
		 *
		 * Ideally this should be enabled, as unix Tk can use multiple
		 * displays. However, there are order issues still, as well as
		 * the handling of queued events and such that must be
		 * addressed before this can be enabled. The current cleanup
		 * works except for send event issues. -- hobbs 04/2002
		 */

		TkDisplay *theDispPtr, *backDispPtr;

		/*
		 * Splice this display out of the list of displays.
		 */

		for (theDispPtr = tsdPtr->displayList, backDispPtr = NULL;
			(theDispPtr!=winPtr->dispPtr) && (theDispPtr!=NULL);
			theDispPtr = theDispPtr->nextPtr) {
		    backDispPtr = theDispPtr;
		}
		if (theDispPtr == NULL) {
		    Tcl_Panic("could not find display to close!");
		}
		if (backDispPtr == NULL) {
		    tsdPtr->displayList = theDispPtr->nextPtr;
		} else {
		    backDispPtr->nextPtr = theDispPtr->nextPtr;
		}

		/*
		 * Calling XSync creates X server traffic, but addresses a
		 * focus issue on close (but not the send issue). -- hobbs
		 *
		 *	XSync(dispPtr->display, True);
		 */

		/*
		 * Found and spliced it out, now actually do the cleanup.
		 */

		TkCloseDisplay(dispPtr);
	    }
#endif /* !_WIN32 && NOT_YET */
	}
    }
    Tcl_EventuallyFree(winPtr, TCL_DYNAMIC);
}

/*
 *--------------------------------------------------------------
 *
 * Tk_MapWindow --
 *
 *	Map a window within its parent. This may require the window and/or its
 *	parents to actually be created.
 *
 * Results:
 *	None.
 *
 * Side effects:
 *	The given window will be mapped. Windows may also be created.
 *
 *--------------------------------------------------------------
 */

void
Tk_MapWindow(
    Tk_Window tkwin)		/* Token for window to map. */
{
    TkWindow *winPtr = (TkWindow *) tkwin;
    XEvent event;

    if (winPtr->flags & TK_MAPPED) {
	return;
    }
    if (winPtr->window == None) {
	Tk_MakeWindowExist(tkwin);
    }
    /*
     * [Bug 2645457]: the previous call permits events to be processed and can
     * lead to the destruction of the window under some conditions.
     */
    if (winPtr->flags & TK_ALREADY_DEAD) {
	return;
    }
    if (winPtr->flags & TK_WIN_MANAGED) {
	/*
	 * Lots of special processing has to be done for top-level windows.
	 * Let tkWm.c handle everything itself.
	 */

	TkWmMapWindow(winPtr);
	return;
    }
    winPtr->flags |= TK_MAPPED;
    XMapWindow(winPtr->display, winPtr->window);
    event.type = MapNotify;
    event.xmap.serial = LastKnownRequestProcessed(winPtr->display);
    event.xmap.send_event = False;
    event.xmap.display = winPtr->display;
    event.xmap.event = winPtr->window;
    event.xmap.window = winPtr->window;
    event.xmap.override_redirect = winPtr->atts.override_redirect;
    Tk_HandleEvent(&event);
}

/*
 *--------------------------------------------------------------
 *
 * Tk_MakeWindowExist --
 *
 *	Ensure that a particular window actually exists. This function should
 *	not normally need to be invoked from outside the Tk package, but may
 *	be needed if someone wants to manipulate a window before mapping it.
 *
 * Results:
 *	None.
 *
 * Side effects:
 *	When the function returns, the X window associated with tkwin is
 *	guaranteed to exist. This may require the window's ancestors to be
 *	created also.
 *
 *--------------------------------------------------------------
 */

void
Tk_MakeWindowExist(
    Tk_Window tkwin)		/* Token for window. */
{
    register TkWindow *winPtr = (TkWindow *) tkwin;
    TkWindow *winPtr2;
    Window parent;
    Tcl_HashEntry *hPtr;
    Tk_ClassCreateProc *createProc;
    int isNew;

    if (winPtr->window != None) {
	return;
    }

    if ((winPtr->parentPtr == NULL) || (winPtr->flags & TK_TOP_HIERARCHY)) {
	parent = XRootWindow(winPtr->display, winPtr->screenNum);
    } else {
	if (winPtr->parentPtr->window == None) {
	    Tk_MakeWindowExist((Tk_Window) winPtr->parentPtr);
	}
	parent = winPtr->parentPtr->window;
    }

    createProc = Tk_GetClassProc(winPtr->classProcsPtr, createProc);
    if (createProc != NULL && parent != None) {
	winPtr->window = createProc(tkwin, parent, winPtr->instanceData);
    } else {
	winPtr->window = TkpMakeWindow(winPtr, parent);
    }

    hPtr = Tcl_CreateHashEntry(&winPtr->dispPtr->winTable,
	    (char *) winPtr->window, &isNew);
    Tcl_SetHashValue(hPtr, winPtr);
    winPtr->dirtyAtts = 0;
    winPtr->dirtyChanges = 0;

    if (!(winPtr->flags & TK_TOP_HIERARCHY)) {
	/*
	 * If any siblings higher up in the stacking order have already been
	 * created then move this window to its rightful position in the
	 * stacking order.
	 *
	 * NOTE: this code ignores any changes anyone might have made to the
	 * sibling and stack_mode field of the window's attributes, so it
	 * really isn't safe for these to be manipulated except by calling
	 * Tk_RestackWindow.
	 */

	for (winPtr2 = winPtr->nextPtr; winPtr2 != NULL;
		winPtr2 = winPtr2->nextPtr) {
	    if ((winPtr2->window != None)
		    && !(winPtr2->flags & (TK_TOP_HIERARCHY|TK_REPARENTED))) {
		XWindowChanges changes;

		changes.sibling = winPtr2->window;
		changes.stack_mode = Below;
		XConfigureWindow(winPtr->display, winPtr->window,
			CWSibling|CWStackMode, &changes);
		break;
	    }
	}

	/*
	 * If this window has a different colormap than its parent, add the
	 * window to the WM_COLORMAP_WINDOWS property for its top-level.
	 */

	if ((winPtr->parentPtr != NULL) &&
		(winPtr->atts.colormap != winPtr->parentPtr->atts.colormap)) {
	    TkWmAddToColormapWindows(winPtr);
	    winPtr->flags |= TK_WM_COLORMAP_WINDOW;
	}
    }

    /*
     * Issue a ConfigureNotify event if there were deferred configuration
     * changes (but skip it if the window is being deleted; the
     * ConfigureNotify event could cause problems if we're being called from
     * Tk_DestroyWindow under some conditions).
     */

    if ((winPtr->flags & TK_NEED_CONFIG_NOTIFY)
	    && !(winPtr->flags & TK_ALREADY_DEAD)) {
	winPtr->flags &= ~TK_NEED_CONFIG_NOTIFY;
	TkDoConfigureNotify(winPtr);
    }
}

/*
 *--------------------------------------------------------------
 *
 * Tk_UnmapWindow, etc. --
 *
 *	There are several functions under here, each of which mirrors an
 *	existing X function. In addition to performing the functions of the
 *	corresponding function, each function also updates the local window
 *	structure and synthesizes an X event (if the window's structure is
 *	being managed internally).
 *
 * Results:
 *	See the manual entries.
 *
 * Side effects:
 *	See the manual entries.
 *
 *--------------------------------------------------------------
 */

void
Tk_UnmapWindow(
    Tk_Window tkwin)		/* Token for window to unmap. */
{
    register TkWindow *winPtr = (TkWindow *) tkwin;

    if (!(winPtr->flags & TK_MAPPED) || (winPtr->flags & TK_ALREADY_DEAD)) {
	return;
    }
    if (winPtr->flags & TK_WIN_MANAGED) {
	/*
	 * Special processing has to be done for top-level windows. Let tkWm.c
	 * handle everything itself.
	 */

	TkWmUnmapWindow(winPtr);
	return;
    }
    winPtr->flags &= ~TK_MAPPED;
    XUnmapWindow(winPtr->display, winPtr->window);
    if (!(winPtr->flags & TK_TOP_HIERARCHY)) {
	XEvent event;

	event.type = UnmapNotify;
	event.xunmap.serial = LastKnownRequestProcessed(winPtr->display);
	event.xunmap.send_event = False;
	event.xunmap.display = winPtr->display;
	event.xunmap.event = winPtr->window;
	event.xunmap.window = winPtr->window;
	event.xunmap.from_configure = False;
	Tk_HandleEvent(&event);
    }
}

void
Tk_ConfigureWindow(
    Tk_Window tkwin,		/* Window to re-configure. */
    unsigned int valueMask,	/* Mask indicating which parts of *valuePtr
				 * are to be used. */
    XWindowChanges *valuePtr)	/* New values. */
{
    register TkWindow *winPtr = (TkWindow *) tkwin;

    if (valueMask & CWX) {
	winPtr->changes.x = valuePtr->x;
    }
    if (valueMask & CWY) {
	winPtr->changes.y = valuePtr->y;
    }
    if (valueMask & CWWidth) {
	winPtr->changes.width = valuePtr->width;
    }
    if (valueMask & CWHeight) {
	winPtr->changes.height = valuePtr->height;
    }
    if (valueMask & CWBorderWidth) {
	winPtr->changes.border_width = valuePtr->border_width;
    }
    if (valueMask & (CWSibling|CWStackMode)) {
	Tcl_Panic("Can't set sibling or stack mode from Tk_ConfigureWindow");
    }

    if (winPtr->window != None) {
	XConfigureWindow(winPtr->display, winPtr->window,
		valueMask, valuePtr);
	TkDoConfigureNotify(winPtr);
    } else {
	winPtr->dirtyChanges |= valueMask;
	winPtr->flags |= TK_NEED_CONFIG_NOTIFY;
    }
}

void
Tk_MoveWindow(
    Tk_Window tkwin,		/* Window to move. */
    int x, int y)		/* New location for window (within parent). */
{
    register TkWindow *winPtr = (TkWindow *) tkwin;

    winPtr->changes.x = x;
    winPtr->changes.y = y;
    if (winPtr->window != None) {
	XMoveWindow(winPtr->display, winPtr->window, x, y);
	TkDoConfigureNotify(winPtr);
    } else {
	winPtr->dirtyChanges |= CWX|CWY;
	winPtr->flags |= TK_NEED_CONFIG_NOTIFY;
    }
}

void
Tk_ResizeWindow(
    Tk_Window tkwin,		/* Window to resize. */
    int width, int height)	/* New dimensions for window. */
{
    register TkWindow *winPtr = (TkWindow *) tkwin;

    winPtr->changes.width = (unsigned) width;
    winPtr->changes.height = (unsigned) height;
    if (winPtr->window != None) {
	XResizeWindow(winPtr->display, winPtr->window, (unsigned) width,
		(unsigned) height);
	TkDoConfigureNotify(winPtr);
    } else {
	winPtr->dirtyChanges |= CWWidth|CWHeight;
	winPtr->flags |= TK_NEED_CONFIG_NOTIFY;
    }
}

void
Tk_MoveResizeWindow(
    Tk_Window tkwin,		/* Window to move and resize. */
    int x, int y,		/* New location for window (within parent). */
    int width, int height)	/* New dimensions for window. */
{
    register TkWindow *winPtr = (TkWindow *) tkwin;

    winPtr->changes.x = x;
    winPtr->changes.y = y;
    winPtr->changes.width = (unsigned) width;
    winPtr->changes.height = (unsigned) height;
    if (winPtr->window != None) {
	XMoveResizeWindow(winPtr->display, winPtr->window, x, y,
		(unsigned) width, (unsigned) height);
	TkDoConfigureNotify(winPtr);
    } else {
	winPtr->dirtyChanges |= CWX|CWY|CWWidth|CWHeight;
	winPtr->flags |= TK_NEED_CONFIG_NOTIFY;
    }
}

void
Tk_SetWindowBorderWidth(
    Tk_Window tkwin,		/* Window to modify. */
    int width)			/* New border width for window. */
{
    register TkWindow *winPtr = (TkWindow *) tkwin;

    winPtr->changes.border_width = width;
    if (winPtr->window != None) {
	XSetWindowBorderWidth(winPtr->display, winPtr->window,
		(unsigned) width);
	TkDoConfigureNotify(winPtr);
    } else {
	winPtr->dirtyChanges |= CWBorderWidth;
	winPtr->flags |= TK_NEED_CONFIG_NOTIFY;
    }
}

void
Tk_ChangeWindowAttributes(
    Tk_Window tkwin,		/* Window to manipulate. */
    unsigned long valueMask,	/* OR'ed combination of bits, indicating which
				 * fields of *attsPtr are to be used. */
    register XSetWindowAttributes *attsPtr)
				/* New values for some attributes. */
{
    register TkWindow *winPtr = (TkWindow *) tkwin;

    if (valueMask & CWBackPixmap) {
	winPtr->atts.background_pixmap = attsPtr->background_pixmap;
    }
    if (valueMask & CWBackPixel) {
	winPtr->atts.background_pixel = attsPtr->background_pixel;
    }
    if (valueMask & CWBorderPixmap) {
	winPtr->atts.border_pixmap = attsPtr->border_pixmap;
    }
    if (valueMask & CWBorderPixel) {
	winPtr->atts.border_pixel = attsPtr->border_pixel;
    }
    if (valueMask & CWBitGravity) {
	winPtr->atts.bit_gravity = attsPtr->bit_gravity;
    }
    if (valueMask & CWWinGravity) {
	winPtr->atts.win_gravity = attsPtr->win_gravity;
    }
    if (valueMask & CWBackingStore) {
	winPtr->atts.backing_store = attsPtr->backing_store;
    }
    if (valueMask & CWBackingPlanes) {
	winPtr->atts.backing_planes = attsPtr->backing_planes;
    }
    if (valueMask & CWBackingPixel) {
	winPtr->atts.backing_pixel = attsPtr->backing_pixel;
    }
    if (valueMask & CWOverrideRedirect) {
	winPtr->atts.override_redirect = attsPtr->override_redirect;
    }
    if (valueMask & CWSaveUnder) {
	winPtr->atts.save_under = attsPtr->save_under;
    }
    if (valueMask & CWEventMask) {
	winPtr->atts.event_mask = attsPtr->event_mask;
    }
    if (valueMask & CWDontPropagate) {
	winPtr->atts.do_not_propagate_mask
		= attsPtr->do_not_propagate_mask;
    }
    if (valueMask & CWColormap) {
	winPtr->atts.colormap = attsPtr->colormap;
    }
    if (valueMask & CWCursor) {
	winPtr->atts.cursor = attsPtr->cursor;
    }

    if (winPtr->window != None) {
	XChangeWindowAttributes(winPtr->display, winPtr->window,
		valueMask, attsPtr);
    } else {
	winPtr->dirtyAtts |= valueMask;
    }
}

void
Tk_SetWindowBackground(
    Tk_Window tkwin,		/* Window to manipulate. */
    unsigned long pixel)	/* Pixel value to use for window's
				 * background. */
{
    register TkWindow *winPtr = (TkWindow *) tkwin;

    winPtr->atts.background_pixel = pixel;

    if (winPtr->window != None) {
	XSetWindowBackground(winPtr->display, winPtr->window, pixel);
    } else {
	winPtr->dirtyAtts = (winPtr->dirtyAtts & (unsigned) ~CWBackPixmap)
		| CWBackPixel;
    }
}

void
Tk_SetWindowBackgroundPixmap(
    Tk_Window tkwin,		/* Window to manipulate. */
    Pixmap pixmap)		/* Pixmap to use for window's background. */
{
    register TkWindow *winPtr = (TkWindow *) tkwin;

    winPtr->atts.background_pixmap = pixmap;

    if (winPtr->window != None) {
	XSetWindowBackgroundPixmap(winPtr->display,
		winPtr->window, pixmap);
    } else {
	winPtr->dirtyAtts = (winPtr->dirtyAtts & (unsigned) ~CWBackPixel)
		| CWBackPixmap;
    }
}

void
Tk_SetWindowBorder(
    Tk_Window tkwin,		/* Window to manipulate. */
    unsigned long pixel)	/* Pixel value to use for window's border. */
{
    register TkWindow *winPtr = (TkWindow *) tkwin;

    winPtr->atts.border_pixel = pixel;

    if (winPtr->window != None) {
	XSetWindowBorder(winPtr->display, winPtr->window, pixel);
    } else {
	winPtr->dirtyAtts = (winPtr->dirtyAtts & (unsigned) ~CWBorderPixmap)
		| CWBorderPixel;
    }
}

void
Tk_SetWindowBorderPixmap(
    Tk_Window tkwin,		/* Window to manipulate. */
    Pixmap pixmap)		/* Pixmap to use for window's border. */
{
    register TkWindow *winPtr = (TkWindow *) tkwin;

    winPtr->atts.border_pixmap = pixmap;

    if (winPtr->window != None) {
	XSetWindowBorderPixmap(winPtr->display,
		winPtr->window, pixmap);
    } else {
	winPtr->dirtyAtts = (winPtr->dirtyAtts & (unsigned) ~CWBorderPixel)
		| CWBorderPixmap;
    }
}

void
Tk_DefineCursor(
    Tk_Window tkwin,		/* Window to manipulate. */
    Tk_Cursor cursor)		/* Cursor to use for window (may be None). */
{
    register TkWindow *winPtr = (TkWindow *) tkwin;

#if defined(MAC_OSX_TK)
    winPtr->atts.cursor = (XCursor) cursor;
#else
    winPtr->atts.cursor = (Cursor) cursor;
#endif

    if (winPtr->window != None) {
	XDefineCursor(winPtr->display, winPtr->window, winPtr->atts.cursor);
    } else {
	winPtr->dirtyAtts = winPtr->dirtyAtts | CWCursor;
    }
}

void
Tk_UndefineCursor(
    Tk_Window tkwin)		/* Window to manipulate. */
{
    Tk_DefineCursor(tkwin, NULL);
}

void
Tk_SetWindowColormap(
    Tk_Window tkwin,		/* Window to manipulate. */
    Colormap colormap)		/* Colormap to use for window. */
{
    register TkWindow *winPtr = (TkWindow *) tkwin;

    winPtr->atts.colormap = colormap;

    if (winPtr->window != None) {
	XSetWindowColormap(winPtr->display, winPtr->window, colormap);
	if (!(winPtr->flags & TK_WIN_MANAGED)) {
	    TkWmAddToColormapWindows(winPtr);
	    winPtr->flags |= TK_WM_COLORMAP_WINDOW;
	}
    } else {
	winPtr->dirtyAtts |= CWColormap;
    }
}

/*
 *----------------------------------------------------------------------
 *
 * Tk_SetWindowVisual --
 *
 *	This function is called to specify a visual to be used for a Tk window
 *	when it is created. This function, if called at all, must be called
 *	before the X window is created (i.e. before Tk_MakeWindowExist is
 *	called).
 *
 * Results:
 *	The return value is 1 if successful, or 0 if the X window has been
 *	already created.
 *
 * Side effects:
 *	The information given is stored for when the window is created.
 *
 *----------------------------------------------------------------------
 */

int
Tk_SetWindowVisual(
    Tk_Window tkwin,		/* Window to manipulate. */
    Visual *visual,		/* New visual for window. */
    int depth,			/* New depth for window. */
    Colormap colormap)		/* An appropriate colormap for the visual. */
{
    register TkWindow *winPtr = (TkWindow *) tkwin;

    if (winPtr->window != None) {
	/* Too late! */
	return 0;
    }

    winPtr->visual = visual;
    winPtr->depth = depth;
    winPtr->atts.colormap = colormap;
    winPtr->dirtyAtts |= CWColormap;

    /*
     * The following code is needed to make sure that the window doesn't
     * inherit the parent's border pixmap, which would result in a BadMatch
     * error.
     */

    if (!(winPtr->dirtyAtts & CWBorderPixmap)) {
	winPtr->dirtyAtts |= CWBorderPixel;
    }
    return 1;
}

/*
 *----------------------------------------------------------------------
 *
 * TkDoConfigureNotify --
 *
 *	Generate a ConfigureNotify event describing the current configuration
 *	of a window.
 *
 * Results:
 *	None.
 *
 * Side effects:
 *	An event is generated and processed by Tk_HandleEvent.
 *
 *----------------------------------------------------------------------
 */

void
TkDoConfigureNotify(
    register TkWindow *winPtr)	/* Window whose configuration was just
				 * changed. */
{
    XEvent event;

    event.type = ConfigureNotify;
    event.xconfigure.serial = LastKnownRequestProcessed(winPtr->display);
    event.xconfigure.send_event = False;
    event.xconfigure.display = winPtr->display;
    event.xconfigure.event = winPtr->window;
    event.xconfigure.window = winPtr->window;
    event.xconfigure.x = winPtr->changes.x;
    event.xconfigure.y = winPtr->changes.y;
    event.xconfigure.width = winPtr->changes.width;
    event.xconfigure.height = winPtr->changes.height;
    event.xconfigure.border_width = winPtr->changes.border_width;
    if (winPtr->changes.stack_mode == Above) {
	event.xconfigure.above = winPtr->changes.sibling;
    } else {
	event.xconfigure.above = None;
    }
    event.xconfigure.override_redirect = winPtr->atts.override_redirect;
    Tk_HandleEvent(&event);
}

/*
 *----------------------------------------------------------------------
 *
 * Tk_SetClass --
 *
 *	This function is used to give a window a class.
 *
 * Results:
 *	None.
 *
 * Side effects:
 *	A new class is stored for tkwin, replacing any existing class for it.
 *
 *----------------------------------------------------------------------
 */

void
Tk_SetClass(
    Tk_Window tkwin,		/* Token for window to assign class. */
    const char *className)	/* New class for tkwin. */
{
    register TkWindow *winPtr = (TkWindow *) tkwin;

    winPtr->classUid = Tk_GetUid(className);
    if (winPtr->flags & TK_WIN_MANAGED) {
	TkWmSetClass(winPtr);
    }
    TkOptionClassChanged(winPtr);
}

/*
 *----------------------------------------------------------------------
 *
 * Tk_SetClassProcs --
 *
 *	This function is used to set the class functions and instance data for
 *	a window.
 *
 * Results:
 *	None.
 *
 * Side effects:
 *	A new set of class functions and instance data is stored for tkwin,
 *	replacing any existing values.
 *
 *----------------------------------------------------------------------
 */

void
Tk_SetClassProcs(
    Tk_Window tkwin,		/* Token for window to modify. */
    const Tk_ClassProcs *procs,	/* Class procs structure. */
    ClientData instanceData)	/* Data to be passed to class functions. */
{
    register TkWindow *winPtr = (TkWindow *) tkwin;

    winPtr->classProcsPtr = procs;
    winPtr->instanceData = instanceData;
}

/*
 *----------------------------------------------------------------------
 *
 * Tk_NameToWindow --
 *
 *	Given a string name for a window, this function returns the token for
 *	the window, if there exists a window corresponding to the given name.
 *
 * Results:
 *	The return result is either a token for the window corresponding to
 *	"name", or else NULL to indicate that there is no such window. In this
 *	case, an error message is left in the interp's result, unless interp
 *      is NULL.
 *
 * Side effects:
 *	None.
 *
 *----------------------------------------------------------------------
 */

Tk_Window
Tk_NameToWindow(
    Tcl_Interp *interp,		/* Where to report errors. */
    const char *pathName,	/* Path name of window. */
    Tk_Window tkwin)		/* Token for window: name is assumed to belong
				 * to the same main window as tkwin. */
{
    Tcl_HashEntry *hPtr;

    if (tkwin == NULL) {
	/*
	 * Either we're not really in Tk, or the main window was destroyed and
	 * we're on our way out of the application.
	 */

	if (interp != NULL) {
	    Tcl_SetObjResult(interp, Tcl_NewStringObj("NULL main window",-1));
	    Tcl_SetErrorCode(interp, "TK", "NO_MAIN_WINDOW", NULL);
	}
	return NULL;
    }

    hPtr = Tcl_FindHashEntry(&((TkWindow *) tkwin)->mainPtr->nameTable,
	    pathName);
    if (hPtr == NULL) {
	if (interp != NULL) {
	    Tcl_SetObjResult(interp, Tcl_ObjPrintf(
		    "bad window path name \"%s\"", pathName));
	    Tcl_SetErrorCode(interp, "TK", "LOOKUP", "WINDOW", pathName,
		    NULL);
	}
	return NULL;
    }
    return Tcl_GetHashValue(hPtr);
}

/*
 *----------------------------------------------------------------------
 *
 * Tk_IdToWindow --
 *
 *	Given an X display and window ID, this function returns the Tk token
 *	for the window, if there exists a Tk window corresponding to the given
 *	ID.
 *
 * Results:
 *	The return result is either a token for the window corresponding to
 *	the given X id, or else NULL to indicate that there is no such window.
 *
 * Side effects:
 *	None.
 *
 *----------------------------------------------------------------------
 */

Tk_Window
Tk_IdToWindow(
    Display *display,		/* X display containing the window. */
    Window window)		/* X window window id. */
{
    TkDisplay *dispPtr;
    Tcl_HashEntry *hPtr;

    for (dispPtr = TkGetDisplayList(); ; dispPtr = dispPtr->nextPtr) {
	if (dispPtr == NULL) {
	    return NULL;
	}
	if (dispPtr->display == display) {
	    break;
	}
    }
    if (window == None) {
	return NULL;
    }

    hPtr = Tcl_FindHashEntry(&dispPtr->winTable, (char *) window);
    if (hPtr == NULL) {
	return NULL;
    }
    return Tcl_GetHashValue(hPtr);
}

/*
 *----------------------------------------------------------------------
 *
 * Tk_DisplayName --
 *
 *	Return the textual name of a window's display.
 *
 * Results:
 *	The return value is the string name of the display associated with
 *	tkwin.
 *
 * Side effects:
 *	None.
 *
 *----------------------------------------------------------------------
 */

const char *
Tk_DisplayName(
    Tk_Window tkwin)		/* Window whose display name is desired. */
{
    return ((TkWindow *) tkwin)->dispPtr->name;
}

/*
 *----------------------------------------------------------------------
 *
 * Tk_Interp --
 *
 *	Get the Tcl interpreter from a Tk window.
 *
 * Results:
 *	A pointer to the interpreter or NULL.
 *
 * Side effects:
 *	None.
 *
 *----------------------------------------------------------------------
 */

Tcl_Interp *
Tk_Interp(
    Tk_Window tkwin)
{
    if (tkwin != NULL && ((TkWindow *) tkwin)->mainPtr != NULL) {
	return ((TkWindow *) tkwin)->mainPtr->interp;
    }
    return NULL;
}

/*
 *----------------------------------------------------------------------
 *
 * UnlinkWindow --
 *
 *	This function removes a window from the childList of its parent.
 *
 * Results:
 *	None.
 *
 * Side effects:
 *	The window is unlinked from its childList.
 *
 *----------------------------------------------------------------------
 */

static void
UnlinkWindow(
    TkWindow *winPtr)		/* Child window to be unlinked. */
{
    TkWindow *prevPtr;

    if (winPtr->parentPtr == NULL) {
	return;
    }
    prevPtr = winPtr->parentPtr->childList;
    if (prevPtr == winPtr) {
	winPtr->parentPtr->childList = winPtr->nextPtr;
	if (winPtr->nextPtr == NULL) {
	    winPtr->parentPtr->lastChildPtr = NULL;
	}
    } else {
	while (prevPtr->nextPtr != winPtr) {
	    prevPtr = prevPtr->nextPtr;
	    if (prevPtr == NULL) {
		Tcl_Panic("UnlinkWindow couldn't find child in parent");
	    }
	}
	prevPtr->nextPtr = winPtr->nextPtr;
	if (winPtr->nextPtr == NULL) {
	    winPtr->parentPtr->lastChildPtr = prevPtr;
	}
    }
}

/*
 *----------------------------------------------------------------------
 *
 * Tk_RestackWindow --
 *
 *	Change a window's position in the stacking order.
 *
 * Results:
 *	TCL_OK is normally returned. If other is not a descendant of tkwin's
 *	parent then TCL_ERROR is returned and tkwin is not repositioned.
 *
 * Side effects:
 *	Tkwin is repositioned in the stacking order.
 *
 *----------------------------------------------------------------------
 */

int
Tk_RestackWindow(
    Tk_Window tkwin,		/* Token for window whose position in the
				 * stacking order is to change. */
    int aboveBelow,		/* Indicates new position of tkwin relative to
				 * other; must be Above or Below. */
    Tk_Window other)		/* Tkwin will be moved to a position that puts
				 * it just above or below this window. If NULL
				 * then tkwin goes above or below all windows
				 * in the same parent. */
{
    TkWindow *winPtr = (TkWindow *) tkwin;
    TkWindow *otherPtr = (TkWindow *) other;

    /*
     * Special case: if winPtr is a top-level window then just find the
     * top-level ancestor of otherPtr and restack winPtr above otherPtr
     * without changing any of Tk's childLists.
     */

    if (winPtr->flags & TK_WIN_MANAGED) {
	while ((otherPtr != NULL) && !(otherPtr->flags & TK_TOP_HIERARCHY)) {
	    otherPtr = otherPtr->parentPtr;
	}
	TkWmRestackToplevel(winPtr, aboveBelow, otherPtr);
	return TCL_OK;
    }

    /*
     * Find an ancestor of otherPtr that is a sibling of winPtr.
     */

    if (winPtr->parentPtr == NULL) {
	/*
	 * Window is going to be deleted shortly; don't do anything.
	 */

	return TCL_OK;
    }
    if (otherPtr == NULL) {
	if (aboveBelow == Above) {
	    otherPtr = winPtr->parentPtr->lastChildPtr;
	} else {
	    otherPtr = winPtr->parentPtr->childList;
	}
    } else {
	while (winPtr->parentPtr != otherPtr->parentPtr) {
	    if ((otherPtr == NULL) || (otherPtr->flags & TK_TOP_HIERARCHY)) {
		return TCL_ERROR;
	    }
	    otherPtr = otherPtr->parentPtr;
	}
    }
    if (otherPtr == winPtr) {
	return TCL_OK;
    }

    /*
     * Reposition winPtr in the stacking order.
     */

    UnlinkWindow(winPtr);
    if (aboveBelow == Above) {
	winPtr->nextPtr = otherPtr->nextPtr;
	if (winPtr->nextPtr == NULL) {
	    winPtr->parentPtr->lastChildPtr = winPtr;
	}
	otherPtr->nextPtr = winPtr;
    } else {
	TkWindow *prevPtr;

	prevPtr = winPtr->parentPtr->childList;
	if (prevPtr == otherPtr) {
	    winPtr->parentPtr->childList = winPtr;
	} else {
	    while (prevPtr->nextPtr != otherPtr) {
		prevPtr = prevPtr->nextPtr;
	    }
	    prevPtr->nextPtr = winPtr;
	}
	winPtr->nextPtr = otherPtr;
    }

    /*
     * Notify the X server of the change. If winPtr hasn't yet been created
     * then there's no need to tell the X server now, since the stacking order
     * will be handled properly when the window is finally created.
     */

    if (winPtr->window != None) {
	XWindowChanges changes;
	unsigned int mask = CWStackMode;

	changes.stack_mode = Above;
	for (otherPtr = winPtr->nextPtr; otherPtr != NULL;
		otherPtr = otherPtr->nextPtr) {
	    if ((otherPtr->window != None)
		    && !(otherPtr->flags & (TK_TOP_HIERARCHY|TK_REPARENTED))){
		changes.sibling = otherPtr->window;
		changes.stack_mode = Below;
		mask = CWStackMode|CWSibling;
		break;
	    }
	}
	XConfigureWindow(winPtr->display, winPtr->window, mask, &changes);
    }
    return TCL_OK;
}

/*
 *----------------------------------------------------------------------
 *
 * Tk_MainWindow --
 *
 *	Returns the main window for an application.
 *
 * Results:
 *	If interp has a Tk application associated with it, the main window for
 *	the application is returned. Otherwise NULL is returned and an error
 *	message is left in the interp's result.
 *
 * Side effects:
 *	None.
 *
 *----------------------------------------------------------------------
 */

Tk_Window
Tk_MainWindow(
    Tcl_Interp *interp)		/* Interpreter that embodies the application.
				 * Used for error reporting also. */
{
    TkMainInfo *mainPtr;
    ThreadSpecificData *tsdPtr;

    if (interp == NULL) {
	return NULL;
    }
#ifdef USE_TCL_STUBS
    if (tclStubsPtr == NULL) {
	return NULL;
    }
#endif
    tsdPtr = Tcl_GetThreadData(&dataKey, sizeof(ThreadSpecificData));

    for (mainPtr = tsdPtr->mainWindowList; mainPtr != NULL;
	    mainPtr = mainPtr->nextPtr) {
	if (mainPtr->interp == interp) {
	    return (Tk_Window) mainPtr->winPtr;
	}
    }
    Tcl_SetObjResult(interp, Tcl_NewStringObj(
	    "this isn't a Tk application", -1));
    Tcl_SetErrorCode(interp, "TK", "NO_MAIN_WINDOW", NULL);
    return NULL;
}

/*
 *----------------------------------------------------------------------
 *
 * Tk_StrictMotif --
 *
 *	Indicates whether strict Motif compliance has been specified for the
 *	given window.
 *
 * Results:
 *	The return value is 1 if strict Motif compliance has been requested
 *	for tkwin's application by setting the tk_strictMotif variable in its
 *	interpreter to a true value. 0 is returned if tk_strictMotif has a
 *	false value.
 *
 * Side effects:
 *	None.
 *
 *----------------------------------------------------------------------
 */

int
Tk_StrictMotif(
    Tk_Window tkwin)		/* Window whose application is to be
				 * checked. */
{
    return ((TkWindow *) tkwin)->mainPtr->strictMotif;
}

/*
 *----------------------------------------------------------------------
 *
 * Tk_GetNumMainWindows --
 *
 *	This function returns the number of main windows currently open in
 *	this process.
 *
 * Results:
 *	The number of main windows open in this process.
 *
 * Side effects:
 *	None.
 *
 *----------------------------------------------------------------------
 */

int
Tk_GetNumMainWindows(void)
{
    ThreadSpecificData *tsdPtr;

#ifdef USE_TCL_STUBS
    if (tclStubsPtr == NULL) {
	return 0;
    }
#endif

    tsdPtr = Tcl_GetThreadData(&dataKey, sizeof(ThreadSpecificData));

    return tsdPtr->numMainWindows;
}

/*
 *----------------------------------------------------------------------
 *
 * TkpAlwaysShowSelection --
 *
 *	Indicates whether text/entry widgets should always display
 *	their selection, regardless of window focus.
 *
 * Results:
 *	The return value is 1 if always showing the selection has been
 *	requested for tkwin's application by setting the
 *	::tk::AlwaysShowSelection variable in its interpreter to a true value.
 *	0 is returned if it has a false value.
 *
 * Side effects:
 *	None.
 *
 *----------------------------------------------------------------------
 */

int
TkpAlwaysShowSelection(
    Tk_Window tkwin)		/* Window whose application is to be
				 * checked. */
{
    return ((TkWindow *) tkwin)->mainPtr->alwaysShowSelection;
}

/*
 *----------------------------------------------------------------------
 *
 * DeleteWindowsExitProc --
 *
 *	This function is invoked as an exit handler. It deletes all of the
 *	main windows in the current thread. We really should be using a thread
 *	local exit handler to delete windows and a process exit handler to
 *	close the display but Tcl does not provide support for this usage.
 *
 * Results:
 *	None.
 *
 * Side effects:
 *	None.
 *
 *----------------------------------------------------------------------
 */

static void
DeleteWindowsExitProc(
    ClientData clientData)	/* tsdPtr when handler was created. */
{
    TkDisplay *dispPtr, *nextPtr;
    Tcl_Interp *interp;
    ThreadSpecificData *tsdPtr = clientData;

    if (tsdPtr == NULL) {
	return;
    }

    /*
     * Finish destroying any windows that are in a half-dead state. We must
     * protect the interpreter while destroying the window, because of
     * <Destroy> bindings which could destroy the interpreter while the window
     * is being deleted. This would leave frames on the call stack pointing at
     * deleted memory, causing core dumps.
     */

    while (tsdPtr->halfdeadWindowList != NULL) {
	interp = tsdPtr->halfdeadWindowList->winPtr->mainPtr->interp;
	Tcl_Preserve(interp);
	tsdPtr->halfdeadWindowList->flags |= HD_CLEANUP;
	tsdPtr->halfdeadWindowList->winPtr->flags &= ~TK_ALREADY_DEAD;
	Tk_DestroyWindow((Tk_Window) tsdPtr->halfdeadWindowList->winPtr);
	Tcl_Release(interp);
    }

    /*
     * Destroy any remaining main windows.
     */

    while (tsdPtr->mainWindowList != NULL) {
	interp = tsdPtr->mainWindowList->interp;
	Tcl_Preserve(interp);
	Tk_DestroyWindow((Tk_Window) tsdPtr->mainWindowList->winPtr);
	Tcl_Release(interp);
    }

    /*
     * Let error handlers catch up before actual close of displays.
     * Must be done before tsdPtr->displayList is cleared, otherwise
     * ErrorProc() in tkError.c cannot associate the pending X errors
     * to the remaining error handlers.
     */

    for (dispPtr = tsdPtr->displayList; dispPtr != NULL;
           dispPtr = dispPtr->nextPtr) {
       XSync(dispPtr->display, False);
    }

    /*
     * Iterate destroying the displays until no more displays remain. It is
     * possible for displays to get recreated during exit by any code that
     * calls GetScreen, so we must destroy these new displays as well as the
     * old ones.
     */

    for (dispPtr = tsdPtr->displayList; dispPtr != NULL;
	    dispPtr = tsdPtr->displayList) {
	/*
	 * Now iterate over the current list of open displays, and first set
	 * the global pointer to NULL so we will be able to notice if any new
	 * displays got created during deletion of the current set. We must
	 * also do this to ensure that Tk_IdToWindow does not find the old
	 * display as it is being destroyed, when it wants to see if it needs
	 * to dispatch a message.
	 */

	for (tsdPtr->displayList = NULL; dispPtr != NULL; dispPtr = nextPtr) {
	    nextPtr = dispPtr->nextPtr;
	    TkCloseDisplay(dispPtr);
	}
    }

    tsdPtr->numMainWindows = 0;
    tsdPtr->mainWindowList = NULL;
    tsdPtr->initialized = 0;
}

#if defined(_WIN32)

static HMODULE tkcygwindll = NULL;

/*
 * Run Tk_MainEx from libtk8.?.dll
 *
 * This function is only ever called from wish8.4.exe, the cygwin port of Tcl.
 * This means that the system encoding is utf-8, so we don't have to do any
 * encoding conversions.
 */

int
TkCygwinMainEx(
    int argc,			/* Number of arguments. */
    char **argv,		/* Array of argument strings. */
    Tcl_AppInitProc *appInitProc,
				/* Application-specific initialization
				 * procedure to call after most initialization
				 * but before starting to execute commands. */
    Tcl_Interp *interp)
{
    WCHAR name[MAX_PATH];
    int len;
    void (*tkmainex)(int, char **, Tcl_AppInitProc *, Tcl_Interp *);

    /* construct "<path>/libtk8.?.dll", from "<path>/tk8?.dll" */
    len = GetModuleFileNameW(Tk_GetHINSTANCE(), name, MAX_PATH);
    name[len-2] = '.';
    name[len-1] = name[len-5];
    wcscpy(name+len, L".dll");
    memcpy(name+len-8, L"libtk8", 6 * sizeof(WCHAR));

    tkcygwindll = LoadLibraryW(name);
    if (!tkcygwindll) {
	/* dll is not present */
	return 0;
    }
    tkmainex = (void (*)(int, char **, Tcl_AppInitProc *, Tcl_Interp *))
	    GetProcAddress(tkcygwindll, "Tk_MainEx");
    if (!tkmainex) {
	return 0;
    }
    tkmainex(argc, argv, appInitProc, interp);
    return 1;
}
#endif /* _WIN32 */

/*
 *----------------------------------------------------------------------
 *
 * Tk_Init --
 *
 *	This function is invoked to add Tk to an interpreter. It incorporates
 *	all of Tk's commands into the interpreter and creates the main window
 *	for a new Tk application. If the interpreter contains a variable
 *	"argv", this function extracts several arguments from that variable,
 *	uses them to configure the main window, and modifies argv to exclude
 *	the arguments (see the "wish" documentation for a list of the
 *	arguments that are extracted).
 *
 * Results:
 *	Returns a standard Tcl completion code and sets the interp's result if
 *	there is an error.
 *
 * Side effects:
 *	Depends on various initialization scripts that get invoked.
 *
 *----------------------------------------------------------------------
 */

int
Tk_Init(
    Tcl_Interp *interp)		/* Interpreter to initialize. */
{
#if defined(_WIN32)
    if (tkcygwindll) {
	int (*tkinit)(Tcl_Interp *);

	tkinit = (int(*)(Tcl_Interp *)) GetProcAddress(tkcygwindll,"Tk_Init");
	if (tkinit) {
	    return tkinit(interp);
	}
    }
#endif /* _WIN32 */
    return Initialize(interp);
}

/*
 *----------------------------------------------------------------------
 *
 * Tk_SafeInit --
 *
 *	This function is invoked to add Tk to a safe interpreter. It invokes
 *	the internal function that does the real work.
 *
 * Results:
 *	Returns a standard Tcl completion code and sets the interp's result if
 *	there is an error.
 *
 * Side effects:
 *	Depends on various initialization scripts that are invoked.
 *
 *----------------------------------------------------------------------
 */

int
Tk_SafeInit(
    Tcl_Interp *interp)		/* Interpreter to initialize. */
{
    /*
     * Initialize the interpreter with Tk, safely. This removes all the Tk
     * commands that are unsafe.
     *
     * Rationale:
     *
     * - Toplevel and menu are unsafe because they can be used to cover the
     *   entire screen and to steal input from the user.
     * - Continuous ringing of the bell is a nuisance.
     * - Cannot allow access to the clipboard because a malicious script can
     *   replace the contents with the string "rm -r *" and lead to surprises
     *   when the contents of the clipboard are pasted. Similarly, the
     *   selection command is blocked.
     * - Cannot allow send because it can be used to cause unsafe interpreters
     *   to execute commands. The tk command recreates the send command, so
     *   that too must be hidden.
     * - Focus can be used to grab the focus away from another window, in
     *   effect stealing user input. Cannot allow that.
     *   NOTE: We currently do *not* hide focus as it would make it impossible
     *   to provide keyboard input to Tk in a safe interpreter.
     * - Grab can be used to block the user from using any other apps on the
     *   screen.
     * - Tkwait can block the containing process forever. Use bindings,
     *   fileevents and split the protocol into before-the-wait and
     *   after-the-wait parts. More work but necessary.
     * - Wm is unsafe because (if toplevels are allowed, in the future) it can
     *   be used to remove decorations, move windows around, cover the entire
     *   screen etc etc.
     *
     * Current risks:
     *
     * - No CPU time limit, no memory allocation limits, no color limits.
     *   CPU time limits can be imposed by an unsafe master interpreter.
     *
     * The actual code called is the same as Tk_Init but Tcl_IsSafe() is
     * checked at several places to differentiate the two initialisations.
     */

#if defined(_WIN32)
    if (tkcygwindll) {
	int (*tksafeinit)(Tcl_Interp *);

	tksafeinit = (int (*)(Tcl_Interp *))
		GetProcAddress(tkcygwindll, "Tk_SafeInit");
	if (tksafeinit) {
	    return tksafeinit(interp);
	}
    }
#endif /* _WIN32 */
    return Initialize(interp);
}

MODULE_SCOPE const TkStubs tkStubs;

/*
 *----------------------------------------------------------------------
 *
 * Initialize --
 *
 *	The core of the initialization code for Tk, called from Tk_Init and
 *	Tk_SafeInit.
 *
 * Results:
 *	A standard Tcl result. Also leaves an error message in the interp's
 *	result if there was an error.
 *
 * Side effects:
 *	Depends on the initialization scripts that are invoked.
 *
 *----------------------------------------------------------------------
 */

static int
CopyValue(
    ClientData dummy,
    Tcl_Obj *objPtr,
    void *dstPtr)
{
    *(Tcl_Obj **)dstPtr = objPtr;
    return 1;
}

static int
Initialize(
    Tcl_Interp *interp)		/* Interpreter to initialize. */
{
    int code = TCL_OK;
    ThreadSpecificData *tsdPtr;
    Tcl_Obj *value = NULL;
    Tcl_Obj *cmd;

    Tcl_Obj *nameObj = NULL;
    Tcl_Obj *classObj = NULL;
    Tcl_Obj *displayObj = NULL;
    Tcl_Obj *colorMapObj = NULL;
    Tcl_Obj *useObj = NULL;
    Tcl_Obj *visualObj = NULL;
    Tcl_Obj *geometryObj = NULL;

    int sync = 0;

    const Tcl_ArgvInfo table[] = {
	{TCL_ARGV_CONSTANT, "-sync", INT2PTR(1), &sync,
		"Use synchronous mode for display server", NULL},
	{TCL_ARGV_FUNC, "-colormap", CopyValue, &colorMapObj,
		"Colormap for main window", NULL},
	{TCL_ARGV_FUNC, "-display", CopyValue, &displayObj,
		"Display to use", NULL},
	{TCL_ARGV_FUNC, "-geometry", CopyValue, &geometryObj,
		"Initial geometry for window", NULL},
	{TCL_ARGV_FUNC, "-name", CopyValue, &nameObj,
		"Name to use for application", NULL},
	{TCL_ARGV_FUNC, "-visual", CopyValue, &visualObj,
		"Visual for main window", NULL},
	{TCL_ARGV_FUNC, "-use", CopyValue, &useObj,
		"Id of window in which to embed application", NULL},
	TCL_ARGV_AUTO_REST, TCL_ARGV_AUTO_HELP, TCL_ARGV_TABLE_END
    };

    /*
     * Ensure that we are getting a compatible version of Tcl.
     */

    if (Tcl_InitStubs(interp, "8.6", 0) == NULL) {
	return TCL_ERROR;
    }

    /*
     * Ensure that our obj-types are registered with the Tcl runtime.
     */

    TkRegisterObjTypes();

    tsdPtr = Tcl_GetThreadData(&dataKey, sizeof(ThreadSpecificData));

    /*
     * We start by resetting the result because it might not be clean.
     */

    Tcl_ResetResult(interp);

    if (Tcl_IsSafe(interp)) {
	/*
	 * Get the clearance to start Tk and the "argv" parameters from the
	 * master.
	 */

	/*
	 * Step 1 : find the master and construct the interp name (could be a
	 * function if new APIs were ok). We could also construct the path
	 * while walking, but there is no API to get the name of an interp
	 * either.
	 */

	Tcl_Interp *master = interp;

	while (Tcl_IsSafe(master)) {
	    master = Tcl_GetMaster(master);
	    if (master == NULL) {
		Tcl_SetObjResult(interp, Tcl_NewStringObj(
			"no controlling master interpreter", -1));
		Tcl_SetErrorCode(interp, "TK", "SAFE", "NO_MASTER", NULL);
		return TCL_ERROR;
	    }
	}

	/*
	 * Construct the name (rewalk...)
	 */

	code = Tcl_GetInterpPath(master, interp);
	if (code != TCL_OK) {
	    Tcl_Panic("Tcl_GetInterpPath broken!");
	}

	/*
	 * Build the command to eval in trusted master.
	 */

	cmd = Tcl_NewListObj(2, NULL);
	Tcl_ListObjAppendElement(NULL, cmd,
		Tcl_NewStringObj("::safe::TkInit", -1));
	Tcl_ListObjAppendElement(NULL, cmd, Tcl_GetObjResult(master));

	/*
	 * Step 2 : Eval in the master. The argument is the *reversed* interp
	 * path of the slave.
	 */

	Tcl_IncrRefCount(cmd);
	code = Tcl_EvalObjEx(master, cmd, 0);
	Tcl_DecrRefCount(cmd);
	Tcl_TransferResult(master, code, interp);
	if (code != TCL_OK) {
	    return code;
	}

	/*
	 * Use the master's result as argv. Note: We don't use the Obj
	 * interfaces to avoid dealing with cross interp refcounting and
	 * changing the code below.
	 */

	value = Tcl_GetObjResult(interp);
    } else {
	/*
	 * If there is an "argv" variable, get its value, extract out relevant
	 * arguments from it, and rewrite the variable without the arguments
	 * that we used.
	 */

	value = Tcl_GetVar2Ex(interp, "argv", NULL, TCL_GLOBAL_ONLY);
    }

    if (value) {
	int objc;
	Tcl_Obj **objv, **rest;
	Tcl_Obj *parseList = Tcl_NewListObj(1, NULL);

	Tcl_ListObjAppendElement(NULL, parseList, Tcl_NewObj());

	Tcl_IncrRefCount(value);
	if (TCL_OK != Tcl_ListObjAppendList(interp, parseList, value) ||
	    TCL_OK != Tcl_ListObjGetElements(NULL, parseList, &objc, &objv) ||
	    TCL_OK != Tcl_ParseArgsObjv(interp, table, &objc, objv, &rest)) {
	    Tcl_AddErrorInfo(interp,
		    "\n    (processing arguments in argv variable)");
	    code = TCL_ERROR;
	}
	if (code == TCL_OK) {
	    Tcl_SetVar2Ex(interp, "argv", NULL,
		    Tcl_NewListObj(objc-1, rest+1), TCL_GLOBAL_ONLY);
	    Tcl_SetVar2Ex(interp, "argc", NULL,
		    Tcl_NewIntObj(objc-1), TCL_GLOBAL_ONLY);
	    ckfree(rest);
	}
	Tcl_DecrRefCount(parseList);
	if (code != TCL_OK) {
	    goto done;
	}
    }

    /*
     * Figure out the application's name and class.
     */

    /*
     * If we got no -name argument, fetch from TkpGetAppName().
     */

<<<<<<< HEAD
	TkpGetAppName(interp, &class);
	offset = Tcl_DStringLength(&class)+1;
	Tcl_DStringSetLength(&class, 2*offset);
	Tcl_DStringAppend(&class, Tcl_DStringValue(&class), offset-1);
	name = Tcl_DStringValue(&class) + offset;
    } else {
	Tcl_DStringAppend(&class, name, -1);
=======
    if (nameObj == NULL) {
	Tcl_DString nameDS;

	Tcl_DStringInit(&nameDS);
	TkpGetAppName(interp, &nameDS);
	nameObj = Tcl_NewStringObj(Tcl_DStringValue(&nameDS),
		Tcl_DStringLength(&nameDS));
	Tcl_DStringFree(&nameDS);
>>>>>>> 60304d81
    }

    /*
     * The -class argument is always the ToTitle of the -name
     */

    {
	int numBytes;
	const char *bytes = Tcl_GetStringFromObj(nameObj, &numBytes);

	classObj = Tcl_NewStringObj(bytes, numBytes);

	numBytes = Tcl_UtfToTitle(Tcl_GetString(classObj));
	Tcl_SetObjLength(classObj, numBytes);
    }

    /*
     * Create an argument list for creating the top-level window, using the
     * information parsed from argv, if any.
     */

    cmd = Tcl_NewStringObj("toplevel . -class", -1);

    Tcl_ListObjAppendElement(NULL, cmd, classObj);
    classObj = NULL;

    if (displayObj) {
	Tcl_ListObjAppendElement(NULL, cmd, Tcl_NewStringObj("-screen", -1));
	Tcl_ListObjAppendElement(NULL, cmd, displayObj);

	/*
	 * If this is the first application for this process, save the display
	 * name in the DISPLAY environment variable so that it will be
	 * available to subprocesses created by us.
	 */

	if (tsdPtr->numMainWindows == 0) {
	    Tcl_SetVar2Ex(interp, "env", "DISPLAY", displayObj, TCL_GLOBAL_ONLY);
	}
	displayObj = NULL;
    }
    if (colorMapObj) {
	Tcl_ListObjAppendElement(NULL, cmd, Tcl_NewStringObj("-colormap", -1));
	Tcl_ListObjAppendElement(NULL, cmd, colorMapObj);
	colorMapObj = NULL;
    }
    if (useObj) {
	Tcl_ListObjAppendElement(NULL, cmd, Tcl_NewStringObj("-use", -1));
	Tcl_ListObjAppendElement(NULL, cmd, useObj);
	useObj = NULL;
    }
    if (visualObj) {
	Tcl_ListObjAppendElement(NULL, cmd, Tcl_NewStringObj("-visual", -1));
	Tcl_ListObjAppendElement(NULL, cmd, visualObj);
	visualObj = NULL;
    }

    code = TkListCreateFrame(NULL, interp, cmd, 1, nameObj);

    Tcl_DecrRefCount(cmd);

    if (code != TCL_OK) {
	goto done;
    }
    Tcl_ResetResult(interp);
    if (sync) {
	(void)XSynchronize(Tk_Display(Tk_MainWindow(interp)), True);
    }

    /*
     * Set the geometry of the main window, if requested. Put the requested
     * geometry into the "geometry" variable.
     */

    if (geometryObj) {

	Tcl_SetVar2Ex(interp, "geometry", NULL, geometryObj, TCL_GLOBAL_ONLY);

	cmd = Tcl_NewStringObj("wm geometry .", -1);
	Tcl_ListObjAppendElement(NULL, cmd, geometryObj);
	Tcl_IncrRefCount(cmd);
	code = Tcl_EvalObjEx(interp, cmd, 0);
	Tcl_DecrRefCount(cmd);
	geometryObj = NULL;
	if (code != TCL_OK) {
	    goto done;
	}
    }

    /*
     * Provide Tk and its stub table.
     */

    code = Tcl_PkgProvideEx(interp, "Tk", TK_PATCH_LEVEL,
	    (ClientData) &tkStubs);
    if (code != TCL_OK) {
	goto done;
    }

    /*
     * If we were able to provide ourselves as a package, then set the main
     * loop function in Tcl to our main loop proc. This will cause tclsh to be
     * event-aware when Tk is dynamically loaded. This will have no effect in
     * wish, which already is prepared to run the event loop.
     */

    Tcl_SetMainLoop(Tk_MainLoop);

    /*
     * Initialized the themed widget set
     */

    code = Ttk_Init(interp);
    if (code != TCL_OK) {
	goto done;
    }

    /*
     * Invoke platform-specific initialization. Unlock mutex before entering
     * TkpInit, as that may run through the Tk_Init routine again for the
     * console window interpreter.
     */

    code = TkpInit(interp);
    if (code == TCL_OK) {

	/*
	 * In order to find tk.tcl during initialization, we evaluate the
	 * following script.  It calls on the Tcl command [tcl_findLibrary]
	 * to perform the search.  See the docs for that command for details
	 * on where it looks.
	 *
	 * Note that this entire search mechanism can be bypassed by defining
	 * an alternate [tkInit] command before calling Tk_Init().
	 */

	code = Tcl_EvalEx(interp,
"if {[namespace which -command tkInit] eq \"\"} {\n\
  proc tkInit {} {\n\
    global tk_library tk_version tk_patchLevel\n\
      rename tkInit {}\n\
    tcl_findLibrary tk $tk_version $tk_patchLevel tk.tcl TK_LIBRARY tk_library\n\
  }\n\
}\n\
tkInit", -1, 0);
    }
    if (code == TCL_OK) {
	/*
	 * Create exit handlers to delete all windows when the application or
	 * thread exits. The handler need to be invoked before other platform
	 * specific cleanups take place to avoid panics in finalization.
	 */

	TkCreateThreadExitHandler(DeleteWindowsExitProc, tsdPtr);
    }
  done:
    if (value) {
	Tcl_DecrRefCount(value);
	value = NULL;
    }
    return code;
}

/*
 *----------------------------------------------------------------------
 *
 * Tk_PkgInitStubsCheck --
 *
 *	This is a replacement routine for Tk_InitStubs() that is called
 *	from code where -DUSE_TK_STUBS has not been enabled.
 *
 * Results:
 *	Returns the version of a conforming Tk stubs table, or NULL, if
 *	the table version doesn't satisfy the requested requirements,
 *	according to historical practice.
 *
 * Side effects:
 *	None.
 *
 *----------------------------------------------------------------------
 */

const char *
Tk_PkgInitStubsCheck(
    Tcl_Interp *interp,
    const char * version,
    int exact)
{
    const char *actualVersion = Tcl_PkgRequireEx(interp, "Tk", version, 0, NULL);

    if (exact && actualVersion) {
	const char *p = version;
	int count = 0;

	while (*p) {
	    count += !isdigit(UCHAR(*p++));
	}
	if (count == 1) {
	    if (0 != strncmp(version, actualVersion, strlen(version))) {
		/* Construct error message */
		Tcl_PkgPresentEx(interp, "Tk", version, 1, NULL);
		return NULL;
	    }
	} else {
	    return Tcl_PkgPresentEx(interp, "Tk", version, 1, NULL);
	}
    }
    return actualVersion;
}

/*
 * Local Variables:
 * mode: c
 * c-basic-offset: 4
 * fill-column: 78
 * End:
 */<|MERGE_RESOLUTION|>--- conflicted
+++ resolved
@@ -3221,15 +3221,6 @@
      * If we got no -name argument, fetch from TkpGetAppName().
      */
 
-<<<<<<< HEAD
-	TkpGetAppName(interp, &class);
-	offset = Tcl_DStringLength(&class)+1;
-	Tcl_DStringSetLength(&class, 2*offset);
-	Tcl_DStringAppend(&class, Tcl_DStringValue(&class), offset-1);
-	name = Tcl_DStringValue(&class) + offset;
-    } else {
-	Tcl_DStringAppend(&class, name, -1);
-=======
     if (nameObj == NULL) {
 	Tcl_DString nameDS;
 
@@ -3238,7 +3229,6 @@
 	nameObj = Tcl_NewStringObj(Tcl_DStringValue(&nameDS),
 		Tcl_DStringLength(&nameDS));
 	Tcl_DStringFree(&nameDS);
->>>>>>> 60304d81
     }
 
     /*
