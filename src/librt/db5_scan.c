/*                      D B 5 _ S C A N . C
 * BRL-CAD
 *
<<<<<<< HEAD
 * Copyright (c) 2004-2018 United States Government as represented by
=======
 * Copyright (c) 2004-2020 United States Government as represented by
>>>>>>> 2965d039
 * the U.S. Army Research Laboratory.
 *
 * This library is free software; you can redistribute it and/or
 * modify it under the terms of the GNU Lesser General Public License
 * version 2.1 as published by the Free Software Foundation.
 *
 * This library is distributed in the hope that it will be useful, but
 * WITHOUT ANY WARRANTY; without even the implied warranty of
 * MERCHANTABILITY or FITNESS FOR A PARTICULAR PURPOSE.  See the GNU
 * Lesser General Public License for more details.
 *
 * You should have received a copy of the GNU Lesser General Public
 * License along with this file; see the file named COPYING for more
 * information.
 */

#include "common.h"

#include <stdlib.h>
#include <string.h>
#include "bio.h"


#include "bu/parse.h"
#include "vmath.h"
#include "bn.h"
#include "rt/db5.h"
#include "raytrace.h"


int
db5_scan(
    struct db_i *dbip,
    void (*handler)(struct db_i *,
		    const struct db5_raw_internal *,
		    b_off_t addr, void *client_data),
    void *client_data)
{
    unsigned char header[8];
    struct db5_raw_internal raw;
    int got;
    size_t nrec;
    b_off_t addr;

    RT_CK_DBI(dbip);
    if (RT_G_DEBUG&RT_DEBUG_DB) bu_log("db5_scan(%p, %lx)\n",
				    (void *)dbip, (long unsigned int)handler);

    raw.magic = DB5_RAW_INTERNAL_MAGIC;
    nrec = 0L;

    /* Fast-path when file is already memory-mapped */
    if (dbip->dbi_mf) {
	const unsigned char *cp = (const unsigned char *)dbip->dbi_inmem;
	b_off_t eof;

<<<<<<< HEAD
	eof = (off_t)dbip->dbi_mf->buflen;
=======
	eof = (b_off_t)dbip->dbi_mf->buflen;
>>>>>>> 2965d039

	if (db5_header_is_valid(cp) == 0) {
	    bu_log("db5_scan ERROR:  %s is lacking a proper BRL-CAD v5 database header\n", dbip->dbi_filename);
	    goto fatal;
	}
	cp += sizeof(header);
	addr = (b_off_t)sizeof(header);
	while (addr < eof) {
	    if ((cp = db5_get_raw_internal_ptr(&raw, cp)) == NULL) {
		goto fatal;
	    }
	    (*handler)(dbip, &raw, addr, client_data);
	    nrec++;
	    addr += (b_off_t)raw.object_length;
	}
	dbip->dbi_eof = addr;
	BU_ASSERT(dbip->dbi_eof == (b_off_t)dbip->dbi_mf->buflen);
    } else {
	/* In a totally portable way, read the database with stdio */
	rewind(dbip->dbi_fp);
	if (fread(header, sizeof header, 1, dbip->dbi_fp) != 1  ||
	    db5_header_is_valid(header) == 0) {
	    bu_log("db5_scan ERROR:  %s is lacking a proper BRL-CAD v5 database header\n", dbip->dbi_filename);
	    goto fatal;
	}
	for (;;) {
	    addr = ftell(dbip->dbi_fp);
	    if ((got = db5_get_raw_internal_fp(&raw, dbip->dbi_fp)) < 0) {
		if (got == -1) break;		/* EOF */
		goto fatal;
	    }
	    (*handler)(dbip, &raw, addr, client_data);
	    nrec++;
	    if (raw.buf) {
		bu_free(raw.buf, "raw v5 object");
		raw.buf = NULL;
	    }
	}
	dbip->dbi_eof = ftell(dbip->dbi_fp);
	rewind(dbip->dbi_fp);
    }

    dbip->dbi_nrec = nrec;		/* # obj in db, not inc. header */
    return 0;			/* success */

fatal:
    dbip->dbi_read_only = 1;	/* Writing could corrupt it worse */
    return -1;			/* fatal error */
}


struct directory *
db_diradd5(
    struct db_i *dbip,
    const char *name,
    b_off_t laddr,
    unsigned char major_type,
    unsigned char minor_type,
    unsigned char name_hidden,
    size_t object_length,
    struct bu_attribute_value_set *avs)
{
    struct directory **headp;
    register struct directory *dp;
    struct bu_vls local = BU_VLS_INIT_ZERO;

    RT_CK_DBI(dbip);

    bu_vls_strcpy(&local, name);
    if (db_dircheck(dbip, &local, 0, &headp) < 0) {
	bu_vls_free(&local);
	return RT_DIR_NULL;
    }

    if (rt_uniresource.re_magic == 0)
	rt_init_resource(&rt_uniresource, 0, NULL);

    /* Duplicates the guts of db_diradd() */
    RT_GET_DIRECTORY(dp, &rt_uniresource);
    RT_CK_DIR(dp);
    BU_LIST_INIT(&dp->d_use_hd);
    RT_DIR_SET_NAMEP(dp, bu_vls_addr(&local));	/* sets d_namep */
    bu_vls_free(&local);
    dp->d_un.ptr = NULL;
    dp->d_addr = laddr;
    dp->d_major_type = major_type;
    dp->d_minor_type = minor_type;
    switch (major_type) {
	case DB5_MAJORTYPE_BRLCAD:
	    if (minor_type == ID_COMBINATION) {

		dp->d_flags = RT_DIR_COMB;
		if (!avs || avs->count == 0) break;
		/*
		 * check for the "region=" attribute.
		 */
		if (bu_avs_get(avs, "region") != NULL)
		    dp->d_flags = RT_DIR_COMB|RT_DIR_REGION;
	    } else {
		dp->d_flags = RT_DIR_SOLID;
	    }
	    break;
	case DB5_MAJORTYPE_BINARY_UNIF:
	case DB5_MAJORTYPE_BINARY_MIME:
	    /* XXX Do we want to define extra flags for this? */
	    dp->d_flags = RT_DIR_NON_GEOM;
	    break;
	case DB5_MAJORTYPE_ATTRIBUTE_ONLY:
	    dp->d_flags = 0;
    }
    if (name_hidden)
	dp->d_flags |= RT_DIR_HIDDEN;
    dp->d_len = object_length;		/* in bytes */
    BU_LIST_INIT(&dp->d_use_hd);
    dp->d_animate = NULL;
    dp->d_nref = 0;
    dp->d_uses = 0;
    dp->d_forw = *headp;
    *headp = dp;

    return dp;
}


struct directory *
db5_diradd(struct db_i *dbip,
	   const struct db5_raw_internal *rip,
	   b_off_t laddr,
	   void *client_data)
{
    struct directory **headp;
    register struct directory *dp;
    struct bu_vls local = BU_VLS_INIT_ZERO;

    RT_CK_DBI(dbip);

    if (client_data && RT_G_DEBUG&RT_DEBUG_DB) {
	bu_log("WARNING: db5_diradd() received non-NULL client_data\n");
    }

    bu_vls_strcpy(&local, (const char *)rip->name.ext_buf);
    if (db_dircheck(dbip, &local, 0, &headp) < 0) {
	bu_vls_free(&local);
	return RT_DIR_NULL;
    }

    if (rt_uniresource.re_magic == 0)
	rt_init_resource(&rt_uniresource, 0, NULL);

    /* Duplicates the guts of db_diradd() */
    RT_GET_DIRECTORY(dp, &rt_uniresource); /* allocates a new dir */
    RT_CK_DIR(dp);
    BU_LIST_INIT(&dp->d_use_hd);
    RT_DIR_SET_NAMEP(dp, bu_vls_addr(&local));	/* sets d_namep */
    bu_vls_free(&local);
    dp->d_addr = laddr;
    dp->d_major_type = rip->major_type;
    dp->d_minor_type = rip->minor_type;
    switch (rip->major_type) {
	case DB5_MAJORTYPE_BRLCAD:
	    if (rip->minor_type == ID_COMBINATION) {
		struct bu_attribute_value_set avs;

		bu_avs_init_empty(&avs);

		dp->d_flags = RT_DIR_COMB;
		if (rip->attributes.ext_nbytes == 0) break;
		/*
		 * Crack open the attributes to
		 * check for the "region=" attribute.
		 */
		if (db5_import_attributes(&avs, &rip->attributes) < 0) {
		    bu_log("db5_diradd_handler: Bad attributes on combination '%s'\n",
			   rip->name.ext_buf);
		    break;
		}
		if (bu_avs_get(&avs, "region") != NULL)
		    dp->d_flags = RT_DIR_COMB|RT_DIR_REGION;
		bu_avs_free(&avs);
	    } else {
		dp->d_flags = RT_DIR_SOLID;
	    }
	    break;
	case DB5_MAJORTYPE_BINARY_UNIF:
	case DB5_MAJORTYPE_BINARY_MIME:
	    /* XXX Do we want to define extra flags for this? */
	    dp->d_flags = RT_DIR_NON_GEOM;
	    break;
	case DB5_MAJORTYPE_ATTRIBUTE_ONLY:
	    dp->d_flags = 0;
    }
    if (rip->h_name_hidden)
	dp->d_flags |= RT_DIR_HIDDEN;
    dp->d_len = rip->object_length;		/* in bytes */
    BU_LIST_INIT(&dp->d_use_hd);
    dp->d_animate = NULL;
    dp->d_nref = 0;
    dp->d_uses = 0;
    dp->d_forw = *headp;
    *headp = dp;

    return dp;
}


/*
 * In support of db5_scan, add a named entry to the directory.
 */
HIDDEN void
db5_diradd_handler(
    struct db_i *dbip,
    const struct db5_raw_internal *rip,
    b_off_t laddr,
    void *client_data)	/* unused client_data from db5_scan() */
{
    RT_CK_DBI(dbip);

    if (rip->h_dli == DB5HDR_HFLAGS_DLI_HEADER_OBJECT) return;
    if (rip->h_dli == DB5HDR_HFLAGS_DLI_FREE_STORAGE) {
	/* Record available free storage */
	rt_memfree(&(dbip->dbi_freep), rip->object_length, laddr);
	return;
    }

    /* If somehow it doesn't have a name, ignore it */
    if (rip->name.ext_buf == NULL) return;

    if (RT_G_DEBUG&RT_DEBUG_DB) {
	bu_log("db5_diradd_handler(dbip=%p, name='%s', addr=%jd, len=%zu)\n",
	       (void *)dbip, rip->name.ext_buf, (intmax_t)laddr, rip->object_length);
    }

    db5_diradd(dbip, rip, laddr, client_data);

    return;
}

HIDDEN int
<<<<<<< HEAD
db_diradd4(struct db_i *dbi, const char *s, off_t o,  size_t st,  int i,  void *v)
=======
db_diradd4(struct db_i *dbi, const char *s, b_off_t o,  size_t st,  int i,  void *v)
>>>>>>> 2965d039
{
    if (!db_diradd(dbi, s, o, st, i, v)) return 0;
    return 1;
}

int
db_dirbuild(struct db_i *dbip)
{
    int version;

    if (!dbip) {
	return -1;
    }

    RT_CK_DBI(dbip);

    if (!dbip->dbi_fp) {
	return -1;
    }

    /* First, determine what version database this is */
    version = db_version(dbip);

    if (version == 5) {
	struct directory *dp;
	struct bu_external ext;
	struct db5_raw_internal raw;
	struct bu_attribute_value_set avs;
	const char *cp;

	bu_avs_init_empty(&avs);

	/* File is v5 format */
	if (db5_scan(dbip, db5_diradd_handler, NULL) < 0) {
	    bu_log("db_dirbuild(%s): db5_scan() failed\n", dbip->dbi_filename);
	    return -1;
	}

	/* Need to retrieve _GLOBAL object and obtain title and units */
	if ((dp = db_lookup(dbip, DB5_GLOBAL_OBJECT_NAME, LOOKUP_NOISY)) == RT_DIR_NULL) {
	    bu_log("db_dirbuild(%s): improper database, no %s object\n",
		   dbip->dbi_filename, DB5_GLOBAL_OBJECT_NAME);
	    dbip->dbi_title = bu_strdup(DB5_GLOBAL_OBJECT_NAME);
	    /* Missing _GLOBAL object so create it and set default title and units */
	    db5_update_ident(dbip, "Untitled BRL-CAD Database", 1.0);
	    return 0;	/* not a fatal error, user may have deleted it */
	}
	BU_EXTERNAL_INIT(&ext);
	if (db_get_external(&ext, dp, dbip) < 0 ||
	    db5_get_raw_internal_ptr(&raw, ext.ext_buf) == NULL) {
	    bu_log("db_dirbuild(%s): improper database, unable to read %s object\n",
		   dbip->dbi_filename, DB5_GLOBAL_OBJECT_NAME);
	    return -1;
	}
	if (raw.major_type != DB5_MAJORTYPE_ATTRIBUTE_ONLY) {
	    bu_log("db_dirbuild(%s): improper database, %s exists but is not an attribute-only object\n",
		   dbip->dbi_filename, DB5_GLOBAL_OBJECT_NAME);
	    dbip->dbi_title = bu_strdup(DB5_GLOBAL_OBJECT_NAME);
	    return 0;	/* not a fatal error, need to let user proceed to fix it */
	}

	/* Parse out the attributes */

	if (db5_import_attributes(&avs, &raw.attributes) < 0) {
	    bu_log("db_dirbuild(%s): improper database, corrupted attribute-only %s object\n",
		   dbip->dbi_filename, DB5_GLOBAL_OBJECT_NAME);
	    bu_free_external(&ext);
	    return -1;	/* this is fatal */
	}
	BU_CK_AVS(&avs);

	/* 1/3: title */
	if ((cp = bu_avs_get(&avs, "title")) != NULL) {
	    dbip->dbi_title = bu_strdup(cp);
	} else {
	    dbip->dbi_title = bu_strdup("Untitled BRL-CAD database");
	}

	/* 2/3: units */
	if ((cp = bu_avs_get(&avs, "units")) != NULL) {
	    double dd;
	    if (sscanf(cp, "%lf", &dd) != 1 || NEAR_ZERO(dd, VUNITIZE_TOL)) {
		bu_log("db_dirbuild(%s): improper database, %s object attribute 'units'=%s is invalid\n",
		       dbip->dbi_filename, DB5_GLOBAL_OBJECT_NAME, cp);
		/* Not fatal, just stick with default value from db_open() */
	    } else {
		dbip->dbi_local2base = dd;
		dbip->dbi_base2local = 1/dd;
	    }
	}

	/* 3/3: color table */
	if ((cp = bu_avs_get(&avs, "regionid_colortable")) != NULL) {
	    /* Import the region-id coloring table */
	    db5_import_color_table((char *)cp);
	}
	bu_avs_free(&avs);
	bu_free_external(&ext);	/* not until after done with avs! */

	return 0;		/* ok */

    } else if (version == 4) {
	/* things used to be pretty simple with v4 */

	if (db_scan(dbip, db_diradd4, 1, NULL) < 0) {
	    return -1;
	}

	return 0;		/* ok */
    }

    bu_log("ERROR: Cannot build object directory.\n\tFile '%s' does not seem to be in BRL-CAD geometry database format.\n",
	   dbip->dbi_filename);

    return -1;
}


int
db_version(struct db_i *dbip)
{
    unsigned char header[8];

    if (!dbip) {
	return -1;
    }

    RT_CK_DBI(dbip);

    /* already calculated during db_open? */
    if (dbip->dbi_version != 0)
	return abs(dbip->dbi_version);

    if (!dbip->dbi_fp) {
	return -1;
    }

    rewind(dbip->dbi_fp);
    if (fread(header, sizeof(header), 1, dbip->dbi_fp) != 1) {
	bu_log("ERROR: file (%s) too short to be a BRL-CAD database\n", dbip->dbi_filename ? dbip->dbi_filename : "unknown");
	return -1;
    }

    if (db5_header_is_valid(header)) {
	return 5;
    } else if (header[0] == 'I') {
	return 4;
    }

    return -1;
}


/*
 * Local Variables:
 * mode: C
 * tab-width: 8
 * indent-tabs-mode: t
 * c-file-style: "stroustrup"
 * End:
 * ex: shiftwidth=4 tabstop=8
 */<|MERGE_RESOLUTION|>--- conflicted
+++ resolved
@@ -1,11 +1,7 @@
 /*                      D B 5 _ S C A N . C
  * BRL-CAD
  *
-<<<<<<< HEAD
- * Copyright (c) 2004-2018 United States Government as represented by
-=======
  * Copyright (c) 2004-2020 United States Government as represented by
->>>>>>> 2965d039
  * the U.S. Army Research Laboratory.
  *
  * This library is free software; you can redistribute it and/or
@@ -62,11 +58,7 @@
 	const unsigned char *cp = (const unsigned char *)dbip->dbi_inmem;
 	b_off_t eof;
 
-<<<<<<< HEAD
-	eof = (off_t)dbip->dbi_mf->buflen;
-=======
 	eof = (b_off_t)dbip->dbi_mf->buflen;
->>>>>>> 2965d039
 
 	if (db5_header_is_valid(cp) == 0) {
 	    bu_log("db5_scan ERROR:  %s is lacking a proper BRL-CAD v5 database header\n", dbip->dbi_filename);
@@ -305,11 +297,7 @@
 }
 
 HIDDEN int
-<<<<<<< HEAD
-db_diradd4(struct db_i *dbi, const char *s, off_t o,  size_t st,  int i,  void *v)
-=======
 db_diradd4(struct db_i *dbi, const char *s, b_off_t o,  size_t st,  int i,  void *v)
->>>>>>> 2965d039
 {
     if (!db_diradd(dbi, s, o, st, i, v)) return 0;
     return 1;
