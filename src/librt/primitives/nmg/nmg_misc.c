/*                      N M G _ M I S C . C
 * BRL-CAD
 *
 * Copyright (c) 1993-2014 United States Government as represented by
 * the U.S. Army Research Laboratory.
 *
 * This library is free software; you can redistribute it and/or
 * modify it under the terms of the GNU Lesser General Public License
 * version 2.1 as published by the Free Software Foundation.
 *
 * This library is distributed in the hope that it will be useful, but
 * WITHOUT ANY WARRANTY; without even the implied warranty of
 * MERCHANTABILITY or FITNESS FOR A PARTICULAR PURPOSE.  See the GNU
 * Lesser General Public License for more details.
 *
 * You should have received a copy of the GNU Lesser General Public
 * License along with this file; see the file named COPYING for more
 * information.
 */
/** @addtogroup nmg */
/** @{ */
/** @file primitives/nmg/nmg_misc.c
 *
 * As the name implies, these are miscellaneous routines that work with
 * the NMG structures.
 *
 */
/** @} */

#include "common.h"

#include <math.h>
#include <stdio.h>
#include <string.h>
#include "bio.h"

#include "vmath.h"
#include "nmg.h"
#include "rtgeom.h"
#include "raytrace.h"
#include "nurb.h"

#include "db.h"		/* for debugging stuff at bottom */


int
nmg_snurb_calc_lu_uv_orient(const struct loopuse *lu)
{
    struct edgeuse *eu;
    int edge_count=0;
    int edge_no;
    vect_t area = VINIT_ZERO;
    point_t *pts;

    NMG_CK_LOOPUSE(lu);

    if (BU_LIST_FIRST_MAGIC(&lu->down_hd) != NMG_EDGEUSE_MAGIC)
	bu_bomb("nmg_snurb_calc_lu_uv_orient: LU has no edges\n");

    if (*lu->up.magic_p != NMG_FACEUSE_MAGIC)
	bu_bomb("nmg_snurb_calc_lu_uv_orient: LU is not part of a faceuse\n");

    NMG_CK_FACEUSE(lu->up.fu_p);
    NMG_CK_FACE(lu->up.fu_p->f_p);

    if (*lu->up.fu_p->f_p->g.magic_p != NMG_FACE_G_SNURB_MAGIC)
	bu_bomb("nmg_snurb_calc_lu_uv_orient: LU is not part of a SNURB face\n");

    /* count "pseudo-vertices" in loop */
    for (BU_LIST_FOR (eu, edgeuse, &lu->down_hd)) {
	struct edge_g_cnurb *eg;

	NMG_CK_EDGEUSE(eu);

	if (*eu->g.magic_p != NMG_EDGE_G_CNURB_MAGIC)
	    bu_bomb("nmg_snurb_calc_lu_uv_orient: EU on NURB face does not have edge_g_cnurb geometry\n");

	eg = eu->g.cnurb_p;
	NMG_CK_EDGE_G_CNURB(eg);

	if (eg->order <= 0)
	    edge_count++;
	else
	    edge_count += 5;
    }

    /* allocate memory for "pseudo-vertices" */
    pts = (point_t *)bu_calloc(edge_count, sizeof(point_t), "Orient_nurb_face_loops: pts");

    /* Assign uv geometry to each "pseudo-vertex" */
    edge_no = 0;
    for (BU_LIST_FOR (eu, edgeuse, &lu->down_hd)) {
	struct edge_g_cnurb *eg;
	struct vertexuse *vu;
	struct vertexuse_a_cnurb *vg1;

	eg = eu->g.cnurb_p;

	if (eg->order <= 0) {
	    vu = eu->vu_p;
	    NMG_CK_VERTEXUSE(vu);
	    if (*vu->a.magic_p != NMG_VERTEXUSE_A_CNURB_MAGIC)
		bu_bomb("Orient_nurb_face_loops: vertexuse in face_g_snurb faceuse doesn't have edge_g_cnurb attribute\n");
	    vg1 = vu->a.cnurb_p;
	    VMOVE(pts[edge_no], vg1->param);
	    edge_no++;
	} else {
	    fastf_t t1, t2;
	    hpoint_t crv_pt;
	    int coords;
	    int i;

	    t1 = eg->k.knots[0];
	    t2 = eg->k.knots[eg->k.k_size-1];
	    coords = RT_NURB_EXTRACT_COORDS(eg->pt_type);

	    for (i = 0; coords > 0 && i < 5; i++) {
		fastf_t t;

		t = t1 + (t2 - t1) * 0.2 * (fastf_t)i;

		VSETALLN(crv_pt, 0.0, coords);
		rt_nurb_c_eval(eg, t, crv_pt);
		if (RT_NURB_IS_PT_RATIONAL(eg->pt_type)) {
		    VSCALE(pts[edge_no], crv_pt, crv_pt[coords-1]);
		} else {
		    VMOVE(pts[edge_no], crv_pt);
		}
		edge_no++;
	    }
	}
    }

    /* translate loop such that pts[0] is at (0, 0, 0) */
    for (edge_no = 1; edge_no < edge_count; edge_no++) {
	VSUB2(pts[edge_no], pts[edge_no], pts[0]);
	pts[edge_no][Z] = 0.0;
    }
    VSETALL(pts[0], 0.0);

    /* calculate area of loop in uv-space */
    for (edge_no = 1; edge_no < edge_count - 1; edge_no++) {
	vect_t cross;

	VCROSS(cross, pts[edge_no], pts[edge_no+1]);
	VADD2(area, area, cross);
    }

    bu_free((char *)pts, "nmg_snurb_calc_lu_uv_orient: pts");

    if (area[Z] > 0.0)
	return OT_SAME;
    if (area[Z] < 0.0)
	return OT_OPPOSITE;

    return OT_NONE;
}


void
nmg_snurb_fu_eval(const struct faceuse *fu, const fastf_t u, const fastf_t v, fastf_t *pt_on_srf)
{
    struct face *f;
    hpoint_t tmp_pt = HINIT_ZERO;

    NMG_CK_FACEUSE(fu);

    f = fu->f_p;
    NMG_CK_FACE(f);
    if (!f->g.magic_p) {
	bu_log("nmg_snurb_fu_get_norm: face has no geometry (%p)\n", (void *)f);
	bu_bomb("nmg_snurb_fu_get_norm: bad face\n");
    }
    if (*f->g.magic_p != NMG_FACE_G_SNURB_MAGIC) {
	bu_log("nmg_snurb_fu_get_norm: face is not a NURB face (%p)\n", (void *)f);
	bu_bomb("nmg_snurb_fu_get_norm: bad face\n");
    }

    rt_nurb_s_eval(f->g.snurb_p, u, v, tmp_pt);

    if (RT_NURB_IS_PT_RATIONAL(f->g.snurb_p->pt_type)) {
	double d;

	d = 1.0 / tmp_pt[W];
	VSCALE(pt_on_srf, tmp_pt, d);
    } else {
	VMOVE(pt_on_srf, tmp_pt);
    }
}


void
nmg_snurb_fu_get_norm(const struct faceuse *fu, const fastf_t u, const fastf_t v, fastf_t *norm)
{
    struct face *f;

    NMG_CK_FACEUSE(fu);

    f = fu->f_p;
    NMG_CK_FACE(f);
    if (!f->g.magic_p) {
	bu_log("nmg_snurb_fu_get_norm: face has no geometry (%p)\n", (void *)f);
	bu_bomb("nmg_snurb_fu_get_norm: bad face\n");
    }
    if (*f->g.magic_p != NMG_FACE_G_SNURB_MAGIC) {
	bu_log("nmg_snurb_fu_get_norm: face is not a NURB face (%p)\n", (void *)f);
	bu_bomb("nmg_snurb_fu_get_norm: bad face\n");
    }

    rt_nurb_s_norm(f->g.snurb_p, u, v, norm);

    if ((fu->orientation != OT_SAME) != (f->flip != 0))
	VREVERSE(norm, norm);
}


void
nmg_snurb_fu_get_norm_at_vu(const struct faceuse *fu, const struct vertexuse *vu, fastf_t *norm)
{
    struct vertexuse_a_cnurb *va;

    NMG_CK_FACEUSE(fu);
    NMG_CK_VERTEXUSE(vu);

    if (!vu->a.magic_p) {
	bu_log("nmg_snurb_fu_get_norm_at_vu: vertexuse does not have an attribute (%p)\n",
	       (void *)vu);
	bu_bomb("nmg_snurb_fu_get_norm_at_vu: bad VU\n");
    }

    if (*vu->a.magic_p != NMG_VERTEXUSE_A_CNURB_MAGIC) {
	bu_log("nmg_snurb_fu_get_norm_at_vu: vertexuse does not have a cnurb attribute (%p)\n",
	       (void *)vu);
	bu_bomb("nmg_snurb_fu_get_norm_at_vu: bad VU\n");
    }

    va = vu->a.cnurb_p;
    NMG_CK_VERTEXUSE_A_CNURB(va);

    nmg_snurb_fu_get_norm(fu, va->param[0], va->param[1], norm);

}


void
nmg_find_zero_length_edges(const struct shell *s)
{
    struct bu_ptbl eu_tab;
    struct edgeuse *eu;
    int i;

    bu_ptbl_init(&eu_tab, 64, " &eu_tab");

    nmg_edgeuse_tabulate(&eu_tab, &s->magic);

    for (i=0; i<BU_PTBL_END(&eu_tab); i++) {
	struct loopuse *lu;

	eu = (struct edgeuse *)BU_PTBL_GET(&eu_tab, i);
	NMG_CK_EDGEUSE(eu);

	if (eu->vu_p->v_p != eu->eumate_p->vu_p->v_p)
	    continue;

	/* found a zero length edge */

	bu_log("Edgeuse %p (vp %p to vp %p)\n",
	       (void *)eu, (void *)eu->vu_p->v_p, (void *)eu->eumate_p->vu_p->v_p);
	if (*eu->up.magic_p != NMG_LOOPUSE_MAGIC) {
	    bu_log("\tThis is a wire edge\n");
	    continue;
	}

	lu = eu->up.lu_p;

	nmg_pr_lu_briefly(lu, "");
    }

    bu_ptbl_free(&eu_tab);
}


/**
 * Finds the topmost face in a shell (in given direction).  Expects to
 * have a translation table (variable "flags") for the model, and will
 * ignore face structures that have their flag set in the table.
 *
 * dir must be X, Y, or Z
 */
struct face *
nmg_find_top_face_in_dir(const struct shell *s, int dir, long int *flags)
{
    fastf_t extreme_value=(-MAX_FASTF);
    fastf_t extreme_slope=(-MAX_FASTF);
    vect_t edge;
    vect_t normal;
    struct face *f_top=(struct face *)NULL;
    struct edge *e_top=(struct edge *)NULL;
    struct vertex *vp_top=(struct vertex *)NULL;
    struct loopuse *lu;
    struct faceuse *fu;
    struct edgeuse *eu, *eu1;
    struct vertexuse *vu;
    struct vertex *v1, *v2;

    if (RTG.NMG_debug & DEBUG_BASIC)
	bu_log("nmg_find_top_face_in_dir(s = %p, dir=%d, flags = %p)\n",
	       (void *)s, dir, (void *)flags);

    NMG_CK_SHELL(s);

    if (dir < X || dir > Z) {
	bu_log("nmg_find_top_face_in_dir: illegal direction: %d\n", dir);
	return (struct face *)NULL;
    }

    /* find extreme vertex */
    for (BU_LIST_FOR (fu, faceuse, &s->fu_hd)) {
	NMG_CK_FACEUSE(fu);

	/* skip flagged faceuses */
	if (NMG_INDEX_TEST(flags, fu->f_p))
	    continue;
	for (BU_LIST_FOR (lu, loopuse, &fu->lu_hd)) {
	    NMG_CK_LOOPUSE(lu);
	    if (BU_LIST_FIRST_MAGIC(&lu->down_hd) == NMG_EDGEUSE_MAGIC) {
		for (BU_LIST_FOR (eu, edgeuse, &lu->down_hd)) {
		    NMG_CK_EDGEUSE(eu);

		    if (eu->vu_p->v_p->vg_p->coord[dir] > extreme_value) {
			extreme_value = eu->vu_p->v_p->vg_p->coord[dir];
			vp_top = eu->vu_p->v_p;
		    }
		}
	    }
	}
    }
    if (vp_top == (struct vertex *)NULL) {
	bu_log("Find_top_face_in_dir: Could not find extreme vertex");
	return (struct face *)NULL;
    }

    if (RTG.NMG_debug & DEBUG_BASIC)
	bu_log("top vertex is %p at (%g %g %g)\n",
	       (void *)vp_top, V3ARGS(vp_top->vg_p->coord));

    /* find edge from vp_top with extreme slope in "dir" direction */
    for (BU_LIST_FOR (vu, vertexuse, &vp_top->vu_hd)) {
	struct vertexuse *vu1;

	NMG_CK_VERTEXUSE(vu);

	/* only consider edgeuses */
	if (*vu->up.magic_p != NMG_EDGEUSE_MAGIC)
	    continue;

	eu = vu->up.eu_p;
	NMG_CK_EDGEUSE(eu);

	if (RTG.NMG_debug & DEBUG_BASIC) {
	    bu_log("Checking edge (%g %g %g)<->(%g %g %g)\n",
		   V3ARGS(eu->vu_p->v_p->vg_p->coord),
		   V3ARGS(eu->eumate_p->vu_p->v_p->vg_p->coord));
	}

	/* skip wire edges */
	if (*eu->up.magic_p != NMG_LOOPUSE_MAGIC)
	    continue;

	/* skip wire loops */
	if (*eu->up.lu_p->up.magic_p != NMG_FACEUSE_MAGIC)
	    continue;

	/* skip finished faces */
	if (NMG_INDEX_TEST(flags, eu->up.lu_p->up.fu_p->f_p))
	    continue;

	/* skip edges from other shells */
	if (nmg_find_s_of_eu(eu) != s)
	    continue;

	/* skip zero length edges */
	if (eu->eumate_p->vu_p->v_p == vp_top)
	    continue;

	/* get vertex at other end of this edge */
	vu1 = eu->eumate_p->vu_p;
	NMG_CK_VERTEXUSE(vu1);

	/* make a unit vector in direction of edgeuse */
	VSUB2(edge, vu1->v_p->vg_p->coord, vu->v_p->vg_p->coord);
	VUNITIZE(edge);

	if (RTG.NMG_debug & DEBUG_BASIC) {
	    bu_log("Checking edge (%g %g %g)<->(%g %g %g)\n",
		   V3ARGS(eu->vu_p->v_p->vg_p->coord),
		   V3ARGS(eu->eumate_p->vu_p->v_p->vg_p->coord));
	    bu_log("\tedge direction = (%g %g %g)\n", V3ARGS(edge));
	    bu_log("\t\textreme slope = %g\n", extreme_slope);
	}

	/* check against current maximum slope */
	if (edge[dir] > extreme_slope) {
	    if (RTG.NMG_debug & DEBUG_BASIC)
		bu_log("New top edge!\n");
	    extreme_slope = edge[dir];
	    e_top = eu->e_p;
	}
    }
    if (e_top == (struct edge *)NULL) {
	bu_log("Fix_normals: Could not find uppermost edge");
	return (struct face *)NULL;
    }

    eu = e_top->eu_p;

    v1 = eu->vu_p->v_p;
    NMG_CK_VERTEX(v1);
    v2 = eu->eumate_p->vu_p->v_p;
    NMG_CK_VERTEX(v2);

    if (RTG.NMG_debug & DEBUG_BASIC)
	bu_log("top EU is %p (%g %g %g) <-> (%g %g %g)\n",
	       (void *)eu, V3ARGS(v1->vg_p->coord),
	       V3ARGS(v2->vg_p->coord));

    /* now find the face containing edge between v1 nad v2
       with "left-pointing vector" having the most extreme slope */
    extreme_slope = (-MAX_FASTF);

    for (BU_LIST_FOR (vu, vertexuse, &v1->vu_hd)) {
	vect_t left;
	vect_t edge_dir;

	NMG_CK_VERTEXUSE(vu);
	if (*vu->up.magic_p != NMG_EDGEUSE_MAGIC)
	    continue;

	eu1 = vu->up.eu_p;
	NMG_CK_EDGEUSE(eu1);

	/* don't bother with anything but faces */
	if (*eu1->up.magic_p != NMG_LOOPUSE_MAGIC)
	    continue;

	/* skip edges not between correct vertices */
	if (eu1->eumate_p->vu_p->v_p != v2)
	    continue;

	lu = eu1->up.lu_p;
	NMG_CK_LOOPUSE(lu);
	if (*lu->up.magic_p != NMG_FACEUSE_MAGIC)
	    continue;

	/* fu is a faceuse containing "eu1" */
	fu = lu->up.fu_p;
	NMG_CK_FACEUSE(fu);

	/* skip faces from other shells and flagged faceuses */
	if (fu->s_p != s || NMG_INDEX_TEST(flags, fu->f_p))
	    continue;

	/* make a vector in the direction of "eu1" */
	if (RTG.NMG_debug & DEBUG_BASIC)
	    bu_log("test EU is %p (%g %g %g) <-> (%g %g %g)\n",
		   (void *)eu, V3ARGS(eu->vu_p->v_p->vg_p->coord),
		   V3ARGS(eu->eumate_p->vu_p->v_p->vg_p->coord));

	VSUB2(edge_dir, eu1->eumate_p->vu_p->v_p->vg_p->coord, eu1->vu_p->v_p->vg_p->coord);

	if (RTG.NMG_debug & DEBUG_BASIC)
	    bu_log("edge_dir is (%g %g %g)\n", V3ARGS(edge_dir));

	/* find the normal for this faceuse */
	if (*fu->f_p->g.magic_p == NMG_FACE_G_PLANE_MAGIC) {
	    NMG_GET_FU_NORMAL(normal, fu);
	} else if (*fu->f_p->g.magic_p == NMG_FACE_G_SNURB_MAGIC) {
	    nmg_snurb_fu_get_norm_at_vu(fu, eu1->vu_p, normal);
	}

	if (RTG.NMG_debug & DEBUG_BASIC)
	    bu_log("fu normal is (%g %g %g)\n", V3ARGS(normal));

	/* normal cross edge direction gives vector in face */
	VCROSS(left, normal, edge_dir);

	/* unitize to get slope */
	VUNITIZE(left);
	if (RTG.NMG_debug & DEBUG_BASIC) {
	    bu_log("left vector is (%g %g %g)\n", V3ARGS(left));
	    bu_log("\textreme slope in %d direction is %g\n", dir, extreme_slope);
	}

	/* check against current most extreme slope */
	if (left[dir] > extreme_slope) {
	    if (RTG.NMG_debug & DEBUG_BASIC)
		bu_log("new f_top\n");
	    extreme_slope = left[dir];
	    f_top = fu->f_p;
	}
    }

    if (f_top == (struct face *)NULL) {
	bu_log("Nmg_find_top_face_in_dir: Could not find uppermost face");
	return (struct face *)NULL;
    }

    if (RTG.NMG_debug & DEBUG_BASIC)
	bu_log("nmg_find_top_face_in_dir: top face = %p, dir = %d, top vertex = %p (%g %g %g)\n",
	       (void *)f_top, dir,
	       (void *)vp_top, V3ARGS(vp_top->vg_p->coord));

    return f_top;
}


/**
 * Finds the topmost face in a shell (in some direction).  Expects to
 * have a translation table (variable "flags") for the model, and will
 * ignore face structures that have their flag set in the table.
 *
 * returns the top face in some direction.
 *
 * dir will be set to X, Y, or Z to indicate which top face was found.
 */
struct face *
nmg_find_top_face(const struct shell *s, int *dir, long int *flags)
{
    struct face *top_face;

    for (*dir=X; *dir<=Z; (*dir)++)
	if ((top_face=nmg_find_top_face_in_dir(s, *dir, flags)) != (struct face *)NULL)
	    return top_face;

    /* give up!! */
    bu_log("Nmg_find_top_face: Cannot find a top face\n");
    *dir = (-32000); /* will hopefully cause an error if used */
    return (struct face *)NULL;

}


/**
 * Passed an bu_ptbl structure containing one shell, this routine
 * examines the other shells in the region to determine if any are
 * void shells within the shell on the bu_ptbl list. Any such void
 * shells found are added to the bu_ptbl list. The final result is a
 * ptbl list of shells where the first shell on the list is the outer
 * shell, and any additional shells one the list are void shells
 * within that outer shell. This is a support routine for
 * "nmg_find_outer_and_void_shells" and gets called for every outer
 * shell in the region
 */
struct top_face
{
    struct shell *s;
    struct face *f;
    int dir;
    vect_t normal;
};


/**
 * Sets the "is_real" flag on all edges at or below the pointer
 * passed. Returns the number of flags set.
 */
int
nmg_mark_edges_real(const uint32_t *magic_p)
{
    struct bu_ptbl edges;
    int i, count;

    nmg_edge_tabulate(&edges, magic_p);

    count = BU_PTBL_END(&edges);
    for (i=0; i<count; i++) {
	struct edge *e;

	e = (struct edge *)BU_PTBL_GET(&edges, i);
	NMG_CK_EDGE(e);

	e->is_real = 1;
    }

    bu_ptbl_free(&edges);

    return count;
}


/**
 * Tabulates all vertices in faces that use fg
 */
void
nmg_tabulate_face_g_verts(struct bu_ptbl *tab, const struct face_g_plane *fg)
{
    struct face *f;

    NMG_CK_FACE_G_PLANE(fg);

    bu_ptbl_init(tab, 64, " tab");

    /* loop through all faces using fg */
    for (BU_LIST_FOR (f, face, &fg->f_hd)) {
	struct faceuse *fu;
	struct loopuse *lu;

	NMG_CK_FACE(f);

	/* get one of the two uses of this face */
	fu = f->fu_p;
	NMG_CK_FACEUSE(fu);

	/* Visit each loop in this faceuse */
	for (BU_LIST_FOR (lu, loopuse, &fu->lu_hd)) {
	    NMG_CK_LOOPUSE(lu);

	    /* include loops of a single vertex */
	    if (BU_LIST_FIRST_MAGIC(&lu->down_hd) == NMG_VERTEXUSE_MAGIC) {
		struct vertexuse *vu;
		struct vertex *v;

		vu = BU_LIST_FIRST(vertexuse, &lu->down_hd);
		NMG_CK_VERTEXUSE(vu);
		v = vu->v_p;
		NMG_CK_VERTEX(v);

		/* insert vertex into table */
		bu_ptbl_ins_unique(tab, (long *)v);
	    } else {
		struct edgeuse *eu;

		/* visit each edgeuse in the loop */
		for (BU_LIST_FOR (eu, edgeuse, &lu->down_hd)) {
		    struct vertexuse *vu;
		    struct vertex *v;

		    NMG_CK_EDGEUSE(eu);
		    vu = eu->vu_p;
		    NMG_CK_VERTEXUSE(vu);
		    v = vu->v_p;
		    NMG_CK_VERTEX(v);

		    /* insert vertex into table */
		    bu_ptbl_ins_unique(tab, (long *)v);
		}
	    }
	}
    }
}


/**
 * Intersects all faces in a shell with all other faces in the same
 * shell Intended for use after extrusion
 */
void
nmg_isect_shell_self(struct shell *s, const struct bn_tol *tol)
{
    struct shell *s_fu;
    struct faceuse *fu;
    struct bu_ptbl fus;
    int fu_no;
    int fu2_no;

    NMG_CK_SHELL(s);
    BN_CK_TOL(tol);

    nmg_vsshell(s);

    s_fu = nmg_ms();
    NMG_CK_SHELL(s_fu);

    bu_ptbl_init(&fus, 64, " &fus ");

    for (BU_LIST_FOR (fu, faceuse, &s->fu_hd)) {
	NMG_CK_FACEUSE(fu);

	if (fu->orientation == OT_SAME)
	    bu_ptbl_ins(&fus, (long *)fu);
    }

    /* intersect each face with every other face in the shell */
    for (fu_no=0; fu_no < BU_PTBL_END(&fus); fu_no ++) {
	struct faceuse *fu2;

	fu = (struct faceuse *)BU_PTBL_GET(&fus, fu_no);

	NMG_CK_FACEUSE(fu);

	/* move fu to another shell to avoid radial edge problems */
	nmg_mv_fu_between_shells(s_fu, s, fu);

	/* consider intersection this faceuse with all the faceuses
	 * after it in the list
	 */
	for (fu2_no=fu_no+1; fu2_no < BU_PTBL_END(&fus); fu2_no++) {
	    struct face *f, *f2;

	    fu2 = (struct faceuse *)BU_PTBL_GET(&fus, fu2_no);

	    if (RTG.NMG_debug & DEBUG_BASIC)
		bu_log("nmg_extrude_cleanup: fu=%p, fu2=%p\n", (void *)fu, (void *)fu2);

	    /* skip faceuses radial to fu or not OT_SAME */
	    if (fu2->orientation != OT_SAME || nmg_faces_are_radial(fu, fu2))
		continue;

	    f = fu->f_p;
	    f2 = fu2->f_p;

	    /* skip faceuse pairs that don't have overlapping BB's */
	    if (!V3RPP_OVERLAP(f->min_pt, f->max_pt, f2->min_pt, f2->max_pt))
		continue;

	    if (RTG.NMG_debug & DEBUG_BASIC)
		bu_log("nmg_extrude_cleanup: calling nmg_isect_two_generic_faces(fu=%p, fu2=%p)\n",
		       (void *)fu, (void *)fu2);

	    nmg_isect_two_generic_faces(fu, fu2, tol);
	}
	/* move fu back where it belongs */
	while (BU_LIST_NON_EMPTY(&s_fu->fu_hd)) {
	    struct faceuse *fu_tmp;

	    fu_tmp = BU_LIST_FIRST(faceuse, &s_fu->fu_hd);
	    NMG_CK_FACEUSE(fu_tmp);

	    if (RTG.NMG_debug & DEBUG_BASIC)
		bu_log("nmg_extrude_cleanup: moving fu %p back\n", (void *)fu_tmp);

	    nmg_mv_fu_between_shells(s, s_fu, fu_tmp);
	}
    }

    /* get rid of the temporary shell */
    nmg_ks(s_fu);

    bu_ptbl_free(&fus);
}


/**
 * Traverse radial edgeuse around specified edgeuse looking for one
 * that meets optional restrictions. If a shell is specified only
 * edgeuse from that shell will be considered. If wires is non-zero,
 * wire edges will be considered, otherwise, wire edges are ignored.
 *
 * returns:
 * radial edgeuse
 */
struct edgeuse *
nmg_next_radial_eu(const struct edgeuse *eu, const struct shell *s, const int wires)
{
    struct edgeuse *ret_eu;

    NMG_CK_EDGEUSE(eu);
    if (s)
	NMG_CK_SHELL(s);

    if (s && nmg_find_s_of_eu(eu) != s)
	bu_bomb("nmg_find_radial_eu: eu is not in specified shell\n");

    if (!wires && !nmg_find_fu_of_eu(eu))
	bu_bomb("nmg_find_radial_eu: wire edges not specified, but eu is a wire!!\n");

    ret_eu = eu->eumate_p->radial_p;
    while (
	(!wires & (nmg_find_fu_of_eu(ret_eu) == (struct faceuse *)NULL))
	||
	((s != (struct shell *)NULL) &&
	 nmg_find_s_of_eu(ret_eu) != s)
	)
	ret_eu = ret_eu->eumate_p->radial_p;

    return ret_eu;
}


/**
 * Traverse radial edgeuse around specified edgeuse in opposite
 * direction from nmg_next_radial_eu, looking for one that meets
 * optional restrictions. If a shell is specified only edgeuse from
 * that shell will be considered. If wires is non-zero, wire edges
 * will be considered, otherwise, wire edges are ignored.
 *
 * returns:
 * radial edgeuse
 */
struct edgeuse *
nmg_prev_radial_eu(const struct edgeuse *eu, const struct shell *s, const int wires)
{
    struct edgeuse *ret_eu;

    NMG_CK_EDGEUSE(eu);
    if (s)
	NMG_CK_SHELL(s);

    if (s && nmg_find_s_of_eu(eu) != s)
	bu_bomb("nmg_find_radial_eu: eu is not in specified shell\n");

    if (!wires && !nmg_find_fu_of_eu(eu))
	bu_bomb("nmg_find_radial_eu: wire edges not specified, but eu is a wire!!\n");

    ret_eu = eu->radial_p->eumate_p;
    while ((!wires & (nmg_find_fu_of_eu(ret_eu) == (struct faceuse *)NULL)) ||
	   ((s != (struct shell *)NULL) && nmg_find_s_of_eu(ret_eu) != s))
	ret_eu = ret_eu->radial_p->eumate_p;

    return ret_eu;
}


/**
 * Counts the number of faces (actually, the number of radial edgeuse/mate pairs)
 * around eu. If s is specified, only edgeuses in shell s are counted. Wire
 * edgeuses are not counted.
 *
 * returns:
 * number of edgeuse/mate pairs radially around eu that meet restrictions
 */
int
nmg_radial_face_count(const struct edgeuse *eu, const struct shell *s)
{
    int face_count=1;
    struct edgeuse *eu1;

    NMG_CK_EDGEUSE(eu);
    if (s)
	NMG_CK_SHELL(s);

    /* count radial faces on this edge */
    eu1 = eu->eumate_p->radial_p;
    while (eu1 != eu && eu1 != eu->eumate_p) {
	/* ignore other shells and don't count wires */
	if ((!s || nmg_find_s_of_eu(eu1) == s) &&
	    nmg_find_fu_of_eu(eu1) != (struct faceuse *)NULL)
	    face_count++;
	eu1 = eu1->eumate_p->radial_p;
    }

    return face_count;
}


/**
 * Looks at every eu in OT_SAME fu's. If any eu has no radials, then
 * it must be the edge of a dangling face and therefore the edge of an
 * opening.
 *
 * returns:
 * 0 - O.K.
 * 1 - found a hole
 */
int
nmg_check_closed_shell(const struct shell *s, const struct bn_tol *tol)
{
    struct faceuse *fu;

    NMG_CK_SHELL(s);
    BN_CK_TOL(tol);

    for (BU_LIST_FOR (fu, faceuse, &s->fu_hd)) {
	struct loopuse *lu;

	NMG_CK_FACEUSE(fu);

	if (fu->orientation != OT_SAME)
	    continue;

	for (BU_LIST_FOR (lu, loopuse, &fu->lu_hd)) {
	    struct edgeuse *eu;

	    NMG_CK_LOOPUSE(lu);

	    if (BU_LIST_FIRST_MAGIC(&lu->down_hd) != NMG_EDGEUSE_MAGIC)
		continue;

	    for (BU_LIST_FOR (eu, edgeuse, &lu->down_hd)) {
		struct edgeuse *next_eu;

		next_eu = nmg_next_radial_eu(eu, s, 0);
		if (next_eu == eu || next_eu == eu->eumate_p)
		    return 1;
	    }
	}
    }

    return 0;
}


/**
 * Moves lu from src faceuse to dest faceuse
 *
 * returns:
 * 0 - All is well
 * 1 - src faceuse is now empty
 */
int
nmg_move_lu_between_fus(struct faceuse *dest, struct faceuse *src, struct loopuse *lu)
{
    struct loopuse *lumate;
    int src_is_empty;

    NMG_CK_FACEUSE(dest);
    NMG_CK_FACEUSE(dest->fumate_p);
    NMG_CK_FACEUSE(src);
    NMG_CK_FACEUSE(src->fumate_p);
    NMG_CK_LOOPUSE(lu);

    if (RTG.NMG_debug & DEBUG_BASIC)
	bu_log("nmg_move_lu_between_fus(dest=%p, src=%p, lu=%p)\n",
	       (void *)dest, (void *)src, (void *)lu);

    if (lu->up.fu_p != src) {
	bu_log("nmg_move_lu_between_fus(dest=%p, src=%p, lu=%p)\n",
	       (void *)dest, (void *)src, (void *)lu);
	bu_bomb("\tlu is not in src faceuse\n");
    }

    if (dest == src)
	return 0;

    lumate = lu->lumate_p;
    NMG_CK_LOOPUSE(lumate);

    /* remove lu from src faceuse */
    BU_LIST_DEQUEUE(&lu->l);
    src_is_empty = BU_LIST_IS_EMPTY(&src->lu_hd);

    /* remove lumate from src faceuse mate */
    BU_LIST_DEQUEUE(&lumate->l);
    if (src_is_empty != BU_LIST_IS_EMPTY(&src->fumate_p->lu_hd)) {
	bu_log("nmg_move_lu_between_fus(dest=%p, src=%p, lu=%p)\n",
	       (void *)dest, (void *)src, (void *)lu);
	if (src_is_empty)
	    bu_bomb("\tsrc faceuse contains only lu, but src->fumate_p has more!!\n");
	bu_bomb("\tsrc->fumate_p faceuse contains only lu->lumate_p, but src has more!!\n");
    }

    /* add lu to dest faceuse */
    BU_LIST_INSERT(&dest->lu_hd, &lu->l);

    /* add lumate to dest mate */
    BU_LIST_INSERT(&dest->fumate_p->lu_hd, &lumate->l);

    /* adjust up pointers */
    lu->up.fu_p = dest;
    lumate->up.fu_p = dest->fumate_p;

    return src_is_empty;
}


/**
 * Calculate the plane equation of a loop using Newell's Method (See
 * "Graphics Gems III", David Kirk editor, Academic Press, Inc. 1992)
 *
 * If the loop orientation is OT_OPPOSITE, the normal of the plane is
 * reversed.
 */
void
nmg_loop_plane_newell(const struct loopuse *lu, fastf_t *pl)
{
    struct edgeuse *eu;
    double hmin, hmax;
    plane_t pl_tmp = HINIT_ZERO;

    NMG_CK_LOOPUSE(lu);

    HSETALL(pl, 0.0);

    /* make sure we have a loop of edges */
    if (BU_LIST_FIRST_MAGIC(&lu->down_hd) != NMG_EDGEUSE_MAGIC)
	return;

    /* check if this loop is a crack */
    if (nmg_loop_is_a_crack(lu))
	return;

    if (BU_LIST_FIRST_MAGIC(&lu->down_hd) != NMG_EDGEUSE_MAGIC)
	return;

    for (BU_LIST_FOR (eu, edgeuse, &lu->down_hd)) {
	struct edgeuse *eu_next;
	struct vertex_g *vg;
	struct vertex_g *vg_next;

	vg = eu->vu_p->v_p->vg_p;
	eu_next = BU_LIST_PNEXT_CIRC(edgeuse, &eu->l);
	vg_next = eu_next->vu_p->v_p->vg_p;

	pl_tmp[X] += (vg->coord[Y] - vg_next->coord[Y]) * (vg->coord[Z] + vg_next->coord[Z]);
	pl_tmp[Y] += (vg->coord[Z] - vg_next->coord[Z]) * (vg->coord[X] + vg_next->coord[X]);
	pl_tmp[Z] += (vg->coord[X] - vg_next->coord[X]) * (vg->coord[Y] + vg_next->coord[Y]);
    }

    VUNITIZE(pl_tmp);
    VMOVE(pl, pl_tmp);

    hmin = MAX_FASTF;
    hmax = (-hmin);

    for (BU_LIST_FOR (eu, edgeuse, &lu->down_hd)) {
	struct vertex_g *vg;
	fastf_t htest;

	vg = eu->vu_p->v_p->vg_p;
	htest = VDOT(vg->coord, pl);
	if (htest > hmax)
	    hmax = htest;
	if (htest < hmin)
	    hmin = htest;
    }

    pl[H] = (hmax + hmin)/2.0;

    if (lu->orientation == OT_OPPOSITE)
	HREVERSE(pl, pl);
}


/**
 * Calculates a plane equation and the area of a loop
 *
 * returns:
 * the area of the loop
 * less than zero indicates an error
 *
 * pl is assigned the plane equation for the loop
 */
fastf_t
nmg_loop_plane_area(const struct loopuse *lu, fastf_t *pl)
{
    fastf_t area;
    fastf_t pt_count=0.0;
    fastf_t pt_dot_plane=0.0;
    plane_t plane = HINIT_ZERO;
    struct edgeuse *eu;
    vect_t trans;

    NMG_CK_LOOPUSE(lu);

    /* make sure we have a loop of edges */
    if (BU_LIST_FIRST_MAGIC(&lu->down_hd) != NMG_EDGEUSE_MAGIC)
	return (fastf_t)(-1.0);

    /* check if this loop is a crack */
    if (nmg_loop_is_a_crack(lu))
	return (fastf_t)(-1.0);

    /* calculate a translation to put one vertex at the origin
     * not necessary, but good for accuracy.
     * Also, origin must be in plane of loop for this
     * method to work
     */
    eu = BU_LIST_FIRST(edgeuse, &lu->down_hd);
    NMG_CK_VERTEXUSE(eu->vu_p);
    NMG_CK_VERTEX(eu->vu_p->v_p);
    NMG_CK_VERTEX_G(eu->vu_p->v_p->vg_p);
    VMOVE(trans, eu->vu_p->v_p->vg_p->coord);

    /* Calculate area and plane normal.
     * Cross product of each pair of vertices gives twice
     * the area of the triangle formed by the origin and
     * the two vertices. (positive if counter-clockwise,
     * negative if clockwise). In counter_clockwise case,
     * sum of all cross products around loop adds area for
     * edges away from origin and subtracts area for edges
     * near origin, leaving twice the area of the polygon.
     */
    for (BU_LIST_FOR (eu, edgeuse, &lu->down_hd)) {
	struct edgeuse *next_eu;
	struct vertex *vp, *next_vp;
	vect_t cross;
	point_t p1, p2;

	vp = eu->vu_p->v_p;

	next_eu = BU_LIST_PNEXT_CIRC(edgeuse, &eu->l);
	NMG_CK_EDGEUSE(next_eu);
	NMG_CK_VERTEXUSE(next_eu->vu_p);

	next_vp = next_eu->vu_p->v_p;
	NMG_CK_VERTEX(next_vp);
	NMG_CK_VERTEX_G(next_vp->vg_p);

	VSUB2(p1, vp->vg_p->coord, trans);
	VSUB2(p2, next_vp->vg_p->coord, trans);
	VCROSS(cross, p1, p2);
	VADD2(plane, plane, cross);
    }

    area = 0.5 * MAGNITUDE(plane);

    /* Error if the area is too small to unitize the normal vector */
    if (MAGNITUDE(plane) < VDIVIDE_TOL) return -1.0;
    VUNITIZE(plane);

    /* calculate plane[W] as average distance to plane */
    for (BU_LIST_FOR (eu, edgeuse, &lu->down_hd)) {
	pt_dot_plane += VDOT(plane, eu->vu_p->v_p->vg_p->coord);
	pt_count++;
    }

    /* Error if we don't have at least 3 vertices in this loop */
    if (pt_count < 3)
	return (fastf_t)(-1.0);

    plane[W] = pt_dot_plane/pt_count;
    HMOVE(pl, plane);

    return area;
}


/**
 * Calculates a plane equation and the area of a loop
 *
 * This function only works correctly when the loop represents a
 * "simple polygon" (i.e. simple meaning not self intersecting) and
 * the loop is "not" a "weakly simple polygon" (i.e. weakly simple
 * meaning is simple and at least one vertex is reused by the polygon).
 *
 * returns:
 * the area of the loop
 * positive area is ccw loop
 * negative area is cw loop
 * zero is no area or degenerate loop
 *
 * pl is assigned the plane equation for the loop
 *
 * NOTE: The rotation cw/ccw is actual, meaning not relative to the
 *       faceuse normal.
 */
fastf_t
nmg_loop_plane_area2(const struct loopuse *lu, fastf_t *pl, const struct bn_tol *tol)
{
    struct edgeuse *eu;
    size_t cnt;
    vect_t zaxis = {0.0, 0.0, 1.0};
    vect_t sum, cog;
    mat_t mat;
    point_t pt, pt_next, pt_1st;
    fastf_t scale;
    fastf_t area = 0.0;
    fastf_t min, abs_coord, mag;
    fastf_t *tmp;
    int i;

    NMG_CK_LOOPUSE(lu);

    HSETALL(pl, 0.0);

    if (UNLIKELY(BU_LIST_FIRST_MAGIC(&lu->down_hd) != NMG_EDGEUSE_MAGIC)) {
	area = 0.0;
	goto out;
    }

    cnt = 0;
    min = MAX_FASTF;
    /* find the smallest floating point value which will be used
     * to determine the scaling factor, which is done to improve
     * floating point precision
     */
    for (BU_LIST_FOR(eu, edgeuse, &lu->down_hd)) {
	tmp = eu->vu_p->v_p->vg_p->coord;
	for (i = 0; i < 3 ; i++) {
	    abs_coord = fabs(tmp[i]);
	    if ((abs_coord) < min && (abs_coord > SMALL_FASTF)) {
		min = abs_coord;
	    }
	}
	cnt++;
    }

    if (cnt < 3) {
	area = 0.0;
	goto out;
    }

    scale = 0.5 / min;
    if (scale < 1.0) {
	scale = 1.0;
    } else if (scale > (1.0 / tol->dist)) {
	scale = 1.0 / tol->dist;
    }

    /* find and scale first vertex of polygon */
    VMOVE(pt_1st, (BU_LIST_FIRST(edgeuse, &eu->l))->vu_p->v_p->vg_p->coord);
    VINTCLAMP(pt_1st);
    VSCALE(pt_1st, pt_1st, scale);

    VSETALL(sum, 0.0);
    for (BU_LIST_FOR(eu, edgeuse, &lu->down_hd)) {
	NMG_CK_EDGEUSE(eu);
	/* scale up the coordinates to reduce floating point error */
	VSCALE(pt, eu->vu_p->v_p->vg_p->coord, scale);
	VSCALE(pt_next, (BU_LIST_PNEXT_CIRC(edgeuse, &eu->l))->vu_p->v_p->vg_p->coord, scale);
	/* move polygon to origin */
	VSUB2(pt, pt, pt_1st);
	VSUB2(pt_next, pt_next, pt_1st);
	VINTCLAMP(pt);
	VINTCLAMP(pt_next);
	pl[X] += (EQUAL(pt[Y], pt_next[Y]) ? (0.0) : (pt[Y] - pt_next[Y])) * (pt[Z] + pt_next[Z]);
	pl[Y] += (EQUAL(pt[Z], pt_next[Z]) ? (0.0) : (pt[Z] - pt_next[Z])) * (pt[X] + pt_next[X]);
	pl[Z] += (EQUAL(pt[X], pt_next[X]) ? (0.0) : (pt[X] - pt_next[X])) * (pt[Y] + pt_next[Y]);
	VADD2(sum, sum, pt);
    }

    if (ZERO(pl[X]) && ZERO(pl[Y]) && ZERO(pl[Z])) {
	HSETALL(pl, 0.0);
	area = 0.0;
	goto out;
    }

    VINTCLAMP(pl);

    /* undo scaling of center of polygon (i.e. center of gravity) */
    VSCALE(cog, sum, 1.0/(cnt * scale));

    /* Unitize plane. If magnitude is zero, the plane is undefined and
     * we can not compute the area with this function.
     */
    mag = MAGNITUDE(pl);
    if (ZERO(mag)) {
	HSETALL(pl, 0.0);
	area = 0.0;
	goto out;
    }
    VSCALE(pl, pl, 1.0/mag);
    pl[H] = VDOT(cog, pl);

    /* find rotation matrix of polygon normal to z-axis */
    bn_mat_fromto(mat, (const fastf_t *)pl, (const fastf_t *)zaxis, tol);

    /* compute area of polygon */
    area = 0.0;
    for (BU_LIST_FOR(eu, edgeuse, &lu->down_hd)) {
	/* rotate coordinates to xy plane */
	MAT4X3PNT(pt, mat, eu->vu_p->v_p->vg_p->coord);
	MAT4X3PNT(pt_next, mat, (BU_LIST_PNEXT_CIRC(edgeuse, &eu->l))->vu_p->v_p->vg_p->coord);
	area += ((pt[X]*pt_next[Y]) - (pt_next[X]*pt[Y]));
    }
    area = area / 2.0;

out:
    return area;
}


/**
 * Calculate face geometry using a least squares fit or Newell's
 * method.
 *
 * If fu does not already have a face_g_plane associated, only
 * vertices in fu will participate, and if it has only one loop
 * Newell's method will be used rather than a least square fit.
 *
 * if fu has a face_g_plane, then all vertices in any face that
 * references the same face_g_plane will participate in the fit for
 * the face plane.
 *
 * Returns:
 * 0 - All is well
 * 1 - Failed to calculate face geometry
 *
 */
int
nmg_calc_face_plane(struct faceuse *fu_in, fastf_t *pl)
{
    double one_over_vertex_count;
    fastf_t det;
    fastf_t max_dist=(-MAX_FASTF);
    fastf_t min_dist=MAX_FASTF;
    int failed=0;
    int got_dir=0;
    int i;
    int loop_count=0;
    mat_t inverse = MAT_INIT_ZERO;
    mat_t matrix = MAT_INIT_ZERO;
    plane_t old_pl = HINIT_ZERO;
    struct bu_ptbl verts;
    struct face *f;
    struct face_g_plane *fg;
    struct faceuse *fu;
    struct loopuse *lu;
    vect_t vsum = VINIT_ZERO;

    fu = fu_in;
    NMG_CK_FACEUSE(fu);

    HSETALL(pl, 0.0); /* sanity */

    /* find an OT_SAME loop to use for calculating general direction of normal */
    for (BU_LIST_FOR (lu, loopuse, &fu->lu_hd)) {
	if (!got_dir && BU_LIST_FIRST_MAGIC(&lu->down_hd) == NMG_EDGEUSE_MAGIC) {
	    /* get general direction for face normal */
	    nmg_loop_plane_newell(lu, old_pl);
	    if (!ZERO(old_pl[X]) || !ZERO(old_pl[Y]) || !ZERO(old_pl[Z]))
		got_dir = 1;
	}

	loop_count++;
    }

    if (!got_dir) {
	failed = 1;
	goto out;
    }

    f = fu->f_p;
    NMG_CK_FACE(f);
    fg = f->g.plane_p;
    if (fg) {
	struct face *f1;

	NMG_CK_FACE_G_PLANE(fg);

	/* count loops using this face geometry */
	loop_count = 0;
	for (BU_LIST_FOR (f1, face, &fg->f_hd)) {
	    for (BU_LIST_FOR (lu, loopuse, &f1->fu_p->lu_hd))
		loop_count++;
	}

	/* if this face geometry only has one loop using it, just use Newell's method */
	if (loop_count < 2) {
	    HMOVE(pl, old_pl);
	    failed = 0;
	    goto out;
	}

	nmg_tabulate_face_g_verts(&verts, fg);
    } else {
	/* just use vertices from this faceuse */
	/* If this faceuse only has one loop, just use Newell's method */
	if (loop_count < 2) {
	    HMOVE(pl, old_pl);
	    failed = 0;
	    goto out;
	}

	nmg_vertex_tabulate(&verts, &fu->l.magic);
    }

    /* Get the direction for the plane normal in "old_pl".
     * Make sure we are dealing with OT_SAME or OT_UNSPEC faceuse.
     */
    if (fu->orientation != OT_UNSPEC) {
	if (fu->orientation != OT_SAME)
	    fu = fu->fumate_p;
	if (fu->orientation != OT_SAME) {
	    bu_log("nmg_calc_face_plane: fu %p has no OT_SAME use\n", (void *)fu);
	    bu_ptbl_free(&verts);
	    failed = 1;
	    goto out;
	}
    }

    /* build matrix */
    one_over_vertex_count = 1.0/(double)(BU_PTBL_END(&verts));

    for (i = 0; i < BU_PTBL_END(&verts); i++) {
	struct vertex *v;
	struct vertex_g *vg;

	v = (struct vertex *)BU_PTBL_GET(&verts, i);
	vg = v->vg_p;

	matrix[0] += vg->coord[X] * vg->coord[X];
	matrix[1] += vg->coord[X] * vg->coord[Y];
	matrix[2] += vg->coord[X] * vg->coord[Z];
	matrix[5] += vg->coord[Y] * vg->coord[Y];
	matrix[6] += vg->coord[Y] * vg->coord[Z];
	matrix[10] += vg->coord[Z] * vg->coord[Z];

	vsum[X] += vg->coord[X];
	vsum[Y] += vg->coord[Y];
	vsum[Z] += vg->coord[Z];
    }
    matrix[4] = matrix[1];
    matrix[8] = matrix[2];
    matrix[9] = matrix[6];
    matrix[15] = 1.0;


    /* Check that we don't have a singular matrix */
    det = bn_mat_determinant(matrix);

    if (!ZERO(det)) {
	fastf_t inv_len_pl;

	/* invert matrix */
	bn_mat_inv(inverse, matrix);

	/* get normal vector */
	MAT4X3PNT(pl, inverse, vsum);

	/* unitize direction vector */
	inv_len_pl = 1.0/(MAGNITUDE(pl));
	HSCALE(pl, pl, inv_len_pl);

	/* get average vertex coordinates */
	VSCALE(vsum, vsum, one_over_vertex_count);

	/* get distance from plane to origin */
	pl[H] = VDOT(pl, vsum);

	/* make sure it points in the correct direction */
	if (VDOT(pl, old_pl) < -SMALL_FASTF) {
	    HREVERSE(pl, pl);
	}
    } else {
	struct vertex *v, *v0;
	int x_same=1;
	int y_same=1;
	int z_same=1;

	/* singular matrix, may occur if all vertices have the same zero
	 * component.
	 */
	v0 = (struct vertex *)BU_PTBL_GET(&verts, 0);
	for (i=1; i<BU_PTBL_END(&verts); i++) {
	    v = (struct vertex *)BU_PTBL_GET(&verts, i);

	    if (!ZERO(v->vg_p->coord[X] - v0->vg_p->coord[X]))
		x_same = 0;
	    if (!ZERO(v->vg_p->coord[Y] - v0->vg_p->coord[Y]))
		y_same = 0;
	    if (!ZERO(v->vg_p->coord[Z] - v0->vg_p->coord[Z]))
		z_same = 0;

	    if (!x_same && !y_same && !z_same)
		break;
	}

	if (x_same) {
	    HSET(pl, 1.0, 0.0, 0.0, 0.0);
	} else if (y_same) {
	    HSET(pl, 0.0, 1.0, 0.0, 0.0);
	} else if (z_same) {
	    HSET(pl, 0.0, 0.0, 1.0, 0.0);
	}

	if (x_same || y_same || z_same) {
	    /* get average vertex coordinates */
	    VSCALE(vsum, vsum, one_over_vertex_count);

	    /* get distance from plane to origin */
	    pl[H] = VDOT(pl, vsum);

	    /* make sure it points in the correct direction */
	    if (VDOT(pl, old_pl) < -SMALL_FASTF) {
		HREVERSE(pl, pl);
	    }
	} else {
	    bu_log("nmg_calc_face_plane: Cannot calculate plane for fu %p\n", (void *)fu);
	    nmg_pr_fu_briefly(fu, (char *)NULL);
	    bu_log("%ld verts\n", BU_PTBL_END(&verts));
	    failed = 1;
	    goto out;
	}
    }

    /* make sure plane is at center of range of vertices */
    for (i=0; i<BU_PTBL_END(&verts); i++) {
	struct vertex *v;
	struct vertex_g *vg;
	fastf_t dist;

	v = (struct vertex *)BU_PTBL_GET(&verts, i);
	vg = v->vg_p;

	dist = DIST_PT_PLANE(vg->coord, pl);
	if (dist > max_dist)
	    max_dist = dist;
	if (dist < min_dist)
	    min_dist = dist;
    }

    pl[H] += (max_dist + min_dist)/2.0;

    bu_ptbl_free(&verts);

    failed = 0;

out:
    return failed;

}


/**
 * interface to nmg_calc_face_plane(), calls nmg_face_g with the
 * resulting plane
 */
int
nmg_calc_face_g(struct faceuse *fu)
{
    plane_t pl;
    int ret_val;

    ret_val = nmg_calc_face_plane(fu, pl);

    if (!ret_val)
	nmg_face_g(fu, pl);

    return ret_val;
}


/**
 * The following routines calculate surface area of NMG objects. Note
 * that this includes all surfaces, not just external surfaces, i.e.,
 * an NMG object consisting of two adjacent cubes with a coincident
 * face will have a surface area of 12*s*s (s is length of one side)
 */
fastf_t
nmg_faceuse_area(const struct faceuse *fu)
{
    struct loopuse *lu;
    plane_t plane;
    fastf_t area=0.0;
    fastf_t tmp_area;

    NMG_CK_FACEUSE(fu);

    for (BU_LIST_FOR (lu, loopuse, &fu->lu_hd)) {
	if (BU_LIST_FIRST_MAGIC(&lu->down_hd) != NMG_EDGEUSE_MAGIC)
	    continue;

	tmp_area = nmg_loop_plane_area(lu, plane);
	if (tmp_area < 0.0)
	    continue;

	if (lu->orientation == OT_SAME)
	    area += tmp_area;
	else if (lu->orientation == OT_OPPOSITE)
	    area -= tmp_area;
	else {
	    bu_log("nmg_faceuse_area: Cannot calculate area (lu with %s orientation)\n",
		   nmg_orientation(lu->orientation));
	    return (fastf_t)-1.0;
	}
    }

    return area;
}


fastf_t
nmg_shell_area(const struct shell *s)
{
    fastf_t area=0.0;
    fastf_t tmp_area;
    struct faceuse *fu;

    NMG_CK_SHELL(s);

    for (BU_LIST_FOR (fu, faceuse, &s->fu_hd)) {
	if (fu->orientation != OT_SAME)
	    continue;

	tmp_area = nmg_faceuse_area(fu);
	if (tmp_area < 0.0)
	    continue;

	area += tmp_area;
    }

    return area;
}


/**
 * Make sure that the list of intersection points doesn't contain any
 * vertexuses from loops whose bounding boxes don;t overlap the
 * bounding box of a loop in the given faceuse.
 *
 * This is really a special purpose routine to help the intersection
 * operations of the boolean process.  The only reason it's here
 * instead of nmg_inter.c is that it knows too much about the format
 * and contents of an bu_ptbl structure.
 */
void
nmg_purge_unwanted_intersection_points(struct bu_ptbl *vert_list, fastf_t *mag_list, const struct faceuse *fu, const struct bn_tol *tol)
{
    int i;
    int j;
    struct vertexuse *vu;
    struct loopuse *lu;
    const struct loop_g *lg;
    const struct loopuse *fu2lu;
    const struct loop_g *fu2lg = (const struct loop_g *)NULL;
    int overlap = 0;

    NMG_CK_FACEUSE(fu);
    BN_CK_TOL(tol);

    if (RTG.NMG_debug & DEBUG_POLYSECT) {
	bu_log("nmg_purge_unwanted_intersection_points(%p, %p)\n", (void *)vert_list, (void *)fu);
	bu_log("\t%ld vertexuses in list\n", vert_list->end);
    }

    for (i = 0; i < vert_list->end; i++) {
	vu = (struct vertexuse *)vert_list->buffer[i];
	if (vu->l.magic != NMG_VERTEXUSE_MAGIC) {
	    /* vertexuse probably killed by nmg_repair_v_near_v() */
	    /* delete the entry from the vertex list */
	    for (j=i; j < vert_list->end; j++) {
		vert_list->buffer[j] = vert_list->buffer[j+1];
		mag_list[j] = mag_list[j+1];
	    }

	    --(vert_list->end);
	    vert_list->buffer[vert_list->end] = (long *)NULL;
	    mag_list[vert_list->end] = MAX_FASTF;
	    --i;
	    continue;
	}
	NMG_CK_VERTEXUSE(vu);
	lu = nmg_find_lu_of_vu(vu);
	NMG_CK_LOOPUSE(lu);
	lg = lu->l_p->lg_p;
	NMG_CK_LOOP_G(lg);

	if (RTG.NMG_debug & DEBUG_POLYSECT) {
	    bu_log("vu[%d]: %p (%g %g %g) lu: %p %s\n",
		   i,
		   (void *)vu, V3ARGS(vu->v_p->vg_p->coord),
		   (void *)lu, nmg_orientation(lu->orientation));
	    bu_log("\tlu BBox: (%g %g %g) (%g %g %g)\n",
		   V3ARGS(lg->min_pt), V3ARGS(lg->max_pt));
	}
	if (lu->up.fu_p->f_p == fu->f_p)
	    bu_log("I'm checking against my own face?\n");

	/* If the bounding box of a loop doesn't intersect the
	 * bounding box of a loop in the other face, it shouldn't
	 * be on the list of intersecting loops.
	 */
	overlap = 0;
	for (BU_LIST_FOR (fu2lu, loopuse, &fu->lu_hd)) {
	    NMG_CK_LOOPUSE(fu2lu);
	    NMG_CK_LOOP(fu2lu->l_p);

	    switch (fu2lu->orientation) {
		case OT_BOOLPLACE:
		    /*  If this loop is destined for removal
		     *  by sanitize(), skip it.
		     */
		    continue;
		case OT_UNSPEC:
		    /* If this is a loop of a lone vertex,
		     * it was deposited into the
		     * other loop as part of an intersection
		     * operation, and is quite important.
		     */
		    if (BU_LIST_FIRST_MAGIC(&fu2lu->down_hd) != NMG_VERTEXUSE_MAGIC)
			bu_log("nmg_purge_unwanted_intersection_points() non self-loop OT_UNSPEC vertexuse in fu2?\n");
		    break;
		case OT_SAME:
		case OT_OPPOSITE:
		    break;
		default:
		    bu_log("nmg_purge_unwanted_intersection_points encountered %s loop in fu2\n",
			   nmg_orientation(fu2lu->orientation));
		    /* Process it anyway */
		    break;
	    }

	    fu2lg = fu2lu->l_p->lg_p;
	    NMG_CK_LOOP_G(fu2lg);

	    if (RTG.NMG_debug & DEBUG_POLYSECT) {
		bu_log("\tfu2lu BBox: (%g %g %g)  (%g %g %g) %s\n",
		       V3ARGS(fu2lg->min_pt), V3ARGS(fu2lg->max_pt),
		       nmg_orientation(fu2lu->orientation));
	    }

	    if (V3RPP_OVERLAP_TOL(fu2lg->min_pt, fu2lg->max_pt, lg->min_pt, lg->max_pt, tol->dist)) {
		overlap = 1;
		break;
	    }
	}
	if (!overlap) {
	    /* why is this vertexuse in the list? */
	    if (RTG.NMG_debug & DEBUG_POLYSECT) {
		bu_log("nmg_purge_unwanted_intersection_points This little bugger slipped in somehow.  Deleting it from the list.\n");
		nmg_pr_vu_briefly(vu, (char *)NULL);
	    }
	    if (BU_LIST_FIRST_MAGIC(&lu->down_hd) == NMG_VERTEXUSE_MAGIC &&
		lu->orientation == OT_UNSPEC) {
		/* Drop this loop of a single vertex in sanitize() */
		if (RTG.NMG_debug & DEBUG_POLYSECT)
		    bu_log("nmg_purge_unwanted_intersection_points() remarking as OT_BOOLPLACE\n");
		lu->orientation =
		    lu->lumate_p->orientation = OT_BOOLPLACE;
	    }

	    /* delete the entry from the vertex list */
	    for (j=i; j < vert_list->end; j++) {
		vert_list->buffer[j] = vert_list->buffer[j+1];
		mag_list[j] = mag_list[j+1];
	    }

	    --(vert_list->end);
	    vert_list->buffer[vert_list->end] = (long *)NULL;
	    mag_list[vert_list->end] = MAX_FASTF;
	    --i;
	}
    }
    if (RTG.NMG_debug & DEBUG_POLYSECT)
	bu_log("\tAt end of nmg_purge_unwanted_intersection_points, %ld vertexuses in list\n",
	       vert_list->end);
}


/**
 * if the given vertexuse "vu" is in the table given by "b" or if "vu"
 * references a vertex which is referenced by a vertexuse in the table,
 * then we return 1.  Otherwise, we return 0.
 */
int
nmg_in_or_ref(struct vertexuse *vu, struct bu_ptbl *b)
{
    union {
	struct vertexuse **vu;
	uint32_t **magic_p;
    } p;
    int i;

    p.magic_p = (uint32_t **)b->buffer;
    for (i=0; i < b->end; ++i) {
	if (p.vu[i] && *p.magic_p[i] == NMG_VERTEXUSE_MAGIC &&
	    (p.vu[i] == vu || p.vu[i]->v_p == vu->v_p))
	    return 1;
    }
    return 0;
}


/**
 * Re-compute all the bounding boxes in the NMG model.
 * Bounding boxes are presently found in these structures:
 *	loop_g
 *	face_g
 *	shell_a
 * The re-bounding must be performed in a bottom-up manner,
 * computing the loops.
 */
void
nmg_rebound(struct shell *s, const struct bn_tol *tol)
{
    struct faceuse *fu;
    struct face *f;
    struct loopuse *lu;
    struct loop *l;
    register int *flags;

    NMG_CK_SHELL(s);
    BN_CK_TOL(tol);

    flags = (int *)bu_calloc(s->maxindex*2, sizeof(int), "rebound flags[]");

    /* Loops in faces in shell */
    for (BU_LIST_FOR (fu, faceuse, &s->fu_hd)) {
	NMG_CK_FACEUSE(fu);
	/* Loops in face */
	for (BU_LIST_FOR (lu, loopuse, &fu->lu_hd)) {
	    NMG_CK_LOOPUSE(lu);
	    l = lu->l_p;
	    NMG_CK_LOOP(l);
	    if (NMG_INDEX_FIRST_TIME(flags, l))
		nmg_loop_g(l, tol);
	}
    }
    /* Faces in shell */
    for (BU_LIST_FOR (fu, faceuse, &s->fu_hd)) {
	NMG_CK_FACEUSE(fu);
	f = fu->f_p;
	NMG_CK_FACE(f);

	/* Rebound the face */
	if (NMG_INDEX_FIRST_TIME(flags, f))
	    nmg_face_bb(f, tol);
    }

    /* Wire loops in shell */
    for (BU_LIST_FOR (lu, loopuse, &s->lu_hd)) {
	NMG_CK_LOOPUSE(lu);
	l = lu->l_p;
	NMG_CK_LOOP(l);
	if (NMG_INDEX_FIRST_TIME(flags, l))
	    nmg_loop_g(l, tol);
    }

    /*
     *  Rebound the shell.
     *  This routine handles wire edges and lone vertices.
     */
    if (NMG_INDEX_FIRST_TIME(flags, s))
	nmg_shell_a(s, tol);

    bu_free((char *)flags, "rebound flags[]");
}


void
nmg_count_shell_kids(const struct shell *s, size_t *total_faces, size_t *total_wires, size_t *total_points)
{
    short *tbl;

    const struct faceuse *fu;
    const struct loopuse *lu;
    const struct edgeuse *eu;

    NMG_CK_SHELL(s);

    tbl = (short *)bu_calloc(s->maxindex+1, sizeof(char), "face/wire/point counted table");

    *total_faces = *total_wires = *total_points = 0;
    if (s->vu_p) {
	(*total_points)++;
    } else {
	for (BU_LIST_FOR (fu, faceuse, &s->fu_hd)) {
	    if (NMG_INDEX_TEST_AND_SET(tbl, fu->f_p))
		(*total_faces)++;
	}
	for (BU_LIST_FOR (lu, loopuse, &s->lu_hd)) {
	    if (NMG_INDEX_TEST_AND_SET(tbl, lu->l_p))
		(*total_wires)++;
	}
	for (BU_LIST_FOR (eu, edgeuse, &s->eu_hd)) {
	    if (NMG_INDEX_TEST_AND_SET(tbl, eu->e_p))
		(*total_wires)++;
	}
    }

    bu_free((char *)tbl, "face/wire/point counted table");
}


/**
 * private support routine for nmg_close_shell creates an array of
 * indices into a table of edgeuses, ordered end-to-end. This may or
 * may not create an actual loop.
 *
 * Arguments:
 *   tbl is the table (provided by caller)
 *   index is the array of indices created by order_tbl
 *   tbl_size is the size of the table (provided by caller)
 *   loop_size is the number of edgeuses in the loop (calculated by order_tbl)
 */
HIDDEN void
order_tbl(struct bu_ptbl *tbl, int start_idx, int **idx, int tbl_size, int *loop_size)
{
    int i, j, k;
    int found;
    struct edgeuse *eu, *eu1;
    struct vertex *start_v;

    /* create an index into the table, ordered to create a loop */
    if (*idx == NULL)
	(*idx) = (int *)bu_calloc(tbl_size, sizeof(int), "Table index");

    for (i=0; i<tbl_size; i++)
	(*idx)[i] = (-1);

    /* start the loop at idx = start_idx */
    (*idx)[0] = start_idx;
    *loop_size = 1;
    eu = (struct edgeuse *)BU_PTBL_GET(tbl, start_idx);
    start_v = eu->vu_p->v_p;
    i = 0;
    found = 1;
    while (eu->eumate_p->vu_p->v_p != start_v && found) {
	found = 0;

	/* Look for edgeuse that starts where "eu" ends */
	for (j=0; j<tbl_size; j++) {
	    int already_used = 0;

	    eu1 = (struct edgeuse *)BU_PTBL_GET(tbl, j);

	    /* don't use same edgeuse twice! */
	    for (k=0; k<(*loop_size); k++) {
		if (eu1 == (struct edgeuse *)BU_PTBL_GET(tbl, (*idx)[k])) {
		    already_used = 1;
		    break;
		}
	    }
	    if (already_used)
		continue;
	    if (eu1->vu_p->v_p == eu->eumate_p->vu_p->v_p) {
		/* Found it */
		found = 1;
		(*idx)[++i] = j;
		(*loop_size)++;
		eu = eu1;
		break;
	    }
	}
    }
}


/**
 * Examines the passed shell and, if there are holes, closes them
 * note that not much care is taken as to how the holes are closed
 * so the results are not entirely predictable.
 * A list of free edges is created (edges bounding only one face).
 * New faces are constructed by taking two consecutive edges
 * and making a face. The newly created edge is added to the list
 * of free edges and the two used ones are removed.
 */
void
nmg_close_shell(struct shell *s, const struct bn_tol *tol)
{
    struct bu_ptbl eu_tbl;		/* table of free edgeuses from shell */
    struct bu_ptbl vert_tbl;	/* table of vertices for use in nmg_cface */
    int *idx;			/* array of indices into eu_tbl, ordered to form a loop */
    int loop_size;			/* number of edgeuses in loop */
    struct faceuse *fu;
    struct loopuse *lu;
    struct edgeuse *eu;
    int start_loop;
    int i;
    int found;

    if (RTG.NMG_debug & DEBUG_BASIC)
	bu_log("nmg_close_shell: s = %p\n", (void *)s);

    NMG_CK_SHELL(s);
    BN_CK_TOL(tol);

    idx = NULL;

    /* construct a table of free edges */
    (void)bu_ptbl_init(&eu_tbl, 64, " &eu_tbl ");

    /* loop through all the faces in the shell */
    for (BU_LIST_FOR (fu, faceuse, &s->fu_hd)) {
	NMG_CK_FACEUSE(fu);
	/* only look at OT_SAME faces */
	if (fu->orientation == OT_SAME) {
	    /* loop through each loopuse in the face */
	    for (BU_LIST_FOR (lu, loopuse, &fu->lu_hd)) {
		NMG_CK_LOOPUSE(lu);
		/* ignore loops that are just a vertex */
		if (BU_LIST_FIRST_MAGIC(&lu->down_hd) ==
		    NMG_VERTEXUSE_MAGIC)
		    continue;

		/* loop through all the edgeuses in the loop */
		for (BU_LIST_FOR (eu, edgeuse, &lu->down_hd)) {
		    NMG_CK_EDGEUSE(eu);
		    /* if this edgeuse is a free edge, add its mate to the list */
		    if (eu->radial_p == eu->eumate_p)
			(void)bu_ptbl_ins(&eu_tbl, (long *) eu->eumate_p);
		}
	    }
	}
    }

    /* if there is nothing in our list of free edges, the shell is already closed */
    if (BU_PTBL_END(&eu_tbl) == 0) {
	bu_ptbl_free(&eu_tbl);
	return;
    }

    /* create a table of vertices */
    (void)bu_ptbl_init(&vert_tbl, 64, " &vert_tbl ");

    while (BU_PTBL_END(&eu_tbl)) {
	int give_up_on_face=0;

	/* Create an index into the table that orders the edgeuses into a loop */
	start_loop = -1;
	loop_size = 0;
	while (loop_size < 2) {
	    if (++start_loop > BU_PTBL_END(&eu_tbl) - 3)
		break;
	    order_tbl(&eu_tbl, start_loop, &idx, BU_PTBL_END(&eu_tbl), &loop_size);
	}

	/* Create new faces to close the shell */
	while (loop_size > 3) {
	    struct edgeuse *eu1, *eu2=NULL, *eu_new = NULL;
	    struct edgeuse **eu_used;	/* array of edgeuses used, for deletion */
	    int edges_used=0;			/* number of edges used in making a face */
	    int found_face=0;		/* flag - indicates that a face with the correct normal will be created */
	    int start_idx, end_idx;	/* start and stop index for loop */
	    int coplanar;			/* flag - indicates entire loop is coplanar */
	    plane_t pl1, pl2;		/* planes for checking coplanarity of loop */
	    point_t pt[3];			/* points for calculating planes */

	    /* Look for an easy way out, maybe this loop is planar */
	    /* first, calculate a plane from the first three non-collinear vertices */
	    start_idx = 0;
	    end_idx = start_idx + 3;

	    for (i=start_idx; i<end_idx; i++) {
		eu = (struct edgeuse *)BU_PTBL_GET(&eu_tbl, idx[i]);
		VMOVE(pt[i-start_idx], eu->vu_p->v_p->vg_p->coord);
	    }
	    while (bn_mk_plane_3pts(pl1, pt[0], pt[1], pt[2], tol) && end_idx<loop_size) {
		start_idx++;
		end_idx++;
		for (i=start_idx; i<end_idx; i++) {
		    eu = (struct edgeuse *)BU_PTBL_GET(&eu_tbl, idx[i]);
		    VMOVE(pt[i-start_idx], eu->vu_p->v_p->vg_p->coord);
		}
	    }
	    if (end_idx == loop_size) {
		if (BU_PTBL_END(&eu_tbl) > loop_size) {
		    int old_loop_size=loop_size;

		    loop_size = 0;
		    while (loop_size < 3) {
			found = 1;
			for (start_loop=idx[0]+1; start_loop < BU_PTBL_END(&eu_tbl)-3; start_loop++) {
			    found = 0;
			    for (i=0; i<old_loop_size; i++) {
				if (idx[i] == start_loop) {
				    found = 1;
				    break;
				}
			    }
			    if (!found)
				break;
			}
			if (found) {
			    /* Could not even make a plane, this is some serious screw-up */
			    bu_log("nmg_close_shell: cannot make any planes from loop, old_loop_size = %d\n", old_loop_size);
			    for (i=0; i<old_loop_size; i++) {
				eu= (struct edgeuse *)BU_PTBL_GET(&eu_tbl, idx[i]);
				bu_log("(%g %g %g) <-> (%g %g %g)\n",
				       V3ARGS(eu->vu_p->v_p->vg_p->coord),
				       V3ARGS(eu->eumate_p->vu_p->v_p->vg_p->coord));
			    }
			    bu_bomb("nmg_close_shell: cannot make any planes from loop\n");
			}
			order_tbl(&eu_tbl, start_loop, &idx, BU_PTBL_END(&eu_tbl), &loop_size);
		    }
		}
	    }

	    /* now we have one plane, let's check the others */
	    coplanar = 1;
	    while (end_idx < loop_size && coplanar) {
		end_idx +=3;
		if (end_idx > loop_size)
		    end_idx = loop_size;
		start_idx = end_idx - 3;

		for (i=start_idx; i<end_idx; i++) {
		    eu = (struct edgeuse *)BU_PTBL_GET(&eu_tbl, idx[i]);
		    VMOVE(pt[i-start_idx], eu->vu_p->v_p->vg_p->coord);
		}

		/* if these three points make a plane, is it coplanar with
		 * our first one??? */
		if (!bn_mk_plane_3pts(pl2, pt[0], pt[1], pt[2], tol)) {
		    if ((i=bn_coplanar(pl1, pl2, tol)) < 1)
			coplanar = 0;
		}
	    }

	    if (coplanar) {
		/* excellent! - just make one big face */
		struct edgeuse *eu_tmp;

		/* put vertices in table */
		bu_ptbl_reset(&vert_tbl);
		for (i=0; i<loop_size; i++) {
		    eu = (struct edgeuse *)BU_PTBL_GET(&eu_tbl, idx[i]);
		    bu_ptbl_ins(&vert_tbl, (long *)&eu->vu_p->v_p);
		}

		/* make face */
		fu = nmg_cmface(s, (struct vertex ***)BU_PTBL_BASEADDR(&vert_tbl), loop_size);

		/* face geometry */
		if (nmg_loop_plane_area(BU_LIST_FIRST(loopuse, &fu->lu_hd), pl2) < 0.0) {
		    bu_log("Failed planeeq\n");
		    nmg_kfu(fu);
		} else {
		    nmg_face_g(fu, pl2);

		    /* Calculate face bounding box */
		    nmg_face_bb(fu->f_p, tol);
		}

		/* now eliminate loop from table */
		eu_used = (struct edgeuse **)bu_calloc(loop_size, sizeof(struct edgeuse *), "edges used list");
		for (i=0; i<loop_size; i++)
		    eu_used[i] = (struct edgeuse *)BU_PTBL_GET(&eu_tbl, idx[i]);

		for (i=0; i<loop_size; i++)
		    bu_ptbl_rm(&eu_tbl, (long *)eu_used[i]);

		bu_free((char *)eu_used, "edge used list");

		/* may need to remove one more edgeuse from table */
		eu_tmp = nmg_find_e((*(struct vertex **)BU_PTBL_GET(&vert_tbl, 0)), (*(struct vertex **)BU_PTBL_GET(&vert_tbl, loop_size-1)), (struct shell *)NULL, (struct edge *)NULL);
		if (eu_tmp) {
		    if (eu_tmp->radial_p != eu_tmp->eumate_p) {
			for (i=0; i<BU_PTBL_END(&eu_tbl); i++) {
			    eu2 = (struct edgeuse *)BU_PTBL_GET(&eu_tbl, i);
			    if (EDGESADJ(eu2, eu_tmp)) {
				bu_ptbl_rm(&eu_tbl, (long *)eu2);
				break;
			    }
			}
		    }
		}

		/* set some flags to get us back to start of loop */
		found_face = 1;
		give_up_on_face = 1;
	    }

	    /* OK, so we have to do this one little-by-little */
	    start_idx = -1;
	    end_idx = -1;

	    if (!found_face) {

		/* refresh the vertex list */
		(void)bu_ptbl_reset(&vert_tbl);

		start_idx++;
		end_idx = start_idx + 1;
		if (end_idx == loop_size)
		    end_idx = 0;

		/* Get two edgeuses from the loop */
		eu1 = (struct edgeuse *)BU_PTBL_GET(&eu_tbl, idx[start_idx]);
		bu_ptbl_ins(&vert_tbl, (long *)&eu1->vu_p->v_p);

		eu2 = (struct edgeuse *)BU_PTBL_GET(&eu_tbl, idx[end_idx]);
		bu_ptbl_ins(&vert_tbl, (long *)&eu2->vu_p->v_p);

		edges_used = 2;
		/* if the edges are collinear, we can't make a face */
		while (bn_3pts_collinear(
			   eu1->vu_p->v_p->vg_p->coord,
			   eu2->vu_p->v_p->vg_p->coord,
			   eu2->eumate_p->vu_p->v_p->vg_p->coord,
			   tol) && edges_used < loop_size)
		{
		    /* So, add another edge */
		    end_idx++;
		    if (end_idx == loop_size)
			end_idx = 0;
		    eu1 = eu2;
		    eu2 = (struct edgeuse *)BU_PTBL_GET(&eu_tbl, idx[end_idx]);
		    bu_ptbl_ins(&vert_tbl, (long *)&eu2->vu_p->v_p);
		    edges_used++;
		}
	    }

	    if (give_up_on_face) {
		loop_size = 0;
		start_loop = -1;
		break;
	    }

	    /* add last vertex to table */
	    bu_ptbl_ins(&vert_tbl, (long *)&eu2->eumate_p->vu_p->v_p);

	    /* save list of used edges to be removed later */
	    eu_used = (struct edgeuse **)bu_calloc(edges_used, sizeof(struct edgeuse *), "edges used list");
	    for (i=0; i<edges_used; i++)
		eu_used[i] = (struct edgeuse *)BU_PTBL_GET(&eu_tbl, idx[i]);

	    /* make a face */
	    fu = nmg_cmface(s, (struct vertex ***)BU_PTBL_BASEADDR(&vert_tbl), edges_used+1);
	    /* out with the old, in with the new */
	    for (i=0; i<edges_used; i++)
		bu_ptbl_rm(&eu_tbl, (long *)eu_used[i]);

	    if (nmg_loop_plane_area(BU_LIST_FIRST(loopuse, &fu->lu_hd), pl2) < 0.0) {
		bu_log("Failed planeeq\n");
		nmg_kfu(fu);
	    } else {
		nmg_face_g(fu, pl2);

		/* find the newly created edgeuse */
		found = 0;
		for (BU_LIST_FOR (lu, loopuse, &fu->lu_hd)) {
		    NMG_CK_LOOPUSE(lu);
		    if (BU_LIST_FIRST_MAGIC(&lu->down_hd) ==
			NMG_VERTEXUSE_MAGIC)
			continue;
		    for (BU_LIST_FOR (eu, edgeuse, &lu->down_hd)) {
			NMG_CK_EDGEUSE(eu);
			if (eu->vu_p->v_p == (*(struct vertex **)BU_PTBL_GET(&vert_tbl, 0))
			    && eu->eumate_p->vu_p->v_p == (*(struct vertex **)BU_PTBL_GET(&vert_tbl, edges_used)))
			{
			    eu_new = eu;
			    found = 1;
			    break;
			} else if (eu->vu_p->v_p == (*(struct vertex **)BU_PTBL_GET(&vert_tbl, edges_used))
				   && eu->eumate_p->vu_p->v_p == (*(struct vertex **)BU_PTBL_GET(&vert_tbl, 0)))
			{
			    eu_new = eu->eumate_p;
			    found = 1;
			    break;
			}

		    }
		    if (found)
			break;
		}

		if (eu_new->radial_p == eu_new->eumate_p)
		    bu_ptbl_ins(&eu_tbl, (long *)eu_new);
		else {
		    struct edgeuse *eu_tmp;

		    /* find third eu to be removed from eu_tbl */
		    for (i=0; i<BU_PTBL_END(&eu_tbl); i++) {
			eu_tmp = (struct edgeuse *)BU_PTBL_GET(&eu_tbl, i);
			if (eu_tmp->vu_p->v_p == eu_new->vu_p->v_p &&
			    eu_tmp->eumate_p->vu_p->v_p == eu_new->eumate_p->vu_p->v_p)
			{
			    bu_ptbl_rm(&eu_tbl, (long *)eu_tmp);
			    break;
			}
		    }
		}
	    }

	    bu_free((char *)eu_used, "edge used list");

	    /* re-order loop */
	    loop_size = 0;
	    start_loop = -1;
	    while (loop_size < 3 && start_loop < BU_PTBL_END(&eu_tbl)-3)
		order_tbl(&eu_tbl, ++start_loop, &idx, BU_PTBL_END(&eu_tbl), &loop_size);
	}

	if (give_up_on_face)
	    continue;

	if (loop_size == 2) {
	    bu_ptbl_reset(&vert_tbl);
	    eu = (struct edgeuse *)BU_PTBL_GET(&eu_tbl, idx[0]);
	    (void)bu_ptbl_ins(&vert_tbl, (long *)&eu->vu_p->v_p);
	    eu = (struct edgeuse *)BU_PTBL_GET(&eu_tbl, idx[1]);
	    (void)bu_ptbl_ins(&vert_tbl, (long *)&eu->vu_p->v_p);
	    (void)bu_ptbl_ins(&vert_tbl, (long *)&eu->eumate_p->vu_p->v_p);
	    if (!bn_3pts_collinear(
		    ((*(struct vertex **)BU_PTBL_GET(&vert_tbl, 0)))->vg_p->coord,
		    ((*(struct vertex **)BU_PTBL_GET(&vert_tbl, 1)))->vg_p->coord,
		    ((*(struct vertex **)BU_PTBL_GET(&vert_tbl, 2)))->vg_p->coord,
		    tol))
	    {
		fu = nmg_cmface(s, (struct vertex ***)BU_PTBL_BASEADDR(&vert_tbl), 3);
		if (nmg_calc_face_g(fu)) {
		    bu_log("Failed planeeq\n");
		    nmg_kfu(fu);
		}
	    } else
		bu_log("Not making face, edges are collinear!\n");

	    loop_size = 0;
	    continue;
	} else if (loop_size < 2) {
	    loop_size = 0;
	    continue;
	}

	/* if the last 3 vertices are collinear, then don't make the last face */
	bu_ptbl_reset(&vert_tbl);
	for (i=0; i<3; i++) {
	    eu = (struct edgeuse *)BU_PTBL_GET(&eu_tbl, idx[i]);
	    (void)bu_ptbl_ins(&vert_tbl, (long *)&eu->vu_p->v_p);
	}

	if (!bn_3pts_collinear(
		((*(struct vertex **)BU_PTBL_GET(&vert_tbl, 0)))->vg_p->coord,
		((*(struct vertex **)BU_PTBL_GET(&vert_tbl, 1)))->vg_p->coord,
		((*(struct vertex **)BU_PTBL_GET(&vert_tbl, 2)))->vg_p->coord,
		tol))
	{

	    /* Create last face from remaining 3 edges */
	    fu = nmg_cmface(s, (struct vertex ***)BU_PTBL_BASEADDR(&vert_tbl), 3);
	    if (nmg_calc_face_g(fu))
		bu_log("Failed planeeq\n");

	} else
	    bu_log("Not making face, edges are collinear!\n");

	/* remove the last three edges from the table */
	{
	    struct edgeuse *eu1, *eu2, *eu3;

	    eu1 = (struct edgeuse *)BU_PTBL_GET(&eu_tbl, idx[0]);
	    eu2 = (struct edgeuse *)BU_PTBL_GET(&eu_tbl, idx[1]);
	    eu3 = (struct edgeuse *)BU_PTBL_GET(&eu_tbl, idx[2]);
	    bu_ptbl_rm(&eu_tbl, (long *)eu1);
	    bu_ptbl_rm(&eu_tbl, (long *)eu2);
	    bu_ptbl_rm(&eu_tbl, (long *)eu3);
	}
    }

    /* Free up all the memory */
    bu_free((char *)idx, "idx");
    bu_ptbl_free(&eu_tbl);
    bu_ptbl_free(&vert_tbl);

}


/**
 * Duplicate a shell and return the new copy. New shell is in the same
 * region.
 *
 * The vertex geometry is copied from the source faces into
 * topologically distinct (new) vertex and vertex_g structs.  They
 * will start out being geometrically coincident, but it is anticipated
 * that the caller will modify the geometry, e.g. as in an extrude
 * operation.
 *
 * NOTE: This routine creates a translation table that gives the
 * correspondence between old and new structures, the caller is
 * responsible for freeing this memory. Warning - NOT EVERY structure
 * is assigned a correspondence.
 */
struct shell *
nmg_dup_shell(struct shell *s, long int ***trans_tbl, const struct bn_tol *tol)
{
    struct shell *new_s;
    struct faceuse *fu;
    struct loopuse *lu, *new_lu;
    struct edgeuse *eu;
    struct faceuse *new_fu;
    struct bu_ptbl faces;
    int tbl_size;

    if (RTG.NMG_debug & DEBUG_BASIC)
	bu_log("nmg_dup_shell(s = %p, trans_tbl = %p)\n", (void *)s, (void *)trans_tbl);

    NMG_CK_SHELL(s);
    BN_CK_TOL(tol);

    /* create translation table double size to accommodate both copies */
    tbl_size = s->maxindex * 3;
    (*trans_tbl) = (long **)bu_calloc(tbl_size, sizeof(long *),
				      "nmg_dup_shell trans_tbl");

    bu_ptbl_init(&faces, 64, " &faces ");

    new_s = nmg_ms();
    if (s->index >= tbl_size) bu_bomb("nmg_dup_shell: trans table exceeded\n");
    NMG_INDEX_ASSIGN((*trans_tbl), s, (long *)new_s);
    if (new_s->index >= tbl_size) bu_bomb("nmg_dup_shell: trans table exceeded\n");
    NMG_INDEX_ASSIGN((*trans_tbl), new_s, (long *)s);

    /* copy face uses */
    for (BU_LIST_FOR (fu, faceuse, &s->fu_hd)) {
	NMG_CK_FACEUSE(fu);
	if (fu->orientation == OT_SAME) {
	    new_fu = (struct faceuse *)NULL;
	    for (BU_LIST_FOR (lu, loopuse, &fu->lu_hd)) {
		NMG_CK_LOOPUSE(lu);
		if (new_fu) {
		    new_lu = nmg_dup_loop(lu, &new_fu->l.magic, (*trans_tbl));
		    if (lu->index >= tbl_size) bu_bomb("nmg_dup_shell: trans table exceeded\n");
		    NMG_INDEX_ASSIGN((*trans_tbl), lu, (long *)new_lu);
		    if (new_lu->index >= tbl_size) bu_bomb("nmg_dup_shell: trans table exceeded\n");
		    NMG_INDEX_ASSIGN((*trans_tbl), new_lu, (long *)lu);
		} else {
		    new_lu = nmg_dup_loop(lu, &new_s->magic, (*trans_tbl));
		    if (new_lu->index >= tbl_size) bu_bomb("nmg_dup_shell: trans table exceeded\n");
		    NMG_INDEX_ASSIGN((*trans_tbl), lu, (long *)new_lu);
		    if (lu->index >= tbl_size) bu_bomb("nmg_dup_shell: trans table exceeded\n");
		    NMG_INDEX_ASSIGN((*trans_tbl), new_lu, (long *)lu);
		    new_fu = nmg_mf(new_lu);
		    if (lu->orientation == OT_OPPOSITE) {
			/* nmg_mf forces loops to OT_SAME */
			new_lu->orientation = OT_OPPOSITE;
			new_lu->lumate_p->orientation = OT_OPPOSITE;
		    }
		    if (fu->index >= tbl_size) bu_bomb("nmg_dup_shell: trans table exceeded\n");
		    NMG_INDEX_ASSIGN((*trans_tbl), fu, (long *)new_fu);
		    if (new_fu->index >= tbl_size) bu_bomb("nmg_dup_shell: trans table exceeded\n");
		    NMG_INDEX_ASSIGN((*trans_tbl), new_fu, (long *)fu);
		    if (fu->fumate_p->index >= tbl_size) bu_bomb("nmg_dup_shell: trans table exceeded\n");
		    NMG_INDEX_ASSIGN((*trans_tbl), fu->fumate_p, (long *)new_fu->fumate_p);
		    if (new_fu->fumate_p->index >= tbl_size) bu_bomb("nmg_dup_shell: trans table exceeded\n");
		    NMG_INDEX_ASSIGN((*trans_tbl), new_fu->fumate_p, (long *)fu->fumate_p);
		    if (fu->f_p->index >= tbl_size) bu_bomb("nmg_dup_shell: trans table exceeded\n");
		    NMG_INDEX_ASSIGN((*trans_tbl), fu->f_p, (long *)new_fu->f_p);
		    if (new_fu->f_p->index >= tbl_size) bu_bomb("nmg_dup_shell: trans table exceeded\n");
		    NMG_INDEX_ASSIGN((*trans_tbl), new_fu->f_p, (long *)fu->f_p);
		}
	    }

	    /* make sure it's not a face without a loop before proceeding */
	    if (!new_fu)
		continue;

	    if (fu->f_p->g.plane_p) {
		/* Do it this way if you expect to change the normals */
		plane_t n;
		NMG_GET_FU_PLANE(n, fu);
		nmg_face_g(new_fu, n);

		/* XXX Perhaps this should be new_fu->f_p->g.plane_p ? */
		if (fu->f_p->g.plane_p->index >= tbl_size) bu_bomb("nmg_dup_shell: trans table exceeded\n");
		NMG_INDEX_ASSIGN((*trans_tbl), fu->f_p->g.plane_p, (long *)new_fu->f_p->g.plane_p);
		if (new_fu->f_p->g.plane_p->index >= tbl_size) bu_bomb("nmg_dup_shell: trans table exceeded\n");
		NMG_INDEX_ASSIGN((*trans_tbl), new_fu->f_p->g.plane_p, (long *)fu->f_p->g.plane_p);
	    }
	    new_fu->orientation = fu->orientation;
	    new_fu->fumate_p->orientation = fu->fumate_p->orientation;
	    bu_ptbl_ins(&faces, (long *)new_fu);
	}
    }

    /* glue new faces */
    nmg_gluefaces((struct faceuse **)BU_PTBL_BASEADDR(&faces), BU_PTBL_END(&faces), tol);
    bu_ptbl_free(&faces);

    /* copy wire loops */
    for (BU_LIST_FOR (lu, loopuse, &s->lu_hd)) {
	NMG_CK_LOOPUSE(lu);
	new_lu = nmg_dup_loop(lu, &new_s->magic, (*trans_tbl));
	if (lu->index >= tbl_size) bu_bomb("nmg_dup_shell: trans table exceeded\n");
	NMG_INDEX_ASSIGN((*trans_tbl), lu, (long *)new_lu);
	if (new_lu->index >= tbl_size) bu_bomb("nmg_dup_shell: trans table exceeded\n");
	NMG_INDEX_ASSIGN((*trans_tbl), new_lu, (long *)lu);
    }

    /* copy wire edges */
    for (BU_LIST_FOR (eu, edgeuse, &s->eu_hd)) {
	struct vertex *old_v1, *old_v2, *new_v1, *new_v2;
	struct edgeuse *new_eu;

	NMG_CK_EDGEUSE(eu);
	NMG_CK_VERTEXUSE(eu->vu_p);
	NMG_CK_VERTEX(eu->vu_p->v_p);
	NMG_CK_EDGEUSE(eu->eumate_p);
	NMG_CK_VERTEXUSE(eu->eumate_p->vu_p);
	NMG_CK_VERTEX(eu->eumate_p->vu_p->v_p);

	old_v1 = eu->vu_p->v_p;
	new_v1 = NMG_INDEX_GETP(vertex, (*trans_tbl), old_v1);
	old_v2 = eu->eumate_p->vu_p->v_p;
	new_v2 = NMG_INDEX_GETP(vertex, (*trans_tbl), old_v2);

	/* make the wire edge */
	new_eu = nmg_me(new_v1, new_v2, new_s);
	if (eu->index >= tbl_size) bu_bomb("nmg_dup_shell: trans table exceeded\n");
	NMG_INDEX_ASSIGN((*trans_tbl), eu, (long *)new_eu);
	if (new_eu->index >= tbl_size) bu_bomb("nmg_dup_shell: trans table exceeded\n");
	NMG_INDEX_ASSIGN((*trans_tbl), new_eu, (long *)eu);

	new_v1 = new_eu->vu_p->v_p;
	if (old_v1->index >= tbl_size) bu_bomb("nmg_dup_shell: trans table exceeded\n");
	NMG_INDEX_ASSIGN((*trans_tbl), old_v1, (long *)new_v1);
	if (new_v1->index >= tbl_size) bu_bomb("nmg_dup_shell: trans table exceeded\n");
	NMG_INDEX_ASSIGN((*trans_tbl), new_v1, (long *)old_v1);
	if (!new_v1->vg_p) {
	    nmg_vertex_gv(new_v1, old_v1->vg_p->coord);
	    if (old_v1->vg_p->index >= tbl_size) bu_bomb("nmg_dup_shell: trans table exceeded\n");
	    NMG_INDEX_ASSIGN((*trans_tbl), old_v1->vg_p, (long *)new_v1->vg_p);
	    if (new_v1->vg_p->index >= tbl_size) bu_bomb("nmg_dup_shell: trans table exceeded\n");
	    NMG_INDEX_ASSIGN((*trans_tbl), new_v1->vg_p, (long *)old_v1->vg_p);
	}

	new_v2 = new_eu->eumate_p->vu_p->v_p;
	if (old_v2->index >= tbl_size) bu_bomb("nmg_dup_shell: trans table exceeded\n");
	NMG_INDEX_ASSIGN((*trans_tbl), old_v2, (long *)new_v2);
	if (new_v2->index >= tbl_size) bu_bomb("nmg_dup_shell: trans table exceeded\n");
	NMG_INDEX_ASSIGN((*trans_tbl), new_v2, (long *)old_v2);
	if (!new_v2->vg_p) {
	    nmg_vertex_gv(new_v2, old_v2->vg_p->coord);
	    if (old_v2->vg_p->index >= tbl_size) bu_bomb("nmg_dup_shell: trans table exceeded\n");
	    NMG_INDEX_ASSIGN((*trans_tbl), old_v2->vg_p, (long *)new_v2->vg_p);
	    if (new_v2->vg_p->index >= tbl_size) bu_bomb("nmg_dup_shell: trans table exceeded\n");
	    NMG_INDEX_ASSIGN((*trans_tbl), new_v2->vg_p, (long *)old_v2->vg_p);
	}

    }

    return new_s;
}


/* Routines to use the bu_ptbl structures as a stack of edgeuse structures*/
#define NMG_PUSH(_ptr, _stack) bu_ptbl_ins(_stack, (long *) _ptr);

struct edgeuse
*nmg_pop_eu(struct bu_ptbl *stack)
{
    struct edgeuse *eu;

    /* return a NULL if stack is empty */
    if (BU_PTBL_END(stack) == 0)
	return (struct edgeuse *)NULL;

    /* get last edgeuse on the stack */
    eu = (struct edgeuse *)BU_PTBL_GET(stack, BU_PTBL_END(stack)-1);

    /* remove that edgeuse from the stack */
    bu_ptbl_rm(stack, (long *)eu);

    return eu;
}


void
nmg_reverse_radials(struct faceuse *fu, const struct bn_tol *tol)
{
    struct loopuse *lu;

    if (RTG.NMG_debug & DEBUG_BASIC)
	bu_log("nmg_reverse_radials(fu = %p)\n", (void *)fu);

    NMG_CK_FACEUSE(fu);
    BN_CK_TOL(tol);

    for (BU_LIST_FOR (lu, loopuse, &fu->lu_hd)) {
	struct edgeuse *eu;
	struct edgeuse *eu_radial;
	struct edgeuse *eumate;
	struct edgeuse *eumate_radial;

	NMG_CK_LOOPUSE(lu);

	if (BU_LIST_FIRST_MAGIC(&lu->down_hd) != NMG_EDGEUSE_MAGIC)
	    continue;

	for (BU_LIST_FOR (eu, edgeuse, &lu->down_hd)) {
	    eu_radial = eu->radial_p;
	    eumate = eu->eumate_p;
	    eumate_radial = eumate->radial_p;

	    /* if no radials continue to next edgeuse in loop */
	    if (eu_radial == eumate)
		continue;

	    /* Note: there is no problem if this loop is radial to another
	     * loop in the same face, the radials will get switched as we process
	     * the first loop, then switched back as we process the second
	     */

	    eu_radial->radial_p = eumate;
	    eu->radial_p = eumate_radial;
	    eumate_radial->radial_p = eu;
	    eumate->radial_p = eu_radial;
	}
    }
}


/**
 * This routine calls "nmg_reverse_face" and also makes the radial
 * pointers connect faces of like orientation (i.e., OT_SAME to
 * OT_SAME and OT_OPPOSITE to OT_OPPOSITE).
 *
 * XXX Don't use this, use nmg_s_radial_harmonize() at the right time.
 */
void
nmg_reverse_face_and_radials(struct faceuse *fu, const struct bn_tol *tol)
{
    struct loopuse *lu;

    if (RTG.NMG_debug & DEBUG_BASIC)
	bu_log("nmg_reverse_face_and_radials(fu = %p)\n", (void *)fu);

    NMG_CK_FACEUSE(fu);
    BN_CK_TOL(tol);

    /* reverse face */
    nmg_reverse_face(fu);

    for (BU_LIST_FOR (lu, loopuse, &fu->lu_hd)) {
	struct edgeuse *eu;
	struct edgeuse *eu_radial;
	struct edgeuse *eumate;
	struct edgeuse *eumate_radial;

	NMG_CK_LOOPUSE(lu);

	if (BU_LIST_FIRST_MAGIC(&lu->down_hd) != NMG_EDGEUSE_MAGIC)
	    continue;

	for (BU_LIST_FOR (eu, edgeuse, &lu->down_hd)) {
	    eu_radial = eu->radial_p;
	    eumate = eu->eumate_p;
	    eumate_radial = eumate->radial_p;

	    /* if no radials continue to next edgeuse in loop */
	    if (eu_radial == eumate)
		continue;

	    /* Note: there is no problem if this loop is radial to another
	     * loop in the same face, the radials will get switched as we process
	     * the first loop, then switched back as we process the second
	     */

	    eu_radial->radial_p = eumate;
	    eu->radial_p = eumate_radial;
	    eumate_radial->radial_p = eu;
	    eumate->radial_p = eu_radial;
	}
    }
}


/**
 * determines if the shell is a void shell or an exterior shell by
 * finding the topmost face (in some direction) and looking at the
 * component of the OT_SAME faceuse normal in that direction.
 *
 * returns:
 *	0 - shell is exterior shell
 *	1 - shell is a void shell
 *	-1 - cannot determine
 *
 * It is expected that this shell is the result of
 * nmg_decompose_shells().
 */
int
nmg_shell_is_void(const struct shell *s)
{
    struct face *f;
    struct faceuse *fu;
    vect_t normal;
    int dir;
    long *flags;

    NMG_CK_SHELL(s);

    flags = (long *)bu_calloc(s->maxindex, sizeof(long), "nmg_shell_is_void: flags ");

    f = nmg_find_top_face(s, &dir, flags);

    bu_free((char *)flags, "nmg_shell_is_void: flags");

    if (f == (struct face *)NULL)
	return -1;

    NMG_CK_FACE(f);
    NMG_CK_FACE_G_PLANE(f->g.plane_p);
    fu = f->fu_p;
    NMG_CK_FACEUSE(fu);

    if (fu->orientation != OT_SAME)
	fu = fu->fumate_p;
    if (fu->orientation != OT_SAME)
	return -1;

    NMG_GET_FU_NORMAL(normal, fu);

    if (ZERO(normal[dir]))
	return -1;
    if (normal[dir] < 0.0)
	return 1;
    else
	return 0;
}


/**
 * This routine expects "fu_in" to have a correctly oriented normal.
 * It then checks all faceuses in the same shell it can reach via
 * radial structures, and reverses faces and modifies radial
 * structures as needed to result in a consistent NMG shell
 * structure. The "flags" variable is a translation table for the
 * model, and as each face is checked, its flag is set. Faces with
 * flags that have already been set will not be checked by this
 * routine.
 */
void
nmg_propagate_normals(struct faceuse *fu_in, long int *flags, const struct bn_tol *tol)
{
    struct bu_ptbl stack;
    struct loopuse *lu;
    struct edgeuse *eu, *eu1;
    struct faceuse *fu;

    if (RTG.NMG_debug & DEBUG_BASIC)
	bu_log("nmg_propagate_normals(fu_in = %p, flags = %p)\n", (void *)fu_in, (void *)flags);

    NMG_CK_FACEUSE(fu_in);
    BN_CK_TOL(tol);

    fu = fu_in;
    if (fu->orientation != OT_SAME)
	fu = fu->fumate_p;
    if (fu->orientation != OT_SAME) {
	bu_log("nmg_propagate_normals: Could not find OT_SAME orientation of faceuse %p\n", (void *)fu_in);
	return;
    }

    /* set flag for this face since we know this one is OK */
    NMG_INDEX_SET(flags, fu->f_p);

    /* Use the ptbl structure as a stack */
    bu_ptbl_init(&stack, 64, " &stack ");

    /* push all edgeuses of "fu" onto the stack */
    for (BU_LIST_FOR (lu, loopuse, &fu->lu_hd)) {
	NMG_CK_LOOPUSE(lu);
	if (BU_LIST_FIRST_MAGIC(&lu->down_hd) != NMG_EDGEUSE_MAGIC)
	    continue;
	for (BU_LIST_FOR (eu, edgeuse, &lu->down_hd)) {
	    /* don't push free edges on the stack */
	    if (eu->radial_p->eumate_p != eu)
		NMG_PUSH(eu, &stack);
	}
    }

    /* now pop edgeuses from stack, go to radial face, fix its normal,
     * and push its edgeuses onto the stack */

    while ((eu1 = nmg_pop_eu(&stack)) != (struct edgeuse *)NULL) {
	/* eu1 is an edgeuse on an OT_SAME face, so its radial
	 * should be in an OT_SAME also */

	NMG_CK_EDGEUSE(eu1);

	eu = eu1->radial_p;
	NMG_CK_EDGEUSE(eu);

	/* find the face that contains this edgeuse */
	fu = nmg_find_fu_of_eu(eu);
	if (!fu)
	    continue;

	NMG_CK_FACEUSE(fu);

	/* if this face has already been processed, skip it */
	if (NMG_INDEX_TEST_AND_SET(flags, fu->f_p)) {
	    if (RTG.NMG_debug & DEBUG_BASIC)
		bu_log("nmg_propagate_normals: checking fu %p, eu = %p, eu1 = %p\n",
		       (void *)fu, (void *)eu, (void *)eu1);

	    if (fu->orientation == OT_SAME) {
		if (eu1->vu_p->v_p == eu->vu_p->v_p &&
		    eu1->eumate_p->vu_p->v_p == eu->eumate_p->vu_p->v_p) {
		    /* edge direction is wrong, need to reverse
		     * both the face and the radials
		     */
		    nmg_reverse_face_and_radials(fu, tol);
		}
		/* else - this is the way it should be */
	    } else if (fu->orientation == OT_OPPOSITE) {
		if (eu1->vu_p->v_p == eu->vu_p->v_p &&
		    eu1->eumate_p->vu_p->v_p == eu->eumate_p->vu_p->v_p)
		{
		    /* just swap radial pointer around */
		    nmg_reverse_radials(fu, tol);
		} else {
		    /* just reverse the face */
		    nmg_reverse_face(fu);
		}
	    } else {
		bu_log("nmg_propagate_normals: found an unoriented face!\n");
		nmg_pr_fu_briefly(fu, "");
		bu_bomb("nmg_propagate_normals: found an unoriented face!\n");
	    }

	    /* make sure we are dealing with an OT_SAME faceuse */
	    if (fu->orientation != OT_SAME)
		fu = fu->fumate_p;

	    /* push all edgeuses of "fu" onto the stack */
	    for (BU_LIST_FOR (lu, loopuse, &fu->lu_hd)) {
		NMG_CK_LOOPUSE(lu);
		if (BU_LIST_FIRST_MAGIC(&lu->down_hd) != NMG_EDGEUSE_MAGIC)
		    continue;
		for (BU_LIST_FOR (eu, edgeuse, &lu->down_hd)) {
		    /* don't push free edges on the stack */
		    if (eu->radial_p->eumate_p != eu)
			NMG_PUSH(eu, &stack);
		}
	    }
	}
    }

    /* free the stack */
    bu_ptbl_free(&stack);
}


/**
 * looks for radially connected faceuses that have disagreeing
 * orientations.  if such a condition is found, the radial pointers
 * are rearranged to make the radial faces agree in orientation.
 */
void
nmg_connect_same_fu_orients(struct shell *s)
{
    struct faceuse *fu;

    for (BU_LIST_FOR (fu, faceuse, &s->fu_hd)) {
	struct loopuse *lu;

	if (fu->orientation != OT_SAME)
	    continue;

	for (BU_LIST_FOR (lu, loopuse, &fu->lu_hd)) {
	    struct edgeuse *eu;

	    if (BU_LIST_FIRST_MAGIC(&lu->down_hd) != NMG_EDGEUSE_MAGIC)
		continue;

	    for (BU_LIST_FOR (eu, edgeuse, &lu->down_hd)) {
		struct faceuse *fu2;
		struct faceuse *fu3;
		struct edgeuse *eu2;

		eu2 = eu->radial_p;

		if (eu2 == eu->eumate_p)
		    continue;

		fu2 = nmg_find_fu_of_eu(eu2);
		if (fu2->orientation == OT_SAME)
		    continue;

		fu3 = nmg_find_fu_of_eu(eu->eumate_p->radial_p);
		if (fu3->orientation == OT_OPPOSITE)
		    continue;
	    }
	}
    }
}


/**
 * Routine to set all OT_SAME faceuse normals to outward direction.
 * Assumes that there are no other shells sharing edges with this one.
 */
void
nmg_fix_decomposed_shell_normals(struct shell *s, const struct bn_tol *tol)
{
    struct face *f_top;
    struct faceuse *fu;
    vect_t normal;
    int dir;
    int missed_faces;
    long *flags;

    NMG_CK_SHELL(s);
    BN_CK_TOL(tol);

    flags = (long *)bu_calloc(s->maxindex, sizeof(long), "nmg_fix_decomposed_shell_normals: flags");

missed:
    /* find the top face */
    f_top = nmg_find_top_face(s, &dir, flags);
    if (f_top == (struct face *)NULL) {
	bu_log("nmg_fix_decomposed_shell_normals: Could not get a top face from nmg_find_top_face()\n");
	bu_log("\tWARNING: continuing without fixing normals!\n");
	bu_free((char *)flags, "nmg_fix_decomposed_shell_normals: flags");
	return;
    }
    if (*f_top->g.magic_p != NMG_FACE_G_PLANE_MAGIC) {
	NMG_INDEX_SET(flags, f_top);
	goto missed;
    }

    if (NMG_INDEX_TEST(flags, f_top))
	bu_log(" nmg_find_top_face returned a flagged face %p\n", (void *)f_top);

    NMG_CK_FACE(f_top);
    fu = f_top->fu_p;
    NMG_CK_FACEUSE(fu);
    if (fu->orientation != OT_SAME)
	fu = fu->fumate_p;
    if (fu->orientation != OT_SAME) {
	bu_log("nmg_fix_decomposed_shell_normals: no OT_SAME use of top face\n");
	bu_free((char *)flags, "nmg_fix_decomposed_shell_normals: flags");
	return;
    }
    NMG_GET_FU_NORMAL(normal, fu);

    if (RTG.NMG_debug & DEBUG_BASIC) {
	bu_log("\tnmg_fix_decomposed_shell_normals: top face is %p in %d direction, OT_SAME use is %p\n",
	       (void *)f_top, dir, (void *)fu);
	bu_log("\toutward normal = (%g %g %g)\n", V3ARGS(normal));
    }

    /* f_top is the topmost face (in the "dir" direction), so its OT_SAME use should have a
     * normal with component in the "dir" direction */
    if (normal[dir] < 0.0) {
	if (RTG.NMG_debug & DEBUG_BASIC)
	    bu_log("nmg_fix_decomposed_shell_normals: reversing fu %p\n", (void *)fu);

	nmg_reverse_face_and_radials(fu, tol);
    }

    /* get OT_SAME use of top face */
    fu = f_top->fu_p;
    if (fu->orientation != OT_SAME)
	fu = fu->fumate_p;

    NMG_CK_FACEUSE(fu);

    /* fu is now known to be a correctly oriented faceuse,
     * propagate this throughout the shell, face by face, by
     * traversing the shell using the radial edge structure */

    nmg_propagate_normals(fu, flags, tol);

    if (RTG.NMG_debug & DEBUG_BASIC) {
	vect_t new_norm;

	NMG_GET_FU_NORMAL(new_norm, fu);
	bu_log("nmg_fix_decomposed_shell_normals: After propagation top faceuse normal is (%g %g %g)\n",
	       V3ARGS(new_norm));
    }

    /* check if all the faces have been processed */
    missed_faces = 0;
    for (BU_LIST_FOR (fu, faceuse, &s->fu_hd)) {
	NMG_CK_FACEUSE(fu);
	if (fu->orientation == OT_SAME) {
	    if (!NMG_INDEX_TEST(flags, fu->f_p))
		missed_faces++;
	}
    }

    if (missed_faces) {
	bu_log("nmg_fix_decomposed_shell_normals: missed %d faces in shell %p (was it decomposed?)\n",
	       missed_faces, (void *)s);
	bu_bomb("nmg_fix_decomposed_shell_normals: missed faces in shell (was it decomposed?)\n");
    }

    bu_free((char *)flags, "flags");
}

/**
 * Routine to set faceuse normals to correct direction.
 *
 * Method:
 *   1. Make a copy of the shell in another model.
 *   2. Decompose the copy into constituent shells.
 *   3. Set all normals of constituent shells outward (no void shells)
 *   4. Use nmg_classify_s_vs_s() for every pair of shells.
 *   5. Mark any shell that is inside an odd number of other shells as a void shell.
 *   6. Compare original faceuses with the results in the copy and adjust normals as needed.
 *   7. Destroy the copy model.
 */
void
nmg_fix_normals(struct shell *s_orig, const struct bn_tol *tol)
{
    struct faceuse *fu;

    if (RTG.NMG_debug & DEBUG_BASIC)
	bu_log("nmg_fix_normals(s = %p)\n", (void *)s_orig);

    NMG_CK_SHELL(s_orig);
    BN_CK_TOL(tol);

    /* Currently we can only fix normals for planar faces
     * check that there are no TNURB faces
     */
    for (BU_LIST_FOR (fu, faceuse, &s_orig->fu_hd)) {
	struct face *f;

	NMG_CK_FACEUSE(fu);

	if (fu->orientation != OT_SAME)
	    continue;

	f = fu->f_p;

	if (!f->g.magic_p) {
	    bu_log("nmg_fix_normals failed, found a face with no geometry (%p)\n", (void *)f);
	    return;
	}

	if (*f->g.magic_p != NMG_FACE_G_PLANE_MAGIC) {
	    bu_log("nmg_fix_normals: non-planar face found (%p)\n", (void *)f);
	    bu_log("	cannot fix normals\n");
	    return;
	}
    }

    /* just one shell, so fix it and return */
    nmg_connect_same_fu_orients(s_orig);
    nmg_fix_decomposed_shell_normals(s_orig, tol);
    return;
}


/**
 * This codes looks for situations as illustrated:
 *
 *   *------->*-------->*--------->*
 *   *<----------------------------*
 *
 * where one long edgeuse (the bottom one above) and two or more
 * shorter edgeuses (the top ones) are collinear and have the same
 * start and end vertices.  The code breaks the longer edgeuse into
 * ones that can be radials of the shorter ones.  Returns the number
 * of splits performed.
 */
int
nmg_break_long_edges(struct shell *s, const struct bn_tol *tol)
{
    struct faceuse *fu;
    struct loopuse *lu;
    struct edgeuse *eu;
    int split_count=0;

    if (RTG.NMG_debug & DEBUG_BASIC)
	bu_log("nmg_break_long_edges(s = %p)\n", (void *)s);

    NMG_CK_SHELL(s);
    BN_CK_TOL(tol);

    /* look at every edgeuse in the shell */
    for (BU_LIST_FOR (fu, faceuse, &s->fu_hd)) {
	NMG_CK_FACEUSE(fu);

	for (BU_LIST_FOR (lu, loopuse, &fu->lu_hd)) {
	    NMG_CK_LOOPUSE(lu);

	    /* skip loops of a single vertex */
	    if (BU_LIST_FIRST_MAGIC(&lu->down_hd) != NMG_EDGEUSE_MAGIC)
		continue;

	    for (BU_LIST_FOR (eu, edgeuse, &lu->down_hd)) {
		struct vertexuse *vu;

		NMG_CK_EDGEUSE(eu);

		/* look for an edgeuse that terminates on this vertex */
		for (BU_LIST_FOR (vu, vertexuse, &eu->vu_p->v_p->vu_hd)) {
		    struct edgeuse *eu1;

		    NMG_CK_VERTEXUSE(vu);

		    /* skip vertexuses that are not part of an edge */
		    if (*vu->up.magic_p != NMG_EDGEUSE_MAGIC)
			continue;

		    eu1 = vu->up.eu_p;

		    /* don't consider the edge we already found! */
		    if (eu1 == eu)
			continue;

		    /* if it terminates at the same vertex as eu, skip it */
		    if (eu1->eumate_p->vu_p->v_p == eu->eumate_p->vu_p->v_p)
			continue;

		    /* get the mate (so it terminates at "vu") */
		    eu1 = eu1->eumate_p;

		    /* make sure it is collinear with "eu" */
		    if (bn_3pts_collinear(eu->vu_p->v_p->vg_p->coord ,
					  eu->eumate_p->vu_p->v_p->vg_p->coord ,
					  eu1->vu_p->v_p->vg_p->coord, tol))
		    {
			/* make sure we break the longer edge
			 * and that the edges are in opposite directions */
			vect_t v0, v1;

			VSUB2(v0, eu->eumate_p->vu_p->v_p->vg_p->coord, eu->vu_p->v_p->vg_p->coord);
			VSUB2(v1, eu1->eumate_p->vu_p->v_p->vg_p->coord, eu1->vu_p->v_p->vg_p->coord);

			if (MAGSQ(v0) > MAGSQ(v1) && VDOT(v0, v1) < 0.0) {
			    if (RTG.NMG_debug & DEBUG_BASIC) {
				bu_log("Breaking edge from (%f %f %f) to (%f %f %f) at (%f %f %f)\n",
				       V3ARGS(eu->vu_p->v_p->vg_p->coord),
				       V3ARGS(eu->eumate_p->vu_p->v_p->vg_p->coord),
				       V3ARGS(eu1->vu_p->v_p->vg_p->coord));
			    }
			    (void) nmg_ebreak(eu1->vu_p->v_p, eu);
			    split_count++;
			} else if (RTG.NMG_debug & DEBUG_BASIC) {
			    bu_log("Not splitting collinear edges %p and %p:\n", (void *)eu, (void *)eu1);
			    bu_log("\t(%f %f %f) -> (%f %f %f)\n",
				   V3ARGS(eu->vu_p->v_p->vg_p->coord),
				   V3ARGS(eu->eumate_p->vu_p->v_p->vg_p->coord));
			    bu_log("\t(%f %f %f) -> (%f %f %f)\n",
				   V3ARGS(eu1->vu_p->v_p->vg_p->coord),
				   V3ARGS(eu1->eumate_p->vu_p->v_p->vg_p->coord));
			}
		    }
		}
	    }
	}
    }
    return split_count;
}


/**
 * Remove a loopuse from an existing face and construct a new face
 * from that loop
 *
 * Returns new faceuse as built by nmg_mf()
 */
struct faceuse *
nmg_mk_new_face_from_loop(struct loopuse *lu)
{
    struct shell *s;
    struct faceuse *fu;
    struct loopuse *lu1;
    struct loopuse *lu_mate;
    int ot_same_loops=0;

    if (RTG.NMG_debug & DEBUG_BASIC)
	bu_log("nmg_mk_new_face_from_loop(lu = %p)\n", (void *)lu);

    NMG_CK_LOOPUSE(lu);

    if (*lu->up.magic_p != NMG_FACEUSE_MAGIC) {
	bu_log("nmg_mk_new_face_from_loop: loopuse is not in a faceuse\n");
	return (struct faceuse *)NULL;
    }

    fu = lu->up.fu_p;
    NMG_CK_FACEUSE(fu);

    s = fu->s_p;
    NMG_CK_SHELL(s);

    /* Count the number of exterior loops in this faceuse */
    for (BU_LIST_FOR (lu1, loopuse, &fu->lu_hd)) {
	NMG_CK_LOOPUSE(lu1);
	if (lu1->orientation == OT_SAME)
	    ot_same_loops++;
    }

    if (ot_same_loops == 1 && lu->orientation == OT_SAME) {
	bu_log("nmg_mk_new_face_from_loop: cannot remove only exterior loop from faceuse\n");
	return (struct faceuse *)NULL;
    }

    lu_mate = lu->lumate_p;

    /* remove loopuse from faceuse */
    BU_LIST_DEQUEUE(&lu->l);

    /* remove its mate from faceuse mate */
    BU_LIST_DEQUEUE(&lu_mate->l);

    /* insert these loops in the shells list of wire loops
     * put the original loopuse at the head of the list
     * so that it will end up as the returned faceuse from "nmg_mf"
     */
    BU_LIST_INSERT(&s->lu_hd, &lu_mate->l);
    BU_LIST_INSERT(&s->lu_hd, &lu->l);

    /* set the "up" pointers to the shell */
    lu->up.s_p = s;
    lu_mate->up.s_p = s;

    /* Now make the new face */
    return nmg_mf(lu);
}


/* state for nmg_split_loops_into_faces */
struct nmg_split_loops_state
{
    long *flags;		/* index based array of flags for model */
    const struct bn_tol *tol;
    int split;		/* count of faces split */
};


void
nmg_split_loops_handler(uint32_t *fu_p, void *sl_state, int UNUSED(unused))
{
    struct faceuse *fu;
    struct nmg_split_loops_state *state;
    struct loopuse *lu;
    const struct bn_tol *tol;
    int otsame_loops=0;
    int otopp_loops=0;

    fu = (struct faceuse *)fu_p;
    NMG_CK_FACEUSE(fu);

    state = (struct nmg_split_loops_state *)sl_state;
    tol = state->tol;

    if (fu->orientation != OT_SAME)
	return;

    if (!NMG_INDEX_TEST_AND_SET(state->flags, fu)) return;

    NMG_INDEX_SET(state->flags, fu->fumate_p);

    for (BU_LIST_FOR (lu, loopuse, &fu->lu_hd)) {
	NMG_CK_LOOPUSE(lu);

	if (BU_LIST_FIRST_MAGIC(&lu->down_hd) != NMG_EDGEUSE_MAGIC)
	    continue;

	if (lu->orientation == OT_SAME)
	    otsame_loops++;
	else if (lu->orientation == OT_OPPOSITE)
	    otopp_loops++;
	else {
	    bu_log("nmg_split_loops_into_faces: faceuse (%p) with %s loopuse (%p)\n",
		   (void *)fu, nmg_orientation(lu->orientation), (void *)lu);
	    return;
	}
    }

    /* if there is only one OT_SAME loop in this faceuse, nothing to do */
    if (otsame_loops == 1)
	return;

    if (otopp_loops && otsame_loops) {
	struct bu_ptbl inside_loops;

	bu_ptbl_init(&inside_loops, 64, " &inside_loops ");

	lu = BU_LIST_FIRST(loopuse, &fu->lu_hd);
	while (BU_LIST_NOT_HEAD(lu, &fu->lu_hd)) {
	    struct faceuse *new_fu;
	    struct loopuse *lu_next;
	    struct loopuse *lu1;
	    plane_t plane;
	    int idx;

	    lu_next = BU_LIST_PNEXT(loopuse, &lu->l);

	    if (otsame_loops == 1) {
		/* done */
		bu_ptbl_free(&inside_loops);
		return;
	    }

	    if (lu->orientation != OT_SAME) {
		lu = lu_next;
		continue;
	    }

	    /* find OT_OPPOSITE loops for this exterior loop */
	    for (BU_LIST_FOR (lu1, loopuse, &fu->lu_hd)) {
		struct loopuse *lu2;
		int hole_in_lu=1;

		if (lu1 == lu)
		    continue;

		/* skip loops that are not OT_OPPOSITE */
		if (lu1->orientation != OT_OPPOSITE)
		    continue;

		/* skip loops that are not within lu */
		if (nmg_classify_lu_lu(lu1, lu, tol) != NMG_CLASS_AinB)
		    continue;

		/* lu1 is an OT_OPPOSITE loopuse within the OT_SAME lu
		 * but lu1 may be within yet another loopuse that is
		 * also within lu (nested loops)
		 */

		/* look for another OT_SAME loopuse within lu */
		for (BU_LIST_FOR (lu2, loopuse, &fu->lu_hd)) {

		    if (lu2 == lu || lu2 == lu1)
			continue;

		    if (lu2->orientation != OT_SAME)
			continue;

		    if (nmg_classify_lu_lu(lu2, lu, tol) == NMG_CLASS_AinB) {
			/* lu2 is within lu, does it contain lu1?? */
			if (nmg_classify_lu_lu(lu1, lu2, tol) == NMG_CLASS_AinB) {
			    /* Yes, lu1 is within lu2, so lu1 is not
			     * a hole in lu
			     */
			    hole_in_lu = 0;
			    break;
			}
		    }
		}

		if (hole_in_lu)
		    bu_ptbl_ins(&inside_loops, (long *)lu1);
	    }

	    NMG_GET_FU_PLANE(plane, fu);

	    new_fu = nmg_mk_new_face_from_loop(lu);
	    if (new_fu) {

		nmg_face_g(new_fu, plane);

		for (idx=0; idx<BU_PTBL_END(&inside_loops); idx++) {
		    lu1 = (struct loopuse *)BU_PTBL_GET(&inside_loops, idx);
		    nmg_move_lu_between_fus(new_fu, fu, lu1);
		    otopp_loops--;
		}
		nmg_face_bb(new_fu->f_p, tol);
		bu_ptbl_reset(&inside_loops);
	    }

	    otsame_loops--;
	    lu = lu_next;
	}
	bu_ptbl_free(&inside_loops);
    } else if (otsame_loops) {
	/* all loops are of the same orientation, just make a face for every loop */
	int first=1;
	struct faceuse *new_fu;

	lu = BU_LIST_FIRST(loopuse, &fu->lu_hd);
	while (BU_LIST_NOT_HEAD(lu, &fu->lu_hd)) {
	    struct loopuse *next_lu;

	    next_lu = BU_LIST_PNEXT(loopuse, &lu->l);

	    if (first)
		first = 0;
	    else {
		plane_t plane;

		if (lu->orientation == OT_SAME) {
		    NMG_GET_FU_PLANE(plane, fu);
		} else {
		    NMG_GET_FU_PLANE(plane, fu->fumate_p);
		}
		new_fu = nmg_mk_new_face_from_loop(lu);
		if (new_fu) {
		    nmg_face_g(new_fu, plane);
		    nmg_face_bb(new_fu->f_p, tol);
		}
	    }

	    lu = next_lu;
	}
    } else {
	/* faceuse has only OT_OPPOSITE loopuses */
	bu_log("nmg_split_loops_into_faces: fu (%p) has only OT_OPPOSITE loopuses, ignored\n",
	       (void *)fu);
    }
}


/**
 * Visits each faceuse and splits disjoint loops into separate faces.
 *
 * Returns the number of faces modified.
 */
int
nmg_split_loops_into_faces(uint32_t *magic_p, const struct bn_tol *tol)
{
    struct shell *s;
    struct nmg_split_loops_state sl_state;
    int count;
    static const struct nmg_visit_handlers htab = {NULL, NULL, NULL, NULL, NULL,
						   NULL, NULL, NULL, NULL, nmg_split_loops_handler,
						   NULL, NULL, NULL, NULL, NULL,
						   NULL, NULL, NULL, NULL, NULL,
						   NULL, NULL, NULL, NULL, NULL};
    /* htab.aft_faceuse = nmg_split_loops_handler; */

    if (RTG.NMG_debug & DEBUG_BASIC)
	bu_log("nmg_split_loops_into_faces(magic_p = %p)\n", (void *)magic_p);

    BN_CK_TOL(tol);

    s = nmg_find_shell(magic_p);
    NMG_CK_SHELL(s);

    BN_CK_TOL(tol);

    sl_state.split = 0;
    sl_state.flags = (long *)bu_calloc(s->maxindex*2, sizeof(long), "nmg_split_loops_into_faces: flags");
    sl_state.tol = tol;

    nmg_visit(magic_p, &htab, (void *)&sl_state);

    count = sl_state.split;

    bu_free((char *)sl_state.flags, "nmg_split_loops_into_faces: flags");

    return count;
}


/**
 * Accepts one shell and breaks it to the minimum number of disjoint
 * shells.
 *
 * explicit returns:
 *   # of resulting shells (1 indicates that nothing was done)
 *
 * implicit returns:
 *   additional shells in the passed in shell's region.
 */
int
nmg_decompose_shell(struct shell *s, const struct bn_tol *tol)
{
    int missed_faces;
    int no_of_shells=1;
    int shell_no=1;
    int i, j;
    struct shell *new_s;
    struct faceuse *fu;
    struct loopuse *lu;
    struct edgeuse *eu;
    struct edgeuse *eu1;
    struct faceuse *missed_fu = NULL;
    struct bu_ptbl stack;
    struct bu_ptbl shared_edges;
    long *flags;

    if (RTG.NMG_debug & DEBUG_BASIC)
	bu_log("nmg_decompose_shell(s = %p) START\n", (void *)s);

    NMG_CK_SHELL(s);

    BN_CK_TOL(tol);

    /* Make an index table to insure we visit each face once and only once */
    flags = (long *)bu_calloc(s->maxindex*2, sizeof(long), "nmg_decompose_shell: flags");

    bu_ptbl_init(&stack, 64, " &stack ");
    bu_ptbl_init(&shared_edges, 64, " &shared_edges ");

    /* Need to be sure that every face has just one OT_SAME loop */
    (void)nmg_split_loops_into_faces(&s->magic, tol);

    /* get first faceuse from shell */
    fu = BU_LIST_FIRST(faceuse, &s->fu_hd);
    NMG_CK_FACEUSE(fu);
    if (fu->orientation != OT_SAME)
	fu = fu->fumate_p;
    if (fu->orientation != OT_SAME)
	bu_bomb("First face in shell has no OT_SAME uses!\n");

    /* put all edgeuses of first faceuse on the stack */
    for (BU_LIST_FOR (lu, loopuse, &fu->lu_hd)) {
	NMG_CK_LOOPUSE(lu);
	if (BU_LIST_FIRST_MAGIC(&lu->down_hd) != NMG_EDGEUSE_MAGIC)
	    continue;

	for (BU_LIST_FOR (eu, edgeuse, &lu->down_hd)) {
	    /* build two lists, one of winged edges, the other not */
	    if (nmg_radial_face_count(eu, s) > 2)
		bu_ptbl_ins_unique(&shared_edges, (long *)eu);
	    else
		bu_ptbl_ins_unique(&stack, (long *)eu);
	}
    }

    /* Mark first faceuse and mate with shell number */
    NMG_INDEX_ASSIGN(flags, fu, shell_no);
    NMG_INDEX_ASSIGN(flags, fu->fumate_p, shell_no);

    /* now pop edgeuse of the stack and visit faces radial to edgeuse */
    while ((eu1 = nmg_pop_eu(&stack)) != (struct edgeuse *)NULL) {
	NMG_CK_EDGEUSE(eu1);

	/* move to the radial */
	eu = eu1->radial_p;
	NMG_CK_EDGEUSE(eu);

	/* make sure we stay within the intended shell */
	while (nmg_find_s_of_eu(eu) != s && eu != eu1 && eu != eu1->eumate_p)
	    eu = eu->eumate_p->radial_p;

	if (eu == eu1 || eu == eu1->eumate_p)
	    continue;

	fu = nmg_find_fu_of_eu(eu);
	NMG_CK_FACEUSE(fu);

	if (fu->orientation != OT_SAME)
	    fu = fu->fumate_p;

	/* if this faceuse has already been visited, skip it */
	if (!NMG_INDEX_TEST(flags, fu)) {
	    /* push all edgeuses of "fu" onto the stacks */
	    for (BU_LIST_FOR (lu, loopuse, &fu->lu_hd)) {
		NMG_CK_LOOPUSE(lu);

		if (BU_LIST_FIRST_MAGIC(&lu->down_hd) != NMG_EDGEUSE_MAGIC)
		    continue;

		for (BU_LIST_FOR (eu, edgeuse, &lu->down_hd)) {
		    /* build two lists, one of winged edges, the other not */
		    if (nmg_radial_face_count(eu, s) > 2)
			bu_ptbl_ins_unique(&shared_edges, (long *)eu);
		    else
			bu_ptbl_ins_unique(&stack, (long *)eu);
		}
	    }
	    /* Mark this faceuse and its mate with a shell number */
	    NMG_INDEX_ASSIGN(flags, fu, shell_no);
	    NMG_INDEX_ASSIGN(flags, fu->fumate_p, shell_no);
	}
    }

    /* count number of faces that were not visited */
    missed_faces = 0;
    for (BU_LIST_FOR (fu, faceuse, &s->fu_hd)) {
	NMG_CK_FACEUSE(fu);
	if (fu->orientation == OT_SAME) {
	    if (!NMG_INDEX_TEST(flags, fu)) {
		missed_faces++;
		missed_fu = fu;
	    }
	}
    }

    if (!missed_faces) {
	/* nothing to do, just one shell */
	bu_free((char *)flags, "nmg_decompose_shell: flags ");
	bu_ptbl_free(&stack);
	bu_ptbl_free(&shared_edges);
	return no_of_shells;
    }

    while (missed_faces) {
	struct edgeuse *unassigned_eu = NULL;
	int *shells_at_edge;
	int new_shell_no=0;

	bu_ptbl_reset(&stack);

	/* Look at the list of shared edges to see if anything can be deduced */
	shells_at_edge = (int *)bu_calloc(no_of_shells+1, sizeof(int), "nmg_decompose_shell: shells_at_edge");

	for (i=0; i<BU_PTBL_END(&shared_edges); i++) {
	    int faces_at_edge=0;
	    int k;

	    /* Construct a list of shells for this edge.
	     * shells_at_edge[i] is the number of edgeuses of this
	     * edge that have been assigned to shell number i.
	     * shells_at_edge[0] is the number of uses of this edge
	     * that have not been assigned to any shell yet
	     */
	    for (k=0; k<=no_of_shells; k++)
		shells_at_edge[k] = 0;

	    unassigned_eu = NULL;

	    eu = (struct edgeuse *)BU_PTBL_GET(&shared_edges, i);
	    NMG_CK_EDGEUSE(eu);

	    eu1 = eu;
	    do {
		struct faceuse *fu_of_eu;

		fu_of_eu = nmg_find_fu_of_eu(eu1);

		faces_at_edge++;
		if (!NMG_INDEX_TEST(flags, fu_of_eu))
		    unassigned_eu = eu1;
		shells_at_edge[ NMG_INDEX_GET(flags, fu_of_eu) ]++;

		eu1 = nmg_next_radial_eu(eu1, s, 0);
	    }
	    while (eu1 != eu);

	    if (shells_at_edge[0] == 1 && unassigned_eu) {
		/* Only one edgeuse at this edge is unassigned, should be
		 * able to determine which shell it belongs in */

		for (j=1; j<=no_of_shells; j++) {
		    if (shells_at_edge[j] == 1) {
			/* unassigned edgeuse should belong to shell j */
			new_shell_no = j;
			break;
		    }
		}
	    } else if (shells_at_edge[0] == 0) {
		/* all uses of this edge have been assigned
		 * it can be deleted from the table
		 */
		bu_ptbl_rm(&shared_edges, (long *)eu);
	    }
	    if (new_shell_no)
		break;
	}

	if (!new_shell_no) {
	    /* Couldn't find a definite edgeuse to start a new shell
	     * so use radial parity to pick an edgeuse that should not be
	     * part of the same shell as ones already assigned
	     */
	    for (i=0; i<BU_PTBL_END(&shared_edges); i++) {
		struct faceuse *fu_of_eu1;
		int found_missed_face=0;

		eu = (struct edgeuse *)BU_PTBL_GET(&shared_edges, i);
		NMG_CK_EDGEUSE(eu);

		eu1 = eu;
		do {
		    /* look for unassigned edgeuses */
		    fu_of_eu1 = nmg_find_fu_of_eu(eu1);
		    NMG_CK_FACEUSE(fu_of_eu1);
		    if (!NMG_INDEX_TEST(flags, fu_of_eu1)) {
			struct edgeuse *eu2;
			struct faceuse *fu_of_eu2;

			/* look for a neighboring edgeuse that
			 * has been assigned
			 */
			eu2 = nmg_prev_radial_eu(eu1, s, 0);
			fu_of_eu2 = nmg_find_fu_of_eu(eu2);
			NMG_CK_FACEUSE(fu_of_eu2);
			if (NMG_INDEX_TEST(flags, fu_of_eu2)) {
			    /* eu2 has been assigned
			     * compare orientation parity
			     */
			    if (fu_of_eu2->orientation ==
				fu_of_eu1->orientation) {
				/* These should not be in the same
				 * shell, so start a new shell
				 * at this faceuse
				 */
				missed_fu = fu_of_eu1;
				found_missed_face = 1;
			    }
			}
			if (found_missed_face)
			    break;

			eu2 = nmg_next_radial_eu(eu1, s, 0);
			fu_of_eu2 = nmg_find_fu_of_eu(eu2);
			NMG_CK_FACEUSE(fu_of_eu2);
			if (NMG_INDEX_TEST(flags, fu_of_eu2)) {
			    /* eu2 has been assigned
			     * compare orientation parity
			     */
			    if (fu_of_eu2->orientation ==
				fu_of_eu1->orientation) {
				/* These should not be in the same
				 * shell, so start a new shell
				 * at this faceuse
				 */
				missed_fu = fu_of_eu1;
				found_missed_face = 1;
			    }
			}

		    }
		    if (found_missed_face)
			break;
		    eu1 = nmg_next_radial_eu(eu1, s, 0);
		}
		while (eu1 != eu);

		if (found_missed_face)
		    break;
	    }
	}

	bu_free((char *)shells_at_edge, "nmg_decompose_shell: shells_at_edge");

	/* make a new shell number */
	if (new_shell_no) {
	    shell_no = new_shell_no;
	    fu = nmg_find_fu_of_eu(unassigned_eu);
	} else {
	    shell_no = (++no_of_shells);
	    NMG_CK_FACEUSE(missed_fu);
	    fu = missed_fu;
	}

	if (fu->orientation != OT_SAME)
	    fu = fu->fumate_p;

	if (!NMG_INDEX_TEST(flags, fu)) {
	    /* move this missed face to the new shell */

	    /* push all edgeuses of "fu" onto the stack */
	    for (BU_LIST_FOR (lu, loopuse, &fu->lu_hd)) {
		NMG_CK_LOOPUSE(lu);

		if (BU_LIST_FIRST_MAGIC(&lu->down_hd) != NMG_EDGEUSE_MAGIC)
		    continue;

		for (BU_LIST_FOR (eu, edgeuse, &lu->down_hd)) {
		    /* build two lists, one of winged edges, the other not */
		    if (nmg_radial_face_count(eu, s) > 2)
			bu_ptbl_ins_unique(&shared_edges, (long *)eu);
		    else
			bu_ptbl_ins_unique(&stack, (long *)eu);
		}
	    }

	    /* Mark this faceuse with a shell number */
	    NMG_INDEX_ASSIGN(flags, fu, shell_no);
	    NMG_INDEX_ASSIGN(flags, fu->fumate_p, shell_no);

	} else
	    bu_bomb("nmg_decompose_shell: Missed face wasn't missed???\n");

	/* now pop edgeuse of the stack and visit faces radial to edgeuse */
	while ((eu1 = nmg_pop_eu(&stack)) != (struct edgeuse *)NULL) {
	    NMG_CK_EDGEUSE(eu1);

	    /* move to the radial */
	    eu = eu1->radial_p;
	    NMG_CK_EDGEUSE(eu);

	    /* stay within the original shell */
	    while (nmg_find_s_of_eu(eu) != s && eu != eu1 && eu != eu1->eumate_p)
		eu = eu->eumate_p->radial_p;

	    if (eu == eu1 || eu == eu1->eumate_p)
		continue;

	    fu = nmg_find_fu_of_eu(eu);
	    NMG_CK_FACEUSE(fu);

	    /* if this face has already been visited, skip it */
	    if (!NMG_INDEX_TEST(flags, fu)) {
		/* push all edgeuses of "fu" onto the stack */
		for (BU_LIST_FOR (lu, loopuse, &fu->lu_hd)) {
		    NMG_CK_LOOPUSE(lu);
		    if (BU_LIST_FIRST_MAGIC(&lu->down_hd) != NMG_EDGEUSE_MAGIC)
			continue;
		    for (BU_LIST_FOR (eu, edgeuse, &lu->down_hd)) {
			/* build two lists, one of winged edges, the other not */
			if (nmg_radial_face_count(eu, s) > 2)
			    bu_ptbl_ins_unique(&shared_edges, (long *)eu);
			else
			    bu_ptbl_ins_unique(&stack, (long *)eu);
		    }
		}

		/* Mark this faceuse with a shell number */
		NMG_INDEX_ASSIGN(flags, fu, shell_no);
		NMG_INDEX_ASSIGN(flags, fu->fumate_p, shell_no);

	    }
	}

	/* count number of faces that were not visited */
	missed_faces = 0;
	for (BU_LIST_FOR (fu, faceuse, &s->fu_hd)) {
	    NMG_CK_FACEUSE(fu);
	    if (fu->orientation == OT_SAME) {
		if (!NMG_INDEX_TEST(flags, fu)) {
		    missed_faces++;
		    missed_fu = fu;
		}
	    }
	}
    }

    /* Now build the new shells */
    for (shell_no=2; shell_no<=no_of_shells; shell_no++) {
	struct bu_ptbl faces;

	bu_ptbl_init(&faces, 64, "Faces ptbl for nmg_decompose_shell");

	/* Make a shell */
	new_s = nmg_ms();
	(void)nmg_kvu(new_s->vu_p);

	/* Move faces marked with this shell_no to this shell */
	fu = BU_LIST_FIRST(faceuse, &s->fu_hd);
	while (BU_LIST_NOT_HEAD(fu, &s->fu_hd)) {
	    struct faceuse *next_fu;

	    next_fu = BU_LIST_NEXT(faceuse, &fu->l);
	    while (BU_LIST_NOT_HEAD(next_fu, &s->fu_hd) && next_fu->orientation != OT_SAME)
		next_fu = BU_LIST_NEXT(faceuse, &next_fu->l);

	    if (fu->orientation != OT_SAME) {
		fu = next_fu;
		continue;
	    }

	    if (NMG_INDEX_GET(flags, fu) == shell_no) {
		nmg_mv_fu_between_shells(new_s, s, fu);
		bu_ptbl_ins(&faces, (long *)fu);
	    }

	    fu = next_fu;
	}

	nmg_gluefaces((struct faceuse **)BU_PTBL_BASEADDR(&faces), BU_PTBL_END(&faces), tol);
	bu_ptbl_free(&faces);
	nmg_shell_a(new_s, tol);
    }
    bu_free((char *)flags, "nmg_decompose_shell: flags ");
    bu_ptbl_free(&stack);
    bu_ptbl_free(&shared_edges);

    nmg_rebound(s , tol);

    if (RTG.NMG_debug & DEBUG_BASIC)
	bu_log("nmg_decompose_shell END (%d shells)\n", no_of_shells);

    return no_of_shells;
}


/**
 * Store an NMG model as a separate .g file, for later examination.
 * Don't free the model, as the caller may still have uses for it.
 *
 * NON-PARALLEL because of rt_uniresource.
 */
void
nmg_stash_shell_to_file(const char *filename, const struct shell *s, const char *title)
{
    struct rt_wdb *fp;
    struct rt_db_internal intern;
    struct bu_external ext;
    int ret;
    int flags;
    char *name="error.s";

    bu_log("nmg_stash_shell_to_file('%s', %p, %s)\n", filename, (void *)s, title);

    NMG_CK_SHELL(s);
    nmg_vsshell(s);

    if ((fp = wdb_fopen(filename)) == NULL) {
	perror(filename);
	return;
    }

    RT_DB_INTERNAL_INIT(&intern);
    intern.idb_major_type = DB5_MAJORTYPE_BRLCAD;
    intern.idb_type = ID_NMG;
    intern.idb_meth = &OBJ[ID_NMG];
<<<<<<< HEAD
    intern.idb_ptr = (genptr_t)s;
=======
    intern.idb_ptr = (void *)m;
>>>>>>> 6ce0493a

    if (db_version(fp->dbip) < 5) {
	BU_EXTERNAL_INIT(&ext);
	ret = intern.idb_meth->ft_export4(&ext, &intern, 1.0, fp->dbip, &rt_uniresource);
	if (ret < 0) {
	    bu_log("rt_db_put_internal(%s):  solid export failure\n",
		   name);
	    ret = -1;
	    goto out;
	}
	db_wrap_v4_external(&ext, name);
    } else {
	if (rt_db_cvt_to_external5(&ext, name, &intern, 1.0, fp->dbip, &rt_uniresource, intern.idb_major_type) < 0) {
	    bu_log("wdb_export4(%s): solid export failure\n",
		   name);
	    ret = -2;
	    goto out;
	}
    }
    BU_CK_EXTERNAL(&ext);

    flags = db_flags_internal(&intern);
    ret = wdb_export_external(fp, &ext, name, flags, intern.idb_type);
out:
    bu_free_external(&ext);
    wdb_close(fp);

    bu_log("nmg_stash_model_to_file(): wrote error.s to '%s'\n",
	   filename);
}


/* state for nmg_unbreak_edge */
struct nmg_unbreak_state
{
    long *flags;		/* index based array of flags for model */
    int unbroken;	/* count of edges mended */
};


/**
 * edgeuse visit routine for nmg_unbreak_region_edges.
 *
 * checks if edgeuse "eu" and its successor are candidates to be
 * unbroken.  looks for two consecutive edgeuses sharing the same
 * edge geometry. Checks that the middle vertex has no other uses,
 * and, if so, kills the second edgeuse.  Also moves the vu of the
 * first edgeuse mate to the vu of the killed edgeuse mate.
 */
void
nmg_unbreak_handler(uint32_t *eup, void *state, int UNUSED(unused))
{
    struct edgeuse *eu1, *eu2;
    struct edge *e;
    struct edge_g_lseg *eg;
    struct nmg_unbreak_state *ub_state;
    struct vertex *vb;
    int ret;

    eu1 = (struct edgeuse *)eup;
    NMG_CK_EDGEUSE(eu1);

    ub_state = (struct nmg_unbreak_state *)state;

    /* there is a temptation to do a NMG_INDEX_SET(ub_state->flags, eu1->eumate_p)
     * here to avoid looking at this edgeuse's mate, but since we are only looking
     * forward, we must look at ALL edgeuses
     */

    /* make sure we only visit this edgeuse once */
    if (!NMG_INDEX_TEST_AND_SET(ub_state->flags, eu1)) return;

    e = eu1->e_p;
    NMG_CK_EDGE(e);

    eg = eu1->g.lseg_p;
    if (!eg) {
	bu_log("nmg_unbreak_handler: no geometry for edge %p\n", (void *)e);
	return;
    }
    NMG_CK_EDGE_G_EITHER(eg);

    /* if the edge geometry doesn't have at least two uses, this
     * is not a candidate for unbreaking */
    if (bu_list_len(&eg->eu_hd2) < 2*2) {
	/* bu_log("nmg_unbreak_handler: usage < 4\n"); */
	return;
    }

    /* Check for two consecutive uses, by looking forward. */
    eu2 = BU_LIST_PNEXT_CIRC(edgeuse, eu1);
    NMG_CK_EDGEUSE(eu2);
    if (eu2->g.lseg_p != eg) {
	/* Can't look backward here, or nmg_unbreak_edge()
	 * will be asked to kill *this* edgeuse, which
	 * will blow our caller's mind.
	 */
	/* bu_log("nmg_unbreak_handler: eu1 edge geom not shared with eu2\n"); */
	return;
    }
    vb = eu2->vu_p->v_p;
    NMG_CK_VERTEX(vb);

    /* at this point, the situation is:

       eu1          eu2
       *----------->*----------->*
       A------------B------------C
       *<-----------*<-----------*
       eu1mate      eu2mate
    */
    ret = nmg_unbreak_edge(eu1);
    if (ret != 0) return;

    /* keep a count of unbroken edges */
    ub_state->unbroken++;
}


/**
 * Uses the visit handler to call nmg_unbreak_handler for each edgeuse
 * below the region (or any other NMG element).
 *
 * returns the number of edges mended
 */
int
nmg_unbreak_shell_edges(uint32_t *magic_p)
{
    struct shell *s;
    struct nmg_unbreak_state ub_state;
    int count;
    static const struct nmg_visit_handlers htab = {NULL, NULL, NULL, NULL, NULL,
						   NULL, NULL, NULL, NULL, NULL,
						   NULL, NULL, NULL, NULL, NULL,
						   NULL, NULL, nmg_unbreak_handler, NULL, NULL,
						   NULL, NULL, NULL, NULL, NULL};
    /* htab.aft_edgeuse = nmg_unbreak_handler; */

    if (RTG.NMG_debug & DEBUG_BASIC)
	bu_log("nmg_unbreak_shell_edges(magic_p = %p)\n", (void *)magic_p);

    s = nmg_find_shell(magic_p);
    NMG_CK_SHELL(s);

    ub_state.unbroken = 0;
    ub_state.flags = (long *)bu_calloc(s->maxindex*2, sizeof(long), "nmg_unbreak_shell_edges: flags");

    nmg_visit(magic_p, &htab, (void *)&ub_state);

    count = ub_state.unbroken;

    bu_free((char *)ub_state.flags, "nmg_unbreak_shell_edges: flags");

    return count;
}


/**
 * Find all faces that contain vertex "new_v" Put them in a bu_ptbl
 * "faces"
 *
 * returns:
 *   the number of faces that contain the vertex
 *
 * and fills in the table with the faces.  Counts edges at this vertex
 * where radial is mate (free_edges)
 */
int
nmg_find_isect_faces(const struct vertex *new_v, struct bu_ptbl *faces, int *free_edges, const struct bn_tol *tol)
{
    struct faceuse *fu;
    struct face_g_plane *fg;
    struct vertexuse *vu;
    int i;
    int unique;

    if (RTG.NMG_debug & DEBUG_BASIC)
	bu_log("nmg_find_isect_faces(new_v=%p, faces=%p)\n", (void *)new_v, (void *)faces);

    NMG_CK_VERTEX(new_v);
    BN_CK_TOL(tol);
    BU_CK_PTBL(faces);

    /* loop through vertex's vu list */
    for (BU_LIST_FOR (vu, vertexuse, &new_v->vu_hd)) {
	NMG_CK_VERTEXUSE(vu);
	fu = nmg_find_fu_of_vu(vu);
	if (fu->orientation != OT_SAME)
	    continue;

	NMG_CK_FACEUSE(fu);
	fg = fu->f_p->g.plane_p;

	/* check if this face is different from the ones on list */
	unique = 1;
	for (i=0; i<BU_PTBL_END(faces); i++) {
	    struct face *fp;

	    fp = (struct face *)BU_PTBL_GET(faces, i);
	    if (fp->g.plane_p == fg || bn_coplanar(fg->N, fp->g.plane_p->N, tol) > 0) {
		unique = 0;
		break;
	    }
	}

	/* if it is not already on the list, add it */
	if (unique) {
	    struct edgeuse *eu1;

	    bu_ptbl_ins(faces, (long *)fu->f_p);
	    /* Count the number of free edges containing new_v */

	    if (*vu->up.magic_p != NMG_EDGEUSE_MAGIC)
		continue;

	    eu1 = vu->up.eu_p;
	    if (eu1->eumate_p == eu1->radial_p)
		(*free_edges)++;
	    else {
		eu1 = BU_LIST_PPREV_CIRC(edgeuse, eu1);
		if (eu1->eumate_p == eu1->radial_p)
		    (*free_edges)++;
	    }
	}
    }
    return BU_PTBL_END(faces);
}


/**
 * given a vertex and a list of faces (not more than three) that
 * should intersect at the vertex, calculate a new location for the
 * vertex.
 *
 * returns:
 *   0 - if everything is OK
 *   1 - failure
 *
 * and modifies the geometry of the vertex to the new location
 */
int
nmg_simple_vertex_solve(struct vertex *new_v, const struct bu_ptbl *faces, const struct bn_tol *tol)
{
    struct vertex_g *vg;
    int failed=0;

    if (RTG.NMG_debug & DEBUG_BASIC) {
	struct face *f;
	struct faceuse *fu;
	plane_t pl;
	int i;

	bu_log("nmg_simple_vertex_solve(new_v=%p, %ld faces)\n",
	       (void *)new_v, BU_PTBL_END(faces));

	for (i = 0; i < BU_PTBL_END(faces); i++) {
	    f = (struct face *)BU_PTBL_GET(faces, i);
	    fu = f->fu_p;
	    if (fu->orientation != OT_SAME)
		fu = fu->fumate_p;
	    if (fu->orientation != OT_SAME)
		bu_log("\tface (%p) has no OT_SAME use\n", (void *)f);
	    NMG_GET_FU_PLANE(pl, fu);
	    bu_log("\t#%d: %g %g %g %g\n", i, V4ARGS(pl));
	}
    }

    NMG_CK_VERTEX(new_v);
    BU_CK_PTBL(faces);
    BN_CK_TOL(tol);

    vg = new_v->vg_p;
    NMG_CK_VERTEX_G(vg);

    switch (BU_PTBL_END(faces)) {
	struct face *fp1, *fp2, *fp3;
	plane_t pl1;
	fastf_t vert_move_len;
	fastf_t pl_dot;

	case 0:
	    bu_log("nmg_simple_vertex_solve: vertex not in any face planes!\n");
	    failed = 1;
	    break;

	case 1:		/* just move the vertex to the plane */
	    fp1 = (struct face *)BU_PTBL_GET(faces, 0);
	    vert_move_len = DIST_PT_PLANE(vg->coord, fp1->g.plane_p->N);
	    VJOIN1(vg->coord, vg->coord, -vert_move_len, fp1->g.plane_p->N);
	    break;

	case 2:
	    fp1 = (struct face *)BU_PTBL_GET(faces, 0);
	    fp2 = (struct face *)BU_PTBL_GET(faces, 1);

	    pl_dot = VDOT(fp1->g.plane_p->N, fp2->g.plane_p->N);
	    if (NEAR_EQUAL(pl_dot, 1.0, tol->perp) || NEAR_EQUAL(pl_dot, -1.0, tol->perp)) {
		vect_t move_vect;

		/* treat as a single plane */
		vert_move_len = (DIST_PT_PLANE(vg->coord, fp1->g.plane_p->N)
				 + DIST_PT_PLANE(vg->coord, fp2->g.plane_p->N))/2.0;
		VADD2(move_vect, fp1->g.plane_p->N, fp2->g.plane_p->N);
		VUNITIZE(move_vect);
		VJOIN1(vg->coord, vg->coord, -vert_move_len, move_vect);
	    } else {
		/* create a third plane perpendicular to first two */

		VCROSS(pl1, fp1->g.plane_p->N, fp2->g.plane_p->N);

		VUNITIZE(pl1);
		pl1[W] = VDOT(vg->coord, pl1);
		if (bn_mkpoint_3planes(vg->coord, fp1->g.plane_p->N, fp2->g.plane_p->N, pl1)) {
		    bu_log("nmg_simple_vertex_solve: Cannot find new coords for two planes\n");
		    bu_log("\tplanes are (%f %f %f %f) and (%f %f %f %f)\n",
			   V4ARGS(fp1->g.plane_p->N) ,
			   V4ARGS(fp2->g.plane_p->N));
		    bu_log("\tcalculated third plane is (%f %f %f %f)\n", V4ARGS(pl1));
		    failed = 1;
		    break;
		}
	    }
	    break;

	case 3:		/* just intersect the three planes */
	    fp1 = (struct face *)BU_PTBL_GET(faces, 0);
	    fp2 = (struct face *)BU_PTBL_GET(faces, 1);
	    fp3 = (struct face *)BU_PTBL_GET(faces, 2);
	    if (bn_mkpoint_3planes(vg->coord, fp1->g.plane_p->N, fp2->g.plane_p->N, fp3->g.plane_p->N)) {
		bu_log("nmg_simple_vertex_solve: failed for 3 planes:\n");
		bu_log("\t(%f %f %f %f)\n", V4ARGS(fp1->g.plane_p->N));
		bu_log("\t(%f %f %f %f)\n", V4ARGS(fp2->g.plane_p->N));
		bu_log("\t(%f %f %f %f)\n", V4ARGS(fp3->g.plane_p->N));
		failed = 1;
		break;
	    }
	    break;
	default:
	    failed = 1;
	    bu_log("nmg_simple_vertex_solve: Called for a complex vertex\n");
	    break;
    }

    if (failed)
	bu_log("nmg_simple_vertex_solve: Failed to determine new coordinates for vertex at (%f %f %f)\n",
	       V3ARGS(new_v->vg_p->coord));
    else if (RTG.NMG_debug & DEBUG_BASIC)
	bu_log("nmg_simple_vertex_solve: new coords = (%f %f %f)\n",
	       V3ARGS(new_v->vg_p->coord));

    return failed;
}


/**
 * Check all uses of a vertex to see if it lies within tolerance of
 * all faces where it is used
 *
 * returns:
 *   0 - All is well
 *   1 - vertex is off face plane by at least tol->dist for at least one face
 */
int
nmg_ck_vert_on_fus(const struct vertex *v, const struct bn_tol *tol)
{
    struct faceuse *fu;
    struct vertexuse *vu;
    fastf_t max_dist = 0.0;
    fastf_t dist = 0.0;
    int ret_val = 0;
    plane_t pl;

    NMG_CK_VERTEX(v);
    BN_CK_TOL(tol);
    NMG_CK_VERTEX_G(v->vg_p);

    for (BU_LIST_FOR (vu, vertexuse, &v->vu_hd)) {
	/* nmg_ck_vertexuse called within nmg_find_fu_of_vu,
	 * so do not need to call here
	 */
	fu = nmg_find_fu_of_vu(vu);
	if (!fu) {
	    continue;
	}
	/* nmg_ck_faceuse, nmg_ck_face and nmg_ck_face_g_plane
	 * are called within the nmg_get_fu_plane macro so
	 * do not need to call them here
	 */
	NMG_GET_FU_PLANE(pl, fu);
	dist = fabs(DIST_PT_PLANE(v->vg_p->coord, pl));
	if (dist > tol->dist) {
	    ret_val = 1;
	    if (dist > max_dist) {
		max_dist = dist;
	    }
	    bu_log("nmg_ck_vert_on_fus: v=%p vu=%p (%f %f %f) is %g from\n\tfaceuse %p f %p\n",
		   (void *)v, (void *)vu, V3ARGS(v->vg_p->coord),
		   dist,
		   (void *)fu, (void *)fu->f_p);
	}
    }

    if (ret_val)
	bu_log("nmg_ck_vert_on_fus: v=%p (%f %f %f) max distance of %g from faceuses\n",
	       (void *)v, V3ARGS(v->vg_p->coord), max_dist);

    return ret_val;
}


/* struct used by nmg_complex_vertex_solve
 * to store info about one edge
 * that contains the vertex in question
 */
struct intersect_fus
{
    struct faceuse *fu[2];	/* fu's that intersect at this edge */
    struct edgeuse *eu;	/* edgeuse in fu[0] that emanates from vertex */
    point_t start;		/* calculated start point of edge line */
    vect_t dir;		/* calculated direction of edge line */
    point_t pt;		/* a point on the edge a small distance from the vertex */
    int got_pt;		/* flag indicating that the above point has been obtained */
    int free_edge;		/* flag indicating that this is a free edge */
    struct vertex *vp;	/* a vertex pointer for above point */
};


/**
 * debug printing of the table of intersect_fus structs used by
 * extruder
 */
HIDDEN void
nmg_pr_inter(const struct vertex *new_v, const struct bu_ptbl *int_faces)
{
    int i;
    struct bn_tol tol;

    NMG_CK_VERTEX(new_v);
    BU_CK_PTBL(int_faces);

    tol.magic = BN_TOL_MAGIC;
    tol.dist = 0.0005;
    tol.dist_sq = tol.dist * tol.dist;
    tol.perp = 1e-6;
    tol.para = 1 - tol.perp;

    bu_log("\nint_faces at vertex %p (%f %f %f)\n", (void *)new_v, V3ARGS(new_v->vg_p->coord));
    for (i = 0; i < BU_PTBL_END(int_faces); i++) {
	struct intersect_fus *i_fus;
	struct face *fp1, *fp2;
	plane_t pl;

	i_fus = (struct intersect_fus *)BU_PTBL_GET(int_faces, i);

	bu_log("edge number %d, %p\n", i, (void *)i_fus);
	if (i_fus->fu[0])
	    fp1 = i_fus->fu[0]->f_p;
	else
	    fp1 = NULL;
	if (i_fus->fu[1]) {
	    fp2 = i_fus->fu[1]->f_p;
	    NMG_GET_FU_PLANE(pl, i_fus->fu[1]);
	} else
	    fp2 = NULL;

	if (i_fus->fu[1])
	    bu_log("\tfu1 = %p (face=%p), fu2 = %p (face=%p) (%f %f %f %f)\n",
		   (void *)i_fus->fu[0], (void *)fp1, (void *)i_fus->fu[1], (void *)fp2,
		   V4ARGS(pl));
	else
	    bu_log("\tfu1 = %p (face=%p), fu2 = %p (face=%p)\n",
		   (void *)i_fus->fu[0], (void *)fp1, (void *)i_fus->fu[1], (void *)fp2);

	if (i_fus->eu == NULL)
	    bu_log("\teu = NULL\n");
	else if (i_fus->eu->vu_p == NULL)
	    bu_log("\teu = %p, vu_p = NULL\n", (void *)i_fus->eu);
	else {
	    struct faceuse *fu;

	    bu_log("\teu = %p, from %p (%f %f %f) to %p (%f %f %f)\n",
		   (void *)i_fus->eu,
		   (void *)i_fus->eu->vu_p->v_p, V3ARGS(i_fus->eu->vu_p->v_p->vg_p->coord),
		   (void *)i_fus->eu->eumate_p->vu_p->v_p, V3ARGS(i_fus->eu->eumate_p->vu_p->v_p->vg_p->coord));
	    if (i_fus->fu[0]) {
		fu = nmg_find_fu_of_eu(i_fus->eu);
		if (fu != i_fus->fu[0])
		    bu_log("****ERROR**** eu is not in fu1 it's in %p\n", (void *)fu);
	    } else {
		fu = nmg_find_fu_of_eu(i_fus->eu);
		if (fu != i_fus->fu[1])
		    bu_log("****ERROR**** eu is not in fu2, it's in %p\n", (void *)fu);
	    }
	}

	bu_log("\tstart = (%f %f %f), dir = (%f %f %f)\n", V3ARGS(i_fus->start), V3ARGS(i_fus->dir));
	bu_log("\tpt = (%f %f %f)\n", V3ARGS(i_fus->pt));
	bu_log("\tfree_edge = %d\n", i_fus->free_edge);
	if (i_fus->eu && i_fus->eu->vu_p) {
	    if (i_fus->eu->eumate_p != i_fus->eu->radial_p &&
		i_fus->free_edge)
		bu_log("****ERROR**** this is NOT a free edge\n");
	    if (i_fus->eu->eumate_p == i_fus->eu->radial_p &&
		!i_fus->free_edge)
		bu_log("****ERROR**** This is a free edge\n");
	}
	if (i_fus->vp)
	    bu_log("\tvp = %p (%f %f %f)\n", (void *)i_fus->vp, V3ARGS(i_fus->vp->vg_p->coord));
	else
	    bu_log("\tvp = NULL\n");
    }
}


/**
 * Fill in the intersect_fus structures for edges around new_v. Does
 * not fill in "pt" or "vp".
 *
 * returns:
 *   0 - All is well
 *   1 - Failure
 */

HIDDEN int
nmg_get_edge_lines(struct vertex *new_v, struct bu_ptbl *int_faces, const struct bn_tol *tol)
{
    struct shell *s;
    struct vertex_g *vg;
    struct vertexuse *vu;
    struct edgeuse *eu, *eu1;
    struct faceuse *fu;
    struct bn_tol tol_tmp;
    int done = 0;
    int edge_no;

    NMG_CK_VERTEX(new_v);
    vg = new_v->vg_p;
    NMG_CK_VERTEX_G(vg);
    BN_CK_TOL(tol);
    BU_CK_PTBL(int_faces);

    if (RTG.NMG_debug & DEBUG_BASIC)
	bu_log("nmg_get_edge_lines(new_v=%p, int_faces=%p)\n", (void *)new_v, (void *)int_faces);

    /* A temporary tolerance struct for times when I don't want tolerancing */
    tol_tmp.magic = BN_TOL_MAGIC;
    tol_tmp.dist = 0.0;
    tol_tmp.dist_sq = 0.0;
    tol_tmp.perp = 0.0;
    tol_tmp.para = 1.0;

    s = nmg_find_shell(&new_v->magic);
    NMG_CK_SHELL(s);

    /* look for a dangling edge emanating from this vertex */
    eu1 = (struct edgeuse *)NULL;
    for (BU_LIST_FOR (vu, vertexuse, &new_v->vu_hd)) {
	if (*vu->up.magic_p != NMG_EDGEUSE_MAGIC)
	    continue;

	eu = vu->up.eu_p->eumate_p;
	fu = nmg_find_fu_of_eu(eu);
	if (!fu)
	    continue;

	if (fu->orientation != OT_SAME)
	    continue;

	if (eu->eumate_p == eu->radial_p) {
	    /* found a dangling edge, start processing here */
	    plane_t pl;
	    struct intersect_fus *i_fus;

	    /* create and initialize an intersect_fus struct for this edge */
	    BU_ALLOC(i_fus, struct intersect_fus);
	    i_fus->fu[0] = NULL;
	    i_fus->fu[1] = fu;
	    i_fus->eu = eu;
	    i_fus->vp = (struct vertex *)NULL;
	    VSET(i_fus->pt, 0.0, 0.0, 0.0);
	    i_fus->got_pt = 0;
	    i_fus->free_edge = 1;
	    eu1 = BU_LIST_PNEXT_CIRC(edgeuse, &eu->l);

	    VSUB2(i_fus->dir, eu->vu_p->v_p->vg_p->coord, eu->eumate_p->vu_p->v_p->vg_p->coord);
	    VUNITIZE(i_fus->dir);
	    NMG_GET_FU_PLANE(pl, fu);
	    VJOIN1(i_fus->start, vg->coord, (-DIST_PT_PLANE(vg->coord, pl)), pl);

	    /* Save this info in the int_faces table */
	    bu_ptbl_ins(int_faces, (long *)i_fus);

	    break;
	}
    }

    if (!eu1) {
	int found_start=0;

	/* get the an edgeuse emanating from new_v */
	for (BU_LIST_FOR (vu, vertexuse, &new_v->vu_hd)) {
	    NMG_CK_VERTEXUSE(vu);
	    if (*vu->up.magic_p != NMG_EDGEUSE_MAGIC)
		continue;

	    eu1 = vu->up.eu_p;

	    fu = nmg_find_fu_of_eu(eu1);
	    NMG_CK_FACEUSE(fu);

	    if (fu->orientation == OT_SAME) {
		found_start = 1;
		break;
	    }
	}
	if (!found_start) {
	    bu_log("Cannot find edgeuse in OT_SAME faceuse starting at (%f %f %f)\n",
		   V3ARGS(new_v->vg_p->coord));
	    return 1;
	}
    }

    eu = eu1;

    /* loop through all the edges emanating from new_v */
    while (!done) {
	fastf_t dist;
	point_t start;
	vect_t dir;
	vect_t eu_dir;
	int ret_val;
	struct intersect_fus *i_fus;
	struct faceuse *fu1, *fu2;

	NMG_CK_EDGEUSE(eu);

	if (eu->vu_p->v_p != new_v) {
	    /* This can happen if the faces of the shell are not properly
	     * oriented such as might happen when an object is incorrectly
	     * modelled in FASTGEN and run through the patch-g converter
	     */
	    bu_log("nmg_get_edge_lines: Bad solid!\n");
	    for (edge_no=0; edge_no<BU_PTBL_END(int_faces); edge_no++) {
		i_fus = (struct intersect_fus *)BU_PTBL_GET(int_faces, edge_no);

		bu_free((char *)i_fus, "nmg_get_edge_lines: i_fus");
	    }
	    return 1;
	}

	/* get the direction of the original edge (away from the vertex) */
	VSUB2(eu_dir, eu->eumate_p->vu_p->v_p->vg_p->coord, eu->vu_p->v_p->vg_p->coord);

	/* get the two faces that intersect along this edge */
	fu1 = nmg_find_fu_of_eu(eu);
	fu2 = nmg_find_fu_of_eu(eu->radial_p);

	/* initialize the intersect structure for this edge */
	BU_ALLOC(i_fus, struct intersect_fus);
	i_fus->fu[0] = fu1;
	if (eu->radial_p == eu->eumate_p) {
	    i_fus->fu[1] = (struct faceuse *)NULL;
	    i_fus->free_edge = 1;
	    done = 1;
	} else {
	    i_fus->fu[1] = fu2;
	    i_fus->free_edge = 0;
	}
	i_fus->eu = eu;
	i_fus->vp = (struct vertex *)NULL;
	VSET(i_fus->pt, 0.0, 0.0, 0.0);
	i_fus->got_pt = 0;
	VSET(i_fus->start, 0.0, 0.0, 0.0);
	VSET(i_fus->dir, 0.0, 0.0, 0.0);

	/* if edge is between loops of same face, don't calculate an edge line */
	if (fu1->f_p != fu2->f_p) {
	    /* find the new edge line at the intersection of these two faces
	     * the line is defined by start and dir */

	    ret_val = bn_isect_2planes(start, dir,
				       fu1->f_p->g.plane_p->N,
				       fu2->f_p->g.plane_p->N,
				       new_v->vg_p->coord,
				       &tol_tmp);
	    if (ret_val) {
		/* Cannot find line for this edge */
		bu_log("nmg_inside_vert: Cannot find new edge between two planes\n");
		bu_log("return from bn_isect_2planes is %d\n", ret_val);
		bu_log("\tplanes are (%f %f %f %f) and (%f %f %f %f)\n" ,
		       V4ARGS(fu1->f_p->g.plane_p->N),
		       V4ARGS(fu2->f_p->g.plane_p->N));
		bu_log("\tfus %p and %p, faces %p and %p\n" ,
		       (void *)fu1, (void *)fu2, (void *)fu1->f_p, (void *)fu2->f_p);
		nmg_pr_fu_briefly(fu1, "fu1: ");
		nmg_pr_fu_briefly(fu2, "fu2: ");
		bu_bomb("Can't find plane intersection\n");
	    }
	    /* Make the start point at closest approach to old vertex */
	    (void)bn_dist_pt3_line3(&dist, start, start, dir, new_v->vg_p->coord, tol);

	    /* Make sure the calculated direction is away from the vertex */
	    if (VDOT(eu_dir, dir) < 0.0)
		VREVERSE(dir, dir);

	    VMOVE(i_fus->start, start);
	    VMOVE(i_fus->dir, dir);
	} else if (i_fus->free_edge) {
	    plane_t pl;

	    /* for a dangling edge, use the same direction as the original edge
	     * just move the start point to the new plane
	     */

	    NMG_GET_FU_PLANE(pl, fu1);

	    VMOVE(i_fus->dir, eu_dir);
	    VUNITIZE(i_fus->dir);

	    VJOIN1(i_fus->start, vg->coord, (-DIST_PT_PLANE(vg->coord, pl)), pl);
	}

	/* Save this info in the int_faces table */
	bu_ptbl_ins(int_faces, (long *)i_fus);

	if (!done) {
	    /* move on to the next edge emanating from new_v */
	    eu = eu->radial_p;
	    eu = BU_LIST_PNEXT_CIRC(edgeuse, eu);
	    if (eu == eu1)
		done = 1;
	}
    }

    if (RTG.NMG_debug & DEBUG_BASIC) {
	bu_log("After getting edge lines:\n");
	nmg_pr_inter(new_v, int_faces);
    }

    return 0;
}


/**
 * Fill in the "pt" portion of the "intersect_fus" structure for edges
 * around new_v by calculating the intersection with neighboring edges
 * and selecting the furthest one from new_v.
 */
HIDDEN int
nmg_get_max_edge_inters(const struct vertex *new_v, struct bu_ptbl *int_faces, const struct bu_ptbl *faces, const struct bn_tol *tol)
{
    int edge_no;

    if (RTG.NMG_debug & DEBUG_BASIC)
	bu_log("nmg_get_max_edge_inters(new_v = %p, %ld intersect_fus structs, %ld faces)\n",
	       (void *)new_v, BU_PTBL_END(int_faces), BU_PTBL_END(faces));

    NMG_CK_VERTEX(new_v);
    BN_CK_TOL(tol);
    BU_CK_PTBL(int_faces);

    /* loop through edges departing from new_v */
    for (edge_no=0; edge_no<BU_PTBL_END(int_faces); edge_no++) {
	struct intersect_fus *edge_fus, *other_fus;
	fastf_t max_dist, dist[2];
	int next_edge_no, prev_edge_no;
	int other_index;

	edge_fus = (struct intersect_fus *)BU_PTBL_GET(int_faces, edge_no);

	/* don't calculate intersect point for edge between two loops of same face */
	if (edge_fus->fu[0] && edge_fus->fu[1] &&
	    edge_fus->fu[0]->f_p == edge_fus->fu[1]->f_p)
	    continue;

	/* Find intersections with neighboring edges and keep the one
	 * furthest up the edge
	 */
	max_dist = (-MAX_FASTF);

	/* start with next edge */
	next_edge_no = edge_no + 1;
	if (next_edge_no == BU_PTBL_END(int_faces))
	    next_edge_no = 0;

	other_fus = (struct intersect_fus *)BU_PTBL_GET(int_faces, next_edge_no);

	/* skip over edges between loops of same face */
	while (other_fus->fu[0] == other_fus->fu[1] && other_fus != edge_fus) {
	    next_edge_no++;
	    if (next_edge_no == BU_PTBL_END(int_faces))
		next_edge_no = 0;

	    other_fus = (struct intersect_fus *)BU_PTBL_GET(int_faces, next_edge_no);

	}

	/* if we found another edge, calculate its intersection with the edge */
	if (other_fus != edge_fus) {
	    if (!bn_dist_line3_line3(dist, edge_fus->start, edge_fus->dir, other_fus->start, other_fus->dir, tol)) {
		if (RTG.NMG_debug & DEBUG_BASIC)
		    bu_log("Edge #%d intersects edge #%d at dist = %f\n", edge_no, next_edge_no, dist[0]);
		if (NEAR_ZERO(dist[0], tol->dist))
		    dist[0] = 0.0;
		if (dist[0] > max_dist)
		    max_dist = dist[0];
	    }
	}

	/* now check the previous neighboring edge */
	prev_edge_no = edge_no - 1;
	if (prev_edge_no < 0)
	    prev_edge_no = BU_PTBL_END(int_faces) - 1;

	other_fus = (struct intersect_fus *)BU_PTBL_GET(int_faces, prev_edge_no);

	while (other_fus->fu[0] == other_fus->fu[1] && other_fus != edge_fus) {
	    prev_edge_no--;
	    if (prev_edge_no < 0)
		prev_edge_no = BU_PTBL_END(int_faces) - 1;

	    other_fus = (struct intersect_fus *)BU_PTBL_GET(int_faces, prev_edge_no);
	}

	if (other_fus != edge_fus) {
	    if (bn_dist_line3_line3(dist, edge_fus->start, edge_fus->dir, other_fus->start, other_fus->dir, tol) >= 0) {
		if (RTG.NMG_debug & DEBUG_BASIC)
		    bu_log("Edge #%d intersects edge #%d at dist = %f\n", edge_no, prev_edge_no, dist[0]);
		if (NEAR_ZERO(dist[0], tol->dist))
		    dist[0] = 0.0;
		if (dist[0] > max_dist)
		    max_dist = dist[0];
	    }
	}

	if (max_dist < 0.0) {
	    /* Now check for intersections with other planes */
	    for (other_index=0; other_index<BU_PTBL_END(int_faces); other_index ++) {
		struct face *f;

		if (other_index == edge_no)
		    continue;

		other_fus = (struct intersect_fus *)BU_PTBL_GET(int_faces, other_index);

		if (!other_fus->fu[0])
		    continue;

		NMG_CK_FACEUSE(other_fus->fu[0]);
		f = other_fus->fu[0]->f_p;

		if (edge_fus->fu[0] && f == edge_fus->fu[0]->f_p)
		    continue;

		if (edge_fus->fu[1] && f == edge_fus->fu[1]->f_p)
		    continue;

		/* Do not intersect with a plane that this edge is parallel to */
		if (NEAR_ZERO(VDOT(f->g.plane_p->N, edge_fus->dir), tol->perp))
		    continue;

		if (bn_isect_line3_plane(&dist[0], edge_fus->start, edge_fus->dir, f->g.plane_p->N, tol) > 1)
		    continue;

		if (RTG.NMG_debug & DEBUG_BASIC)
		    bu_log("Edge #%d intersects fu[0] from edge #%d at dist = %f\n", edge_no, other_index, dist[0]);

		if (NEAR_ZERO(dist[0], tol->dist))
		    dist[0] = 0.0;

		if (dist[0] > max_dist)
		    max_dist = dist[0];
	    }
	}

	/* if any intersections have been found, save the point in edge_fus->pt */
	if (max_dist > (-MAX_FASTF)) {
	    VJOIN1(edge_fus->pt, edge_fus->start, max_dist, edge_fus->dir);
	    edge_fus->got_pt = 1;
	}
    }

    /* if no intersection was found, just use the edge-line start point */
    for (edge_no=0; edge_no < BU_PTBL_END(int_faces); edge_no++) {
	struct intersect_fus *edge_fus;

	edge_fus = (struct intersect_fus *)BU_PTBL_GET(int_faces, edge_no);
	if (!edge_fus->got_pt) {
	    VMOVE(edge_fus->pt, edge_fus->start);
	}
    }

    if (RTG.NMG_debug & DEBUG_BASIC) {
	bu_log("After nmg_get_max_edge_inters:\n");
	nmg_pr_inter(new_v, int_faces);
    }

    return 0;
}


/**
 * eliminate "j_fus" from the table "int_faces" and adjust the info in
 * "i_fus".  This is done when the "vp" vertices of the two structures
 * have been joined.
 */
HIDDEN void
nmg_fuse_inters(struct intersect_fus *i_fus, struct intersect_fus *j_fus, struct bu_ptbl *int_faces, const struct bn_tol *tol)
{
    struct edgeuse *radial_eu;
    struct edgeuse *prev_eu;

    BU_CK_PTBL(int_faces);
    BN_CK_TOL(tol);

    if (RTG.NMG_debug & DEBUG_BASIC)
	bu_log("nmg_fuse_inters: i_fus=%p, j_fus=%p, %ld edges\n",
	       (void *)i_fus, (void *)j_fus, BU_PTBL_END(int_faces));

    /* remember the radial edge of the structure to be deleted */
    radial_eu = j_fus->eu->radial_p;

    /* if the vertices have been joined prev_eu and j_fus->eu should be adjacent */
    prev_eu = BU_LIST_PPREV_CIRC(edgeuse, &j_fus->eu->l);

    if (EDGESADJ(prev_eu, j_fus->eu)) {
	nmg_keu(prev_eu);
	nmg_keu(j_fus->eu);
    } else
	bu_log("nmg_fuse_inter_verts: ERROR: can't find adjacent edges to kill\n");

    /* the other face for this edge is now j_fus->fu[1] */
    i_fus->fu[1] = j_fus->fu[1];

    /* if there are other faces along the edges that have been brought together
     * do a radial join
     */
    if (i_fus->fu[0] && j_fus->fu[1]) {
	if (RTG.NMG_debug & DEBUG_BASIC) {
	    bu_log("radial join of eu's %p and %p\n", (void *)i_fus->eu, (void *)radial_eu);
	    bu_log("\t%p to %p and %p to %p\n" ,
		   (void *)i_fus->eu->vu_p->v_p, (void *)i_fus->eu->eumate_p->vu_p->v_p,
		   (void *)radial_eu->vu_p->v_p, (void *)radial_eu->eumate_p->vu_p->v_p);
	}
	nmg_radial_join_eu(i_fus->eu, radial_eu, tol);
    }

    /* If this is a dangling edge, need to adjust the eu pointer */
    if (!i_fus->fu[0])
	i_fus->eu = radial_eu;
    NMG_CK_EDGEUSE(i_fus->eu);

    /* if the deleted structure was for a dangling edge,
     * then this edge is now dangling
     */
    if (j_fus->free_edge)
	i_fus->free_edge = 1;

    bu_ptbl_rm(int_faces, (long *)j_fus);
    bu_free((char *)j_fus, "nmg_split_edges_at_pts: j_fus ");

}


/**
 * Using the info in the table of intersect_fus structs, split the
 * edgeuse (eu) in each struct at the point (pt) store the new
 * vertices in the structure (vp) and assign the geometry.
 */
HIDDEN void
nmg_split_edges_at_pts(const struct vertex *new_v, struct bu_ptbl *int_faces, const struct bn_tol *tol)
{
    int edge_no;

    if (RTG.NMG_debug & DEBUG_BASIC)
	bu_log("nmg_split_edges_at_pts(new_v = %p, %ld intersect_fus structs)\n",
	       (void *)new_v, BU_PTBL_END(int_faces));

    BN_CK_TOL(tol);
    BU_CK_PTBL(int_faces);
    NMG_CK_VERTEX(new_v);

    /* loop through all edges departing from new_v */
    for (edge_no = 0; edge_no < BU_PTBL_END(int_faces); edge_no++) {
	struct intersect_fus *i_fus;
	struct edgeuse *new_eu;

	i_fus = (struct intersect_fus *)BU_PTBL_GET(int_faces, edge_no);
	if (i_fus == NULL)
	    continue;

	/* skip edges between two loops of same face, for now */
	if (i_fus->fu[0] && i_fus->fu[1] && i_fus->fu[0]->f_p == i_fus->fu[1]->f_p)
	    continue;

	if (bn_pt3_pt3_equal(new_v->vg_p->coord, i_fus->pt, tol)) {
	    /* if pt is within tolerance of new_v, don't split the edge */
	    i_fus->vp = (struct vertex *)NULL;
	    VMOVE(i_fus->pt, new_v->vg_p->coord);
	    VMOVE(i_fus->start, new_v->vg_p->coord);
	    VSUB2(i_fus->dir, i_fus->eu->eumate_p->vu_p->v_p->vg_p->coord, i_fus->eu->vu_p->v_p->vg_p->coord);
	    VUNITIZE(i_fus->dir);
	    continue;
	}
	new_eu = nmg_esplit(i_fus->vp, i_fus->eu, 0);
	i_fus->vp = new_eu->vu_p->v_p;

	/* Need to keep track of correct eu in this case */
	if (i_fus->free_edge && !i_fus->fu[0])
	    i_fus->eu = new_eu;

	/* Assign geometry to the new vertex */
	if (i_fus && !i_fus->vp->vg_p)
	    nmg_vertex_gv(i_fus->vp, i_fus->pt);
    }
    if (RTG.NMG_debug & DEBUG_BASIC) {
	bu_log("After splitting edges:\n");
	nmg_pr_inter(new_v, int_faces);
    }

    /* Now take care of edges between two loops of same face */
    edge_no = 0;
    while (edge_no < BU_PTBL_END(int_faces)) {
	int next_edge_no;
	struct intersect_fus *i_fus, *j_fus;

	next_edge_no = edge_no + 1;
	if (next_edge_no == BU_PTBL_END(int_faces))
	    next_edge_no = 0;

	i_fus = (struct intersect_fus *)BU_PTBL_GET(int_faces, edge_no);
	j_fus = (struct intersect_fus *)BU_PTBL_GET(int_faces, next_edge_no);

	/* look at all edges in the same face as i_fus->fu[1] */
	while (j_fus->fu[0] && j_fus->fu[1] &&
	       j_fus->fu[0]->f_p == j_fus->fu[1]->f_p &&
	       j_fus != i_fus)
	{
	    /* if both edges are dangling, there is nothing to do */
	    if (i_fus->free_edge && j_fus->free_edge)
		break;

	    /* if we haven't assigned a vertex, skip this edge */
	    if (!i_fus->vp)
		break;

	    /* split the neighbor at the first structure's "vp"
	     * this moves the neighboring edge's endpoint to
	     * fall on the first edge.
	     */
	    (void) nmg_esplit(i_fus->vp, j_fus->eu, 0);

	    /* now we can ignore this edge */
	    nmg_fuse_inters(i_fus, j_fus, int_faces, tol);

	    /* go to the next edge */
	    if (next_edge_no == BU_PTBL_END(int_faces))
		next_edge_no = 0;

	    j_fus = (struct intersect_fus *)BU_PTBL_GET(int_faces, next_edge_no);

	}
	edge_no++;
    }
    if (RTG.NMG_debug & DEBUG_BASIC) {
	bu_log("After loops of same face\n");
	nmg_pr_inter(new_v, int_faces);
    }
}


/**
 * kill all zero length edgeuses in faces around new_v
 */
HIDDEN void
nmg_remove_short_eus_inter(struct vertex *new_v, struct bu_ptbl *int_faces, const struct bn_tol *tol)
{
    int edge_no;
    struct vertexuse *vu;

    NMG_CK_VERTEX(new_v);
    BU_CK_PTBL(int_faces);
    BN_CK_TOL(tol);

    if (RTG.NMG_debug & DEBUG_BASIC)
	bu_log("nmg_remove_short_eus: new_v=%p (%f %f %f), %ld edges\n",
	       (void *)new_v, V3ARGS(new_v->vg_p->coord), BU_PTBL_END(int_faces));

    /* first join any of the "vp" in the intersect_fus structs that are
     * within tolerance of new-v
     */
    for (edge_no=0; edge_no<BU_PTBL_END(int_faces); edge_no++) {
	struct intersect_fus *edge_fus;

	edge_fus = (struct intersect_fus *)BU_PTBL_GET(int_faces, edge_no);

	if (!edge_fus->vp)
	    continue;

	if (!bn_pt3_pt3_equal(new_v->vg_p->coord, edge_fus->vp->vg_p->coord, tol))
	    continue;

	nmg_jv(new_v, edge_fus->vp);
	edge_fus->vp = new_v;
    }

    /* look at all faces around new_v */
    vu = BU_LIST_FIRST(vertexuse, &new_v->vu_hd);
    while (BU_LIST_NOT_HEAD(vu, &new_v->vu_hd)) {
	struct vertexuse *vu_next;
	struct faceuse *fu;
	struct loopuse *lu;
	struct faceuse *bad_fu=(struct faceuse *)NULL;
	int bad_loop=0;

	NMG_CK_VERTEXUSE(vu);

	vu_next = BU_LIST_PNEXT(vertexuse, &vu->l);

	if (*vu->up.magic_p != NMG_EDGEUSE_MAGIC) {
	    vu = vu_next;
	    continue;
	}

	fu = nmg_find_fu_of_vu(vu);
	NMG_CK_FACEUSE(fu);

	/* look at all loops in these faces */
	lu = BU_LIST_FIRST(loopuse, &fu->lu_hd);
	while (BU_LIST_NOT_HEAD(lu, &fu->lu_hd)) {
	    struct loopuse *lu_next;
	    struct edgeuse *eu;

	    NMG_CK_LOOPUSE(lu);

	    lu_next = BU_LIST_PNEXT(loopuse, &lu->l);

	    eu = BU_LIST_FIRST(edgeuse, &lu->down_hd);
	    while (BU_LIST_NOT_HEAD(eu, &lu->down_hd)) {
		struct edgeuse *eu_next;

		NMG_CK_EDGEUSE(eu);

		eu_next = BU_LIST_PNEXT(edgeuse, &eu->l);

		/* kill edges that are to/from same vertex */
		if (eu->vu_p->v_p == eu->eumate_p->vu_p->v_p) {
		    while ((vu_next == eu->vu_p || vu_next == eu->eumate_p->vu_p) &&
			   BU_LIST_NOT_HEAD(vu_next, &new_v->vu_hd))
			vu_next = BU_LIST_PNEXT(vertexuse, &vu_next->l);
		    while ((eu_next == eu || eu_next == eu->eumate_p) &&
			   BU_LIST_NOT_HEAD(eu_next, &lu->down_hd))
			eu_next = BU_LIST_PNEXT(edgeuse, &eu_next->l);

		    if (RTG.NMG_debug & DEBUG_BASIC)
			bu_log("\tkilling eu %p (%p)\n", (void *)eu, (void *)eu->eumate_p);

		    bad_loop = nmg_keu(eu);
		}
		/* kill edges with length less than tol->dist */
		else if (bn_pt3_pt3_equal(eu->vu_p->v_p->vg_p->coord, eu->eumate_p->vu_p->v_p->vg_p->coord, tol)) {
		    struct edgeuse *prev_eu;

		    prev_eu = BU_LIST_PPREV_CIRC(edgeuse, &eu->l);
		    NMG_CK_EDGEUSE(prev_eu);

		    prev_eu->eumate_p->vu_p->v_p = eu->eumate_p->vu_p->v_p;

		    while ((vu_next == eu->vu_p || vu_next == eu->eumate_p->vu_p) &&
			   BU_LIST_NOT_HEAD(vu_next, &new_v->vu_hd))
			vu_next = BU_LIST_PNEXT(vertexuse, &vu_next->l);
		    while ((eu_next == eu || eu_next == eu->eumate_p) &&
			   BU_LIST_NOT_HEAD(eu_next, &lu->down_hd))
			eu_next = BU_LIST_PNEXT(edgeuse, &eu_next->l);

		    if (RTG.NMG_debug & DEBUG_BASIC)
			bu_log("\tkilling eu %p (%p)\n", (void *)eu, (void *)eu->eumate_p);

		    bad_loop = nmg_keu(eu);
		}

		if (bad_loop) {
		    /* emptied a loop, so kill it */
		    while ((lu_next == lu || lu_next == lu->lumate_p) &&
			   BU_LIST_NOT_HEAD(lu_next, &fu->lu_hd))
			lu_next = BU_LIST_PNEXT(loopuse, &lu_next->l);

		    bad_fu = nmg_find_fu_of_lu(lu);
		    if (!nmg_klu(lu))
			bad_fu = (struct faceuse *)NULL;

		    break;
		}

		eu = eu_next;
	    }
	    if (bad_fu) {
		/* emptied a faceuse, so kill it */
		if (nmg_kfu(bad_fu)) {
		    /* I can't believe I emptied the whole thing!! */
		    bu_log("nmg_remove_short_eus_inter: nmg_kfu emptied shell!\n");
		    break;
		}
	    }
	    lu = lu_next;
	}

	vu = vu_next;
    }
}


/**
 * Eliminates adjacent intersect_fus structs with collinear edges
 */
HIDDEN void
nmg_simplify_inter(const struct vertex *new_v, struct bu_ptbl *int_faces, const struct bn_tol *tol)
{
    int edge_no=0;
    int next_edge_no;

    if (RTG.NMG_debug & DEBUG_BASIC)
	bu_log("nmg_simplify_inter(new_v=%p (%f %f %f), int_faces=%p)\n",
	       (void *)new_v, V3ARGS(new_v->vg_p->coord), (void *)int_faces);

    NMG_CK_VERTEX(new_v);
    BU_CK_PTBL(int_faces);
    BN_CK_TOL(tol);

    while (BU_PTBL_END(int_faces) > 1 && edge_no < BU_PTBL_END(int_faces)) {
	struct intersect_fus *i_fus;
	struct intersect_fus *j_fus;

	/* get two consecutive structures */
	i_fus = (struct intersect_fus *)BU_PTBL_GET(int_faces, edge_no);
	next_edge_no = edge_no+1;
	if (next_edge_no == BU_PTBL_END(int_faces))
	    next_edge_no = 0;
	j_fus = (struct intersect_fus *)BU_PTBL_GET(int_faces, next_edge_no);

	/* skip open space */
	if ((i_fus->free_edge || j_fus->free_edge) && next_edge_no == 0) {
	    edge_no++;
	    continue;
	}

	/* Don't fuse free edges together */
	if (i_fus->free_edge && j_fus->free_edge) {
	    edge_no++;
	    continue;
	}

	/* if either vertex or edgeuse is null, skip */
	if (i_fus->vp == NULL || j_fus->vp == NULL ||
	    i_fus->eu == NULL || j_fus->eu == NULL) {
	    edge_no++;
	    continue;
	}

	/* If either vertex is new_v, skip */
	if (i_fus->vp == new_v || j_fus->vp == new_v) {
	    edge_no++;
	    continue;
	}

	NMG_CK_VERTEX(i_fus->vp);
	NMG_CK_VERTEX(j_fus->vp);
	NMG_CK_EDGEUSE(i_fus->eu);
	NMG_CK_EDGEUSE(j_fus->eu);

	/* if the two vertices are within tolerance,
	 * fuse them
	 */
	if (i_fus->vp == j_fus->vp) {
	    nmg_fuse_inters(i_fus, j_fus, int_faces, tol);
	    continue;
	} else if (bn_pt3_pt3_equal(i_fus->vp->vg_p->coord, j_fus->vp->vg_p->coord, tol)) {
	    nmg_jv(i_fus->vp, j_fus->vp);
	    nmg_fuse_inters(i_fus, j_fus, int_faces, tol);
	    continue;
	} else if (bn_3pts_collinear(i_fus->vp->vg_p->coord, j_fus->vp->vg_p->coord, new_v->vg_p->coord, tol)) {
	    fastf_t i_dist, j_dist;
	    vect_t i_dist_to_new_v, j_dist_to_new_v;

	    /* all three points are collinear,
	     * may need to split edges
	     */

	    VSUB2(i_dist_to_new_v, new_v->vg_p->coord, i_fus->vp->vg_p->coord);
	    VSUB2(j_dist_to_new_v, new_v->vg_p->coord, j_fus->vp->vg_p->coord);

	    if (VDOT(i_dist_to_new_v, j_dist_to_new_v) < 0.0) {
		/* points are collinear with new_v, but in opposite directions */
		edge_no++;
		continue;
	    }

	    i_dist = MAGSQ(i_dist_to_new_v);
	    j_dist = MAGSQ(j_dist_to_new_v);

	    if (i_dist < tol->dist_sq || j_dist < tol->dist_sq)
		bu_bomb("nmg_simplify_inter: vertex within tolerance of new_v\n");

	    if (RTG.NMG_debug & DEBUG_BASIC)
		bu_log("\tCollinear vertices %p, %p, and %p\n",
		       (void *)new_v, (void *)i_fus->vp, (void *)j_fus->vp);

	    if (i_dist > j_dist && j_dist > tol->dist_sq) {
		/* j point is closer to new_v than i point
		 * split edge at j point
		 */

		if (RTG.NMG_debug & DEBUG_BASIC)
		    bu_log("\tSplitting i_fus->eu %p at vertex %p\n",
			   (void *)i_fus->eu, (void *)j_fus->vp);

		(void)nmg_esplit(j_fus->vp, i_fus->eu, 0);
		i_fus->vp = j_fus->vp;
		nmg_fuse_inters(i_fus, j_fus, int_faces, tol);

		continue;
	    } else if (j_dist > i_dist && i_dist > tol->dist_sq) {
		/* i point is closer to new_v than j point
		 * split edge at i point
		 */

		if (RTG.NMG_debug & DEBUG_BASIC)
		    bu_log("\tSplitting j_fus->eu %p at vertex %p\n",
			   (void *)j_fus->eu, (void *)i_fus->vp);

		(void)nmg_esplit(i_fus->vp, j_fus->eu, 0);
		nmg_fuse_inters(i_fus, j_fus, int_faces, tol);
		continue;
	    }
	}
	edge_no++;
    }
    if (RTG.NMG_debug & DEBUG_BASIC) {
	bu_log("\nAfter nmg_simplify_inter:\n");
	nmg_pr_inter(new_v, int_faces);
    }
}


/**
 * Make new faces around vertex new_v using info in the table of
 * intersect_fu structures. Each structure contains a vertex on an
 * edge departing new_v.  Vertices from two consecutive edges are
 * combined with new_v to form triangular faces around new_v
 */
void
nmg_make_faces_at_vert(struct vertex *new_v, struct bu_ptbl *int_faces, const struct bn_tol *tol)
{
    struct loopuse *old_lu;
    int edge_no=0, next_edge_no;

    if (RTG.NMG_debug & DEBUG_BASIC)
	bu_log("nmg_make_faces_at_vert(%p, %ld intersect_fus structs)\n",
	       (void *)new_v, BU_PTBL_END(int_faces));

    NMG_CK_VERTEX(new_v);
    BU_CK_PTBL(int_faces);
    BN_CK_TOL(tol);

    if (BU_PTBL_END(int_faces) == 1) {
	struct intersect_fus *i_fus;

	/* only one intersect point is left, move new_v to it
	 * and don't make any faces
	 */
	i_fus = (struct intersect_fus *)BU_PTBL_GET(int_faces, 0);
	if (i_fus->vp) {
	    i_fus = (struct intersect_fus *)BU_PTBL_GET(int_faces, 0);

	    VMOVE(new_v->vg_p->coord, i_fus->vp->vg_p->coord);
	    nmg_jv(new_v, i_fus->vp);
	}
	return;
    }

    if (BU_PTBL_END(int_faces) == 2) {
	struct intersect_fus *i_fus, *j_fus;
	point_t center_pt;

	/* only two intersect points left, if they are not on free edges,
	 *  move new_v to the center of the connecting line. No new faces needed
	 */
	i_fus = (struct intersect_fus *)BU_PTBL_GET(int_faces, 0);
	j_fus = (struct intersect_fus *)BU_PTBL_GET(int_faces, 1);

	if (i_fus->vp && j_fus->vp && !i_fus->free_edge && !j_fus->free_edge) {
	    VCOMB2(center_pt, 0.5, i_fus->vp->vg_p->coord, 0.5, j_fus->vp->vg_p->coord);
	    VMOVE(new_v->vg_p->coord, center_pt);
	}
	return;
    }

    /* Need to make new faces.
     * loop around the vertex, looking at
     * pairs of adjacent edges and deciding
     * if a new face needs to be constructed
     * from the two intersect vertices and new_v
     */
    while (edge_no < BU_PTBL_END(int_faces)) {
	struct intersect_fus *i_fus;
	struct intersect_fus *j_fus;
	struct vertexuse *vu1, *vu2;
	struct edgeuse *eu;
	struct loopuse *lu;
	struct loopuse *new_lu;
	struct faceuse *new_fu;
	struct faceuse *fu;

	/* get two consecutive structures */
	i_fus = (struct intersect_fus *)BU_PTBL_GET(int_faces, edge_no);
	next_edge_no = edge_no+1;
	if (next_edge_no == BU_PTBL_END(int_faces))
	    next_edge_no = 0;
	j_fus = (struct intersect_fus *)BU_PTBL_GET(int_faces, next_edge_no);

	/* Don't construct a new face across open space */
	if ((i_fus->free_edge || j_fus->free_edge) && next_edge_no == 0) {
	    edge_no++;
	    continue;
	}

	/* if the two vertices are the same, no face needed */
	if (i_fus->vp == j_fus->vp) {
	    edge_no++;
	    continue;
	}

	/* if either vertex is null, no face needed */
	if (i_fus->vp == NULL || j_fus->vp == NULL || i_fus->eu == NULL || j_fus->eu == NULL) {
	    edge_no++;
	    continue;
	}

	/* Don't make faces with two vertices the same */
	if (i_fus->vp == new_v || j_fus->vp == new_v) {
	    edge_no++;
	    continue;
	}

	NMG_CK_VERTEX(i_fus->vp);
	NMG_CK_VERTEX(j_fus->vp);
	NMG_CK_EDGEUSE(i_fus->eu);
	NMG_CK_EDGEUSE(j_fus->eu);

	/* don't make degenerate faces */
	if (bn_3pts_collinear(i_fus->vp->vg_p->coord, j_fus->vp->vg_p->coord, new_v->vg_p->coord, tol)) {
	    edge_no++;
	    continue;
	}

	/* O.K., here is where we actually start making faces.
	 * Find uses of the two vertices in the same loopuse
	 */
	old_lu = j_fus->eu->up.lu_p;
	vu1 = (struct vertexuse *)NULL;
	vu2 = (struct vertexuse *)NULL;
	for (BU_LIST_FOR (eu, edgeuse, &old_lu->down_hd)) {
	    if (eu->vu_p->v_p == i_fus->vp)
		vu1 = eu->vu_p;
	    else if (eu->vu_p->v_p == j_fus->vp)
		vu2 = eu->vu_p;
	}

	if (vu1 == NULL || vu2 == NULL) {
	    bu_log("nmg_make_faces_at_vert: ERROR: Can't find loop containing vertices %p and %p\n",
		   (void *)i_fus->vp, (void *)j_fus->vp);
	    bu_log("\t(%f %f %f) and (%f %f %f)\n", V3ARGS(i_fus->vp->vg_p->coord), V3ARGS(j_fus->vp->vg_p->coord));
	    edge_no++;
	    continue;
	}

	/* make sure the two vertices have a third between,
	 * otherwise, don't cut the loop
	 */
	eu = vu1->up.eu_p;
	if (eu->eumate_p->vu_p == vu2) {
	    edge_no++;
	    continue;
	}
	eu = vu2->up.eu_p;
	if (eu->eumate_p->vu_p == vu1) {
	    edge_no++;
	    continue;
	}

	/* cut the face loop across the two vertices */
	new_lu = nmg_cut_loop(vu1, vu2);

	/* Fix orientations.
	 * We will never be cutting an OT_OPPOSITE loop
	 * so the will always be OT_SAME
	 */
	new_lu->orientation = OT_SAME;
	new_lu->lumate_p->orientation = OT_SAME;
	old_lu->orientation = OT_SAME;
	old_lu->lumate_p->orientation = OT_SAME;

	/* find which loopuse contains new_v
	 * this will be the one to become a new face
	 */
	lu = NULL;

	/* first check old_lu */
	for (BU_LIST_FOR (eu, edgeuse, &old_lu->down_hd)) {
	    if (eu->vu_p->v_p == new_v) {
		lu = old_lu;
		break;
	    }
	}

	/* if not found check new_lu */
	if (lu == NULL) {
	    for (BU_LIST_FOR (eu, edgeuse, &new_lu->down_hd)) {
		if (eu->vu_p->v_p == new_v) {
		    lu = old_lu;
		    break;
		}
	    }
	}

	if (lu == NULL) {
	    fu = old_lu->up.fu_p;
	    bu_log("nmg_make_faces_at_vert: can't find loop for new face\n");
	    bu_log("vu1 = %p (%p) vu2 = %p (%p)\n",
		   (void *)vu1, (void *)vu1->v_p, (void *)vu2, (void *)vu2->v_p);
	    bu_log("new_v = %p\n", (void *)new_v);
	    bu_log("old_lu = %p, new_lu = %p\n", (void *)old_lu, (void *)new_lu);
	    nmg_pr_fu_briefly(fu, (char *)NULL);
	    bu_bomb("nmg_make_faces_at_vert: can't find loop for new face\n");
	}

	/* make the new face from the new loop */
	new_fu = nmg_mk_new_face_from_loop(lu);
	if (!new_fu) {
	    edge_no++;
	    continue;
	}

	/* update the intersect_fus structs (probably not necessary at this point) */
	j_fus->fu[0] = new_fu;
	i_fus->fu[1] = new_fu;

	NMG_CK_FACEUSE(new_fu);

	/* calculate a plane equation for the new face */
	if (nmg_calc_face_g(new_fu)) {
	    bu_log("nmg_make_faces_at_vert: Failed to calculate plane eqn for face:\n ");
	    bu_log("\tnew_v is %p at (%f %f %f)\n", (void *)new_v, V3ARGS(new_v->vg_p->coord));
	    if (bn_3pts_collinear(new_v->vg_p->coord,
				  vu1->v_p->vg_p->coord, vu2->v_p->vg_p->coord,
				  tol))
		bu_log("\tPoints are collinear\n");
	    nmg_pr_fu_briefly(new_fu, " ");
	}
	nmg_face_bb(new_fu->f_p, tol);

	edge_no++;
    }
}


/**
 * Look at all faces around vertex new_v and kill any two consecutive
 * eu's that go from a vertex to a second then back to the original
 * vertex
 */
void
nmg_kill_cracks_at_vertex(const struct vertex *vp)
{
    struct bu_ptbl fus_at_vert;
    struct vertexuse *vu;
    struct faceuse *fu;
    int fu_no;

    if (RTG.NMG_debug & DEBUG_BASIC)
	bu_log("nmg_kill_cracks_at_vertex(vp=%p)\n", (void *)vp);

    NMG_CK_VERTEX(vp);

    /* first make a list of all the faceuses at this vertex */
    bu_ptbl_init(&fus_at_vert, 64, " &fus_at_vert ");

    for (BU_LIST_FOR (vu, vertexuse, &vp->vu_hd)) {
	NMG_CK_VERTEXUSE(vu);

	fu = nmg_find_fu_of_vu(vu);
	if (!fu)
	    continue;

	NMG_CK_FACEUSE(fu);
	bu_ptbl_ins_unique(&fus_at_vert, (long *)fu);
    }

    /* Now look at these faceuses for cracks (jaunts from a vertex and back to the same) */
    for (fu_no = 0; fu_no < BU_PTBL_END(&fus_at_vert); fu_no++) {
	struct loopuse *lu;
	int bad_face=0;

	fu = (struct faceuse *)BU_PTBL_GET(&fus_at_vert, fu_no);
	NMG_CK_FACEUSE(fu);

	lu = BU_LIST_FIRST(loopuse, &fu->lu_hd);
	while (BU_LIST_NOT_HEAD(lu, &fu->lu_hd)) {
	    struct loopuse *lu_next;
	    struct edgeuse *eu;
	    int bad_loop=0;

	    NMG_CK_LOOPUSE(lu);

	    lu_next = BU_LIST_NEXT(loopuse, &lu->l);

	    if (BU_LIST_FIRST_MAGIC(&lu->down_hd) != NMG_EDGEUSE_MAGIC) {
		lu = lu_next;
		continue;
	    }

	    eu = BU_LIST_FIRST(edgeuse, &lu->down_hd);
	    while (BU_LIST_NOT_HEAD(eu, &lu->down_hd)) {
		struct edgeuse *eu_prev;
		struct edgeuse *eu_next;

		NMG_CK_EDGEUSE(eu);

		eu_next = BU_LIST_NEXT(edgeuse, &eu->l);
		eu_prev = BU_LIST_PPREV_CIRC(edgeuse, &eu->l);
		NMG_CK_EDGEUSE(eu_prev);

		/* Check for a crack */
		if (EDGESADJ(eu, eu_prev)) {
		    /* found a crack, kill it */
		    if (nmg_keu(eu)) {
			/* This should never happen */
			bu_log("ERROR: nmg_kill_cracks_at_vert: bad loopuse %p\n", (void *)lu);
			bad_loop = 1;
			break;
		    }
		    if (nmg_keu(eu_prev)) {
			bad_loop = 1;
			break;
		    }
		}
		eu = eu_next;
	    }
	    if (bad_loop) {
		if (nmg_klu(lu)) {
		    bad_face = 1;
		    break;
		}
	    }
	    lu = lu_next;
	}
	if (bad_face) {
	    if (nmg_kfu(fu))
		bu_log("ERROR:nmg_kill_cracks_at_vert: bad shell!\n");
	}
    }
    bu_ptbl_free(&fus_at_vert);
}


/**
 * Used by nmg_fix_crossed edges to calculate the point where two
 * edges cross
 *
 * returns:
 * 	distance to intersection if edge intersect
 * 	-1.0 if they don't
 */
HIDDEN fastf_t
nmg_dist_to_cross(const struct intersect_fus *i_fus, const struct intersect_fus *j_fus, fastf_t *new_pt, const struct bn_tol *tol)
{
    plane_t pl = HINIT_ZERO;
    struct edgeuse *i_next_eu, *j_next_eu;
    struct vertex *i_end, *j_end;
    struct vertex *i_start, *j_start;
    point_t i_end_pt, j_end_pt;
    vect_t i_dir, j_dir;
    fastf_t dist[2];

    BN_CK_TOL(tol);

    if (i_fus->fu[1])
	NMG_GET_FU_PLANE(pl, i_fus->fu[1])

	    /* get edgeuses leaving from new vertices */
	    if (!i_fus->fu[0])
		i_next_eu = BU_LIST_PPREV_CIRC(edgeuse, &i_fus->eu->l);
	    else
		i_next_eu = BU_LIST_PNEXT_CIRC(edgeuse, &i_fus->eu->l);

    if (!j_fus->fu[0])
	j_next_eu = BU_LIST_PPREV_CIRC(edgeuse, &j_fus->eu->l);
    else
	j_next_eu = BU_LIST_PNEXT_CIRC(edgeuse, &j_fus->eu->l);

    NMG_CK_EDGEUSE(i_next_eu);
    NMG_CK_EDGEUSE(j_next_eu);

    /* get endpoints for these edges */
    i_end = i_next_eu->eumate_p->vu_p->v_p;
    j_end = j_next_eu->eumate_p->vu_p->v_p;

    NMG_CK_VERTEX(i_end);
    NMG_CK_VERTEX(j_end);

    /* since the other end of these edges may not have been adjusted yet
     * project the endpoints onto the face plane
     */
    if (i_fus->fu[1]) {
	VJOIN1(i_end_pt, i_end->vg_p->coord, -(DIST_PT_PLANE(i_end->vg_p->coord, pl)), pl);
	VJOIN1(j_end_pt, j_end->vg_p->coord, -(DIST_PT_PLANE(j_end->vg_p->coord, pl)), pl);
    } else {
	VMOVE(i_end_pt, i_end->vg_p->coord);
	VMOVE(j_end_pt, j_end->vg_p->coord);
    }

    /* get start points, guaranteed to be on plane */
    i_start = i_next_eu->vu_p->v_p;
    j_start = j_next_eu->vu_p->v_p;

    NMG_CK_VERTEX(i_start);
    NMG_CK_VERTEX(j_start);

    /* calculate direction vectors for use by bn_isect_lseg3_lseg3 */
    VSUB2(i_dir, i_end_pt, i_start->vg_p->coord);
    VSUB2(j_dir, j_end_pt, j_start->vg_p->coord);

    if (RTG.NMG_debug & DEBUG_BASIC) {
	bu_log("nmg_dist_to_cross: checking edges %p and %p:\n", (void *)i_fus, (void *)j_fus);
	bu_log("\t(%f %f %f) <-> (%f %f %f)\n", V3ARGS(i_start->vg_p->coord), V3ARGS(i_end_pt));
	bu_log("\t(%f %f %f) <-> (%f %f %f)\n", V3ARGS(j_start->vg_p->coord), V3ARGS(j_end_pt));
    }

    if (i_fus->free_edge && j_fus->free_edge) {
	fastf_t max_dist0;
	fastf_t max_dist1;
	int ret_val;

	if (RTG.NMG_debug & DEBUG_BASIC)
	    bu_log("\tBoth are free edges\n");

	max_dist0 = MAGNITUDE(i_dir);
	VSCALE(i_dir, i_dir, (1.0/max_dist0));
	max_dist1 = MAGNITUDE(j_dir);
	VSCALE(j_dir, j_dir, (1.0/max_dist1));

	/* check if these two edges intersect or pass near each other */
	if ((ret_val=bn_dist_line3_line3(dist, i_start->vg_p->coord, i_dir ,
					 j_start->vg_p->coord, j_dir, tol)) >= 0)
	{
	    if (RTG.NMG_debug & DEBUG_BASIC) {
		bu_log("max_dists = %f, %f\n", max_dist0, max_dist1);
		bu_log("dist = %f, %f\n", dist[0], dist[1]);
	    }

	    /* if the closest approach or intersect point is
	     * within the edge endpoints, this is a real intersection
	     */
	    if (dist[0] >= 0.0 && dist[0] <= max_dist0 &&
		dist[1] >= 0.0 && dist[1] <= max_dist1)
	    {
		plane_t pl1, pl2, pl3;

		if (RTG.NMG_debug & DEBUG_BASIC) {
		    point_t tmp_pt;

		    bu_log("\t\tintersection!!\n");
		    VJOIN1(tmp_pt, i_start->vg_p->coord, dist[0], i_dir);
		    bu_log("\t\t\t(%f %f %f)\n", V3ARGS(tmp_pt));
		    VJOIN1(tmp_pt, j_start->vg_p->coord, dist[1], j_dir);
		    bu_log("\t\t\t(%f %f %f)\n", V3ARGS(tmp_pt));
		}

		/* calculate the intersect point */
		NMG_GET_FU_PLANE(pl1, j_fus->fu[1]);
		NMG_GET_FU_PLANE(pl2, i_fus->fu[0]);
		VCROSS(pl3, pl1, pl2);
		pl3[W] = VDOT(pl3, i_fus->vp->vg_p->coord);
		bn_mkpoint_3planes(new_pt, pl1, pl2, pl3);

		return dist[0];
	    } else
		return (fastf_t)(-1.0);
	} else {
	    if (RTG.NMG_debug & DEBUG_BASIC)
		bu_log("ret_val = %d\n", ret_val);

	    return (fastf_t)(-1.0);
	}
    } else {
	/* check if these two edges intersect */
	if (bn_isect_lseg3_lseg3(dist, i_start->vg_p->coord, i_dir ,
				 j_start->vg_p->coord, j_dir, tol) == 1)
	{
	    fastf_t len0;

	    len0 = MAGNITUDE(i_dir);

	    /* calculate intersection point */
	    if (ZERO(dist[0])) {
		VMOVE(new_pt, i_start->vg_p->coord);
	    } else if (ZERO(dist[0] - 1.0)) {
		VMOVE(new_pt, i_end_pt);
	    } else if (ZERO(dist[1])) {
		VMOVE(new_pt, j_start->vg_p->coord);
	    } else if (ZERO(dist[1] - 1.0)) {
		VMOVE(new_pt, j_end_pt);
	    } else {
		VJOIN1(new_pt, i_start->vg_p->coord, dist[0], i_dir);
	    }

	    if (RTG.NMG_debug & DEBUG_BASIC)
		bu_log("\tdist=%f, new_pt=(%f %f %f)\n", dist[0], V3ARGS(new_pt));

	    return dist[0]*len0;
	} else
	    return (fastf_t)(-1.0);
    }
}


/**
 * Detect situations where edges have been split, but new vertices are
 * in wrong order. This typically happens as shown:
 @code
 new face planes
 |
 |
 \       \   /  |    /
 \       \ /<--|   /
 \       X       /
 \     / \     /
 \   /___\   /
 \         /
 \       /<- original face planes
 \     /
 \___/
 @endcode
 * This can be detected by checking if the edges leaving from the new
 * vertices cross. If so, the middle face is deleted and the two
 * vertices are fused.
 */
HIDDEN void
nmg_fix_crossed_loops(struct vertex *new_v, struct bu_ptbl *int_faces, const struct bn_tol *tol)
{
    int edge_no;

    if (RTG.NMG_debug & DEBUG_BASIC)
	bu_log("nmg_fix_crossed_loops(new_v=%p (%f %f %f), %ld edges)\n",
	       (void *)new_v, V3ARGS(new_v->vg_p->coord), BU_PTBL_END(int_faces));

    NMG_CK_VERTEX(new_v);
    BU_CK_PTBL(int_faces);
    BN_CK_TOL(tol);

    /* first check for edges that cross both adjacent edges */
    if (BU_PTBL_END(int_faces) > 2) {
	for (edge_no=0; edge_no<BU_PTBL_END(int_faces); edge_no++) {
	    int nmg_continue = 0;
	    int next_edge_no, prev_edge_no;
	    struct intersect_fus *edge_fus;
	    struct intersect_fus *next_fus, *prev_fus;
	    fastf_t dist1 = 0, dist2;
	    point_t pt1, pt2;

	    edge_fus = (struct intersect_fus *)BU_PTBL_GET(int_faces, edge_no);

	    if (!edge_fus->vp)
		continue;

	    /* look at next edge */
	    next_edge_no = edge_no + 1;
	    if (next_edge_no == BU_PTBL_END(int_faces))
		next_edge_no = 0;

	    next_fus = (struct intersect_fus *)BU_PTBL_GET(int_faces, next_edge_no);

	    /* Don't want to fuse two dangling edges */
	    if (next_fus->vp && (!edge_fus->free_edge || !next_fus->free_edge))
		dist1 = nmg_dist_to_cross(edge_fus, next_fus, pt1, tol);
	    else
		nmg_continue = 1;

	    /* look at previous edge */
	    prev_edge_no = edge_no - 1;
	    if (prev_edge_no < 0)
		prev_edge_no = BU_PTBL_END(int_faces) - 1;

	    prev_fus = (struct intersect_fus *)BU_PTBL_GET(int_faces, prev_edge_no);

	    /* Don't want to fuse two dangling edges */
	    if (prev_fus->vp && (!edge_fus->free_edge || !prev_fus->free_edge))
		dist2 = nmg_dist_to_cross(edge_fus, prev_fus, pt2, tol);
	    else
		nmg_continue = 1;

	    /* if no intersections, continue */
	    if (nmg_continue) continue;

	    if (RTG.NMG_debug & DEBUG_BASIC) {
		bu_log("fus=%p, prev=%p, next=%p, dist1=%f, dist2=%f\n",
		       (void *)edge_fus, (void *)prev_fus, (void *)next_fus, dist1, dist2);
		bu_log("\t(%f %f %f), (%f %f %f)\n", V3ARGS(pt1), V3ARGS(pt2));
	    }

	    /* if both intersections are at the same point, merge all three */
	    if (bn_pt3_pt3_equal(pt1, pt2, tol)) {
		if (RTG.NMG_debug & DEBUG_BASIC)
		    bu_log("\tMerging all three points to pt1\n");

		VMOVE(edge_fus->vp->vg_p->coord, pt1);
		VMOVE(edge_fus->pt, pt1);
		VMOVE(next_fus->vp->vg_p->coord, pt1);
		VMOVE(next_fus->pt, pt1);
		VMOVE(prev_fus->vp->vg_p->coord, pt1);
		VMOVE(prev_fus->pt, pt1);
	    } else if (dist1 > dist2) {
		/* merge edge point with next edge point */
		if (RTG.NMG_debug & DEBUG_BASIC)
		    bu_log("\tMerging edge and next to pt1, moving prev to pt2\n");
		VMOVE(edge_fus->vp->vg_p->coord, pt1);
		VMOVE(edge_fus->pt, pt1);
		VMOVE(next_fus->vp->vg_p->coord, pt1);
		VMOVE(next_fus->pt, pt1);

		VMOVE(prev_fus->vp->vg_p->coord, pt2);
		VMOVE(prev_fus->pt, pt2);
	    } else {
		/* merge edge point with previous point */
		if (RTG.NMG_debug & DEBUG_BASIC)
		    bu_log("\tMerging edge and prev to pt2, moving next to pt1\n");
		VMOVE(edge_fus->vp->vg_p->coord, pt2);
		VMOVE(edge_fus->pt, pt2);
		VMOVE(prev_fus->vp->vg_p->coord, pt2);
		VMOVE(prev_fus->pt, pt2);

		VMOVE(next_fus->vp->vg_p->coord, pt1);
		VMOVE(next_fus->pt, pt1);
	    }
	}
    }

    if (RTG.NMG_debug & DEBUG_BASIC) {
	bu_log("After fixing edges that intersect two edges:\n");
	nmg_pr_inter(new_v, int_faces);
    }

    /* now look for edges that cross just a single adjacent edge */
    for (edge_no = 0; edge_no < BU_PTBL_END(int_faces); edge_no++) {
	int next_edge_no;
	struct intersect_fus *edge_fus;
	struct intersect_fus *next_fus;
	point_t pt;
	fastf_t dist;

	edge_fus = (struct intersect_fus *)BU_PTBL_GET(int_faces, edge_no);

	if (!edge_fus->vp)
	    continue;

	/* just look at next edge */
	next_edge_no = edge_no + 1;
	if (next_edge_no == BU_PTBL_END(int_faces))
	    next_edge_no = 0;

	next_fus = (struct intersect_fus *)BU_PTBL_GET(int_faces, next_edge_no);

	if (!next_fus->vp)
	    continue;

	/* check for intersection */
	dist = nmg_dist_to_cross(edge_fus, next_fus, pt, tol);

	if (dist > tol->dist) {
	    /* there is an intersection */
	    if (RTG.NMG_debug & DEBUG_BASIC) {
		bu_log("edge %p intersect next edge %p\n", (void *)edge_fus, (void *)next_fus);
		bu_log("\tdist=%f, (%f %f %f)\n", dist, V3ARGS(pt));
	    }
	    if (edge_fus->free_edge && next_fus->free_edge) {
		/* if both edges are free edges, move new_v to the intersection */
		VMOVE(edge_fus->vp->vg_p->coord, pt);
		VMOVE(edge_fus->pt, pt);
		VMOVE(next_fus->vp->vg_p->coord, pt);
		VMOVE(next_fus->pt, pt);
		VMOVE(new_v->vg_p->coord, pt);
	    } else {
		/* just merge the two points */
		VMOVE(edge_fus->vp->vg_p->coord, pt);
		VMOVE(edge_fus->pt, pt);
		VMOVE(next_fus->vp->vg_p->coord, pt);
		VMOVE(next_fus->pt, pt);
	    }
	}
    }
    if (RTG.NMG_debug & DEBUG_BASIC) {
	bu_log("After nmg_fix_crossed_loops:\n");
	nmg_pr_inter(new_v, int_faces);
    }
}


/*
 * Calculates a new geometry for new_v
 */
HIDDEN int
nmg_calc_new_v(struct vertex *new_v, const struct bu_ptbl *int_faces, const struct bn_tol *tol)
{
    plane_t *planes;
    int pl_count;
    int i;

    NMG_CK_VERTEX(new_v);
    BU_CK_PTBL(int_faces);
    BN_CK_TOL(tol);

    if (RTG.NMG_debug & DEBUG_BASIC)
	bu_log("nmg_calc_new_v: (%f %f %f), %ld faces\n", V3ARGS(new_v->vg_p->coord), BU_PTBL_END(int_faces));

    /* make space for at least three planes */
    i = BU_PTBL_END(int_faces);
    if (i < 3)
	i = 3;
    planes = (plane_t *)bu_calloc(i, sizeof(plane_t), "nmg_calc_new_v: planes");

    pl_count = 0;

    for (i = 0; i < BU_PTBL_END(int_faces); i++) {
	struct intersect_fus *fus;
	plane_t pl;
	int j;
	int unique=1;

	fus = (struct intersect_fus *)BU_PTBL_GET(int_faces, i);

	if (!fus->fu[0])
	    continue;

	NMG_CK_FACEUSE(fus->fu[0]);
	NMG_GET_FU_PLANE(pl, fus->fu[0]);

	for (j=0; j<pl_count; j++) {
	    if (bn_coplanar(planes[j], pl, tol) > 0) {
		unique = 0;
		break;
	    }
	}

	if (!unique)
	    continue;

	VMOVE(planes[pl_count], pl);
	planes[pl_count][H] = pl[H];
	pl_count++;
    }

    if (pl_count > 2) {
	if (bn_isect_planes(new_v->vg_p->coord, (const plane_t *)planes, pl_count)) {
	    bu_log("nmg_cacl_new_v: Cannot solve for new geometry at (%f %f %f)\n",
		   V3ARGS(new_v->vg_p->coord));
	    bu_free((char *)planes, "nmg_calc_new_v: planes");
	    return 1;
	}
    } else if (pl_count == 1) {
	fastf_t vert_move_len;

	/* move the vertex to the plane */
	vert_move_len = DIST_PT_PLANE(new_v->vg_p->coord, planes[0]);
	VJOIN1(new_v->vg_p->coord, new_v->vg_p->coord, -vert_move_len, planes[0]);
    } else if (pl_count == 2) {
	VCROSS(planes[2], planes[0], planes[1]);
	planes[2][H] = VDOT(new_v->vg_p->coord, planes[2]);
	pl_count = 3;
	if (bn_mkpoint_3planes(new_v->vg_p->coord, planes[0], planes[1], planes[2])) {
	    bu_log("nmg_cacl_new_v: 3 planes do not intersect at a point\n");
	    bu_free((char *)planes, "nmg_calc_new_v: planes");
	    return 1;
	}
    } else {
	bu_log("nmg_calc_new_v: No face planes at vertex %p (%f %f %f)\n",
	       (void *)new_v, V3ARGS(new_v->vg_p->coord));
	bu_free((char *)planes, "nmg_calc_new_v: planes");
	return 1;
    }

    if (RTG.NMG_debug & DEBUG_BASIC)
	bu_log("\tnew_v = (%f %f %f)\n", V3ARGS(new_v->vg_p->coord));

    bu_free((char *)planes, "nmg_calc_new_v: planes");

    for (i = 0; i < BU_PTBL_END(int_faces); i++) {
	struct intersect_fus *fus;
	fastf_t dist;

	fus = (struct intersect_fus *)BU_PTBL_GET(int_faces, i);

	(void)bn_dist_pt3_line3(&dist, fus->start, fus->start, fus->dir, new_v->vg_p->coord, tol);
    }

    if (RTG.NMG_debug & DEBUG_BASIC) {
	bu_log("After nmg_calc_new_v:\n");
	nmg_pr_inter(new_v, int_faces);
    }

    return 0;
}


/**
 * This is intended to handle the cases the "nmg_simple_vertex_solve"
 * can't do (more than three faces intersecting at a vertex)
 *
 * This routine may create new edges and/or faces and Modifies the
 * location of "new_v"
 *
 * if approximate is non-zero, the new geometry is approximated by
 * calculating the point with minimum distance to all the intersecting
 * faces
 *
 * returns:
 * 	0 - if everything is OK
 * 	1 - failure
 */
int
nmg_complex_vertex_solve(struct vertex *new_v, const struct bu_ptbl *faces, const int free_edges, const int approximate, const struct bn_tol *tol)
{
    struct faceuse *fu;
    struct face *fp1;
    struct bu_ptbl int_faces;
    int i;

    /* More than 3 faces intersect at vertex (new_v)
     * Calculate intersection point along each edge
     * emanating from new_v */

    if (RTG.NMG_debug & DEBUG_BASIC)
	bu_log("nmg_complex_vertex_solve(new_v = %p, %ld faces)\n",
	       (void *)new_v, BU_PTBL_END(faces));

    NMG_CK_VERTEX(new_v);
    BU_CK_PTBL(faces);
    BN_CK_TOL(tol);

    if (approximate) {
	plane_t *planes;
	int plane_count;

	plane_count = BU_PTBL_END(faces);

	planes = (plane_t *)bu_calloc(plane_count+free_edges, sizeof(plane_t), "nmg_complex_vertex_solve: planes");


	for (i=0; i<BU_PTBL_END(faces); i++) {
	    fp1 = (struct face *)BU_PTBL_GET(faces, i);
	    fu = fp1->fu_p;
	    NMG_GET_FU_PLANE(planes[i], fu);

	    if (RTG.NMG_debug & DEBUG_BASIC)
		bu_log("\t plane #%d: %g %g %g %g\n", i, V4ARGS(planes[i]));
	}

	if (RTG.NMG_debug & DEBUG_BASIC) {
	    int j;

	    for (i=0; i<BU_PTBL_END(faces); i++) {
		fastf_t dot;

		dot = VDOT(planes[i], new_v->vg_p->coord);
		bu_log("\tVDOT(#%d, new_v) - dist = %g\n", i, dot-planes[i][W]);

		for (j=0; j<BU_PTBL_END(faces); j++) {
		    dot = VDOT(planes[i], planes[j]);
		    bu_log("\tVDOT(#%d, #%d) = %g\n", i, j, dot);
		}
	    }
	}

	if (free_edges) {
	    int free_edge_count=0;
	    struct vertexuse *vu;
	    struct faceuse *fu_free=(struct faceuse *)NULL;
	    struct edgeuse *eu_free=(struct edgeuse *)NULL;

	    plane_count = BU_PTBL_END(faces);

	    for (BU_LIST_FOR (vu, vertexuse, &new_v->vu_hd)) {
		struct edgeuse *eu;

		if (*vu->up.magic_p != NMG_EDGEUSE_MAGIC)
		    continue;

		eu = vu->up.eu_p;

		if (eu->radial_p == eu->eumate_p) {
		    vect_t fu_norm;

		    /* this is a free edges */
		    eu_free = eu;
		    fu_free = nmg_find_fu_of_eu(eu_free);
		    free_edge_count++;

		    NMG_GET_FU_NORMAL(fu_norm, fu_free);

		    VCROSS(planes[plane_count], fu_norm, eu_free->g.lseg_p->e_dir);
		    VUNITIZE(planes[plane_count]);

		    planes[plane_count][W] = VDOT(planes[plane_count], new_v->vg_p->coord);

		    if (RTG.NMG_debug & DEBUG_BASIC)
			bu_log("\t added plane #%d: %g %g %g %g\n", plane_count, V4ARGS(planes[plane_count]));

		    plane_count++;

		    if (free_edge_count == free_edges)
			break;
		}
	    }
	}

	if (bn_isect_planes(new_v->vg_p->coord, (const plane_t *)planes, plane_count)) {
	    bu_log("nmg_complex_vertex_solve: Could not calculate new geometry at (%f %f %f)\n",
		   V3ARGS(new_v->vg_p->coord));
	    bu_free((char *) planes, "nmg_complex_vertex_solve: planes");
	    return 1;
	}
	bu_free((char *) planes, "nmg_complex_vertex_solve: planes");

	if (RTG.NMG_debug & DEBUG_BASIC)
	    bu_log("nmg_complex_vertex_solve: new coords = (%f %f %f)\n",
		   V3ARGS(new_v->vg_p->coord));
	return 0;
    }

    bu_ptbl_init(&int_faces, 64, " &int_faces ");

    /* get int_faces table (of intersect_fus structures) partially filled in
     * with fu's, eu, and edge line definition
     */
    if (nmg_get_edge_lines(new_v, &int_faces, tol)) {
	bu_ptbl_free(&int_faces);
	return 1;
    }

    /* calculate geometry for new_v */
    if (nmg_calc_new_v(new_v, &int_faces, tol)) {
	bu_ptbl_free(&int_faces);
	return 1;
    }

    /* fill in "pt" portion of intersect_fus structures with points
     * that are the intersections of the edge line with the other
     * edges that meet at new_v. The intersection that is furthest
     * up the edge away from new_v is selected
     */
    if (nmg_get_max_edge_inters(new_v, &int_faces, faces, tol)) {
	bu_ptbl_free(&int_faces);
	return 1;
    }

    /* split edges at intersection points */
    nmg_split_edges_at_pts(new_v, &int_faces, tol);

    /* fix intersection points that cause loops that cross themselves */
    nmg_fix_crossed_loops(new_v, &int_faces, tol);

    nmg_remove_short_eus_inter(new_v, &int_faces, tol);

    nmg_simplify_inter(new_v, &int_faces, tol);

    /* Build needed faces */
    nmg_make_faces_at_vert(new_v, &int_faces, tol);

    /* Where faces were not built, cracks have formed */
    nmg_kill_cracks_at_vertex(new_v);

    /* free some memory */
    for (i=0; i<BU_PTBL_END(&int_faces); i++) {
	struct intersect_fus *i_fus;

	i_fus = (struct intersect_fus *)BU_PTBL_GET(&int_faces, i);
	bu_free((char *)i_fus, "nmg_complex_vertex_solve: intersect_fus struct\n");
    }
    bu_ptbl_free(&int_faces);

    if (RTG.NMG_debug & DEBUG_BASIC)
	bu_log("nmg_co, mplex_vertex_solve: new coords = (%f %f %f)\n",
	       V3ARGS(new_v->vg_p->coord));

    return 0;
}


/**
 * Look for faceuses in the shell with normals that do not agree with
 * the geometry (i.e., in the wrong direction)
 *
 * return:
 * 	1 - at least one faceuse with a bad normal was found
 * 	0 - no faceuses with bad normals were found
 */
int
nmg_bad_face_normals(const struct shell *s, const struct bn_tol *tol)
{
    struct faceuse *fu;
    struct loopuse *lu;
    vect_t old_normal;
    plane_t new_plane = {0.0, 0.0, 0.0, 0.0};

    NMG_CK_SHELL(s);
    BN_CK_TOL(tol);

    for (BU_LIST_FOR (fu, faceuse, &s->fu_hd)) {
	fastf_t area = -1;

	NMG_CK_FACEUSE(fu);

	/* only check OT_SAME faceuses */
	if (fu->orientation != OT_SAME)
	    continue;

	/* get current normal */
	NMG_GET_FU_NORMAL(old_normal, fu);

	for (BU_LIST_FOR (lu, loopuse, &fu->lu_hd)) {
	    NMG_CK_LOOPUSE(lu);

	    if (lu->orientation != OT_SAME && lu->orientation != OT_OPPOSITE)
		continue;

	    if ((area = nmg_loop_plane_area(lu, new_plane)) > 0.0) {
		if (lu->orientation != OT_SAME)
		    VREVERSE(new_plane, new_plane);
		break;
	    }
	}

	if (area > 0.0) {
	    if (VDOT(old_normal, new_plane) < 0.0)
		return 1;
	}
    }
    return 0;
}


/**
 *
 * checks if two faceuses are radial to each other
 *
 * returns
 * 	1 - the two faceuses are radial to each other
 * 	0 - otherwise
 */
int
nmg_faces_are_radial(const struct faceuse *fu1, const struct faceuse *fu2)
{
    struct edgeuse *eu, *eu_tmp;
    struct loopuse *lu;

    NMG_CK_FACEUSE(fu1);
    NMG_CK_FACEUSE(fu2);

    /* look at every loop in the faceuse #1 */
    for (BU_LIST_FOR (lu, loopuse, &fu1->lu_hd)) {
	if (BU_LIST_FIRST_MAGIC(&lu->down_hd) != NMG_EDGEUSE_MAGIC)
	    continue;

	/* look at every edgeuse in the loop */
	for (BU_LIST_FOR (eu, edgeuse, &lu->down_hd)) {
	    /* now search radially around edge */
	    eu_tmp = eu->eumate_p->radial_p;
	    while (eu_tmp != eu && eu_tmp != eu->eumate_p) {
		struct faceuse *fu_tmp;

		/* find radial faceuse */
		fu_tmp = nmg_find_fu_of_eu(eu_tmp);

		/* if its the same as fu2 or its mate, the faceuses are radial */
		if (fu_tmp == fu2 || fu_tmp == fu2->fumate_p)
		    return 1;

		/* go to next radial edgeuse */
		eu_tmp = eu_tmp->eumate_p->radial_p;
	    }
	}
    }

    return 0;
}


/**
 * moves indicated edgeuse (mv_eu) so that it passes thru the given
 * point (pt). The direction of the edgeuse is not changed, so new
 * edgeuse is parallel to the original.
 *
 * plane equations of all radial faces on this edge are changed and
 * all vertices (except one anchor point) in radial loops are adjusted
 * Note that the anchor point is chosen arbitrarily.
 *
 * returns:
 * 	1 - failure
 * 	0 - success
 */
int
nmg_move_edge_thru_pt(struct edgeuse *mv_eu, const fastf_t *pt, const struct bn_tol *tol)
{
    struct faceuse *fu, *fu1;
    struct edgeuse *eu, *eu1;
    struct edge_g_lseg *eg;
    struct vertex *v1, *v2;
    struct shell *s;
    vect_t e_dir = VINIT_ZERO;
    struct bu_ptbl tmp_faces[2];
    struct bu_ptbl faces;
    int count;
    long *flags;

    if (RTG.NMG_debug & DEBUG_BASIC)
	bu_log("nmg_move_edge_thru_pt(mv_eu=%p, pt=(%f %f %f))\n", (void *)mv_eu, V3ARGS(pt));

    NMG_CK_EDGEUSE(mv_eu);
    BN_CK_TOL(tol);

    s = nmg_find_shell(&mv_eu->l.magic);
    NMG_CK_SHELL(s);

    /* get endpoint vertices */
    v1 = mv_eu->vu_p->v_p;
    NMG_CK_VERTEX(v1);
    v2 = mv_eu->eumate_p->vu_p->v_p;
    NMG_CK_VERTEX(v2);

    eg = mv_eu->g.lseg_p;

    /* get edge direction */
    if (v1 != v2) {
	if (eg) {
	    NMG_CK_EDGE_G_LSEG(eg);
	    VMOVE(e_dir, eg->e_dir);
	    if (mv_eu->orientation == OT_OPPOSITE) {
		VREVERSE(e_dir, e_dir);
	    }
	} else {
	    nmg_edge_g(mv_eu);
	    eg = mv_eu->g.lseg_p;
	    VMOVE(e_dir, eg->e_dir);
	}
	VUNITIZE(e_dir);
    }

    eu = mv_eu;
    fu1 = nmg_find_fu_of_eu(eu);

    if (fu1 == NULL) {
	vect_t to_pt;
	vect_t move_v;
	fastf_t edir_comp;
	point_t new_loc;

	/* This must be a wire edge, just adjust the endpoints */
	/* keep edge the same length, and move vertices perpendicular to e_dir */

	VSUB2(to_pt, pt, v1->vg_p->coord);
	edir_comp = VDOT(to_pt, e_dir);
	VJOIN1(move_v, to_pt, -edir_comp, e_dir);

	/* move the vertices */
	VADD2(new_loc, v1->vg_p->coord, move_v);
	nmg_vertex_gv(v1, new_loc);

	if (v2 != v1) {
	    VADD2(new_loc, v2->vg_p->coord, move_v);
	    nmg_vertex_gv(v2, new_loc);
	}

	/* adjust edge geometry */
	if (!eg) {
	    nmg_edge_g(eu);
	} else {
	    VMOVE(eg->e_pt, new_loc);
	}

	if (*eu->up.magic_p == NMG_LOOPUSE_MAGIC) {
	    struct edgeuse *tmp_eu;

	    /* edge is part of a wire loop
	     * need to adjust geometry neighbor edges
	     */

	    tmp_eu = BU_LIST_PNEXT_CIRC(edgeuse, &eu->l);
	    NMG_CK_EDGEUSE(tmp_eu);
	    if (*tmp_eu->g.magic_p == NMG_EDGE_G_LSEG_MAGIC) {
		VMOVE(tmp_eu->g.lseg_p->e_pt, tmp_eu->vu_p->v_p->vg_p->coord);
		VSUB2(tmp_eu->g.lseg_p->e_dir, tmp_eu->eumate_p->vu_p->v_p->vg_p->coord, tmp_eu->g.lseg_p->e_pt);
	    }
	    tmp_eu = BU_LIST_PPREV_CIRC(edgeuse, &eu->l);
	    NMG_CK_EDGEUSE(tmp_eu);
	    if (*tmp_eu->g.magic_p == NMG_EDGE_G_LSEG_MAGIC) {
		VMOVE(tmp_eu->g.lseg_p->e_pt, tmp_eu->vu_p->v_p->vg_p->coord);
		VSUB2(tmp_eu->g.lseg_p->e_dir, tmp_eu->eumate_p->vu_p->v_p->vg_p->coord, tmp_eu->g.lseg_p->e_pt);
	    }
	}

	return 0;
    }

    /* can only handle edges with up to two radial faces */
    if (mv_eu->radial_p->eumate_p != mv_eu->eumate_p->radial_p && mv_eu->radial_p != mv_eu->eumate_p) {
	bu_log("Cannot handle edges with more than two radial faces\n");
	return 1;
    }

    bu_ptbl_init(&tmp_faces[0], 64, " &tmp_faces[0] ");
    bu_ptbl_init(&tmp_faces[1], 64, " &tmp_faces[1] ");

    /* cannot handle complex vertices yet */
    if (nmg_find_isect_faces(v1, &tmp_faces[0], &count, tol) > 3 ||
	nmg_find_isect_faces(v2, &tmp_faces[1], &count, tol) > 3)
    {
	bu_log("nmg_move_edge_thru_pt: cannot handle complex vertices yet\n");
	bu_ptbl_free(&tmp_faces[0]);
	bu_ptbl_free(&tmp_faces[1]);
	return 1;
    }

    /* Move edge geometry to new point */
    if (eg) {
	VMOVE(eg->e_pt, pt);
    }

    /* modify plane equation for each face radial to mv_eu */
    fu = fu1;
    do {
	struct edgeuse *eu_next;
	plane_t plane;
	int cross_direction;
	vect_t norm;
	int done;

	NMG_CK_EDGEUSE(eu);
	NMG_CK_FACEUSE(fu);

	if (fu->orientation == OT_SAME)
	    NMG_GET_FU_NORMAL(norm, fu)
	    else
		NMG_GET_FU_NORMAL(norm, fu->fumate_p)

		    /* find an anchor point for face to rotate about
		     * go forward in loop until we find a vertex that is
		     * far enough from the line of mv_eu to produce a
		     * non-zero cross product
		     */
		    eu_next = eu;
	done = 0;
	while (!done) {
	    vect_t to_anchor;
	    vect_t next_dir;
	    vect_t cross;
	    struct vertex *anchor_v;
	    fastf_t mag;

	    /* get next edgeuse in loop */
	    eu_next = BU_LIST_PNEXT_CIRC(edgeuse, &eu_next->l);

	    /* check if we have circled the entire loop */
	    if (eu_next == eu) {
		bu_log("nmg_move_edge_thru_pt: cannot calculate new plane eqn\n");
		return 1;
	    }

	    /* anchor point is endpoint of this edgeuse */
	    anchor_v = eu_next->eumate_p->vu_p->v_p;

	    VSUB2(next_dir, anchor_v->vg_p->coord, eu_next->vu_p->v_p->vg_p->coord);
	    VCROSS(cross, e_dir, next_dir);
	    if (VDOT(cross, norm) < 0.0)
		cross_direction = 1;
	    else
		cross_direction = 0;

	    /* calculate new plane */
	    VSUB2(to_anchor, anchor_v->vg_p->coord, pt);
	    if (cross_direction) {
		VCROSS(plane, to_anchor, e_dir);
	    } else {
		VCROSS(plane, e_dir, to_anchor);
	    }

	    mag = MAGNITUDE(plane);
	    if (mag > SQRT_SMALL_FASTF) {
		/* this is an acceptable plane */
		mag = 1.0/mag;
		VSCALE(plane, plane, mag);
		plane[W] = VDOT(plane, pt);

		/* assign this plane to the face */
		if (fu->orientation == OT_SAME)
		    nmg_face_g(fu, plane);
		else
		    nmg_face_g(fu->fumate_p, plane);
		done = 1;
	    }
	}

	/* move on to next radial face */
	eu = eu->eumate_p->radial_p;
	fu = nmg_find_fu_of_eu(eu);
    }
    while (fu != fu1 && fu != fu1->fumate_p);

    /* now recalculate vertex coordinates for all affected vertices,
     * could be lots of them
     */

    flags = (long *)bu_calloc(s->maxindex, sizeof(long), "nmg_move_edge_thru_pt: flags");
    bu_ptbl_init(&faces, 64, " &faces ");

    eu1 = mv_eu;
    fu1 = nmg_find_fu_of_eu(eu1);
    fu = fu1;
    do {
	struct loopuse *lu;

	for (BU_LIST_FOR (lu, loopuse, &fu->lu_hd)) {
	    NMG_CK_LOOPUSE(lu);

	    if (BU_LIST_FIRST_MAGIC(&lu->down_hd) == NMG_VERTEXUSE_MAGIC) {
		struct vertexuse *vu;
		vu = BU_LIST_FIRST(vertexuse, &lu->down_hd);
		if (NMG_INDEX_TEST_AND_SET(flags, vu->v_p)) {
		    bu_ptbl_reset(&faces);

		    /* find all unique faces that intersect at this vertex (vu->v_p) */
		    if (nmg_find_isect_faces(vu->v_p, &faces, &count, tol) > 3) {
			bu_log("mg_move_edge_thru_pt: Cannot handle complex vertices\n");
			bu_ptbl_free(&faces);
			bu_free((char *)flags, "mg_move_edge_thru_pt: flags");
			return 1;
		    }

		    if (nmg_simple_vertex_solve(vu->v_p, &faces, tol)) {
			/* failed */
			bu_log("nmg_move_edge_thru_pt: Could not solve simple vertex\n");
			bu_ptbl_free(&faces);
			bu_free((char *)flags, "mg_move_edge_thru_pt: flags");
			return 1;
		    }
		}
		continue;
	    }

	    for (BU_LIST_FOR (eu, edgeuse, &lu->down_hd)) {
		struct vertexuse *vu;

		vu = eu->vu_p;
		if (NMG_INDEX_TEST_AND_SET(flags, vu->v_p)) {

		    bu_ptbl_reset(&faces);

		    /* find all unique faces that intersect at this vertex (vu->v_p) */
		    if (nmg_find_isect_faces(vu->v_p, &faces, &count, tol) > 3) {
			bu_log("mg_move_edge_thru_pt: Cannot handle complex vertices\n");
			bu_ptbl_free(&faces);
			bu_free((char *)flags, "mg_move_edge_thru_pt: flags");
			return 1;
		    }

		    if (BU_PTBL_END(&faces) == 1 &&
			(mv_eu->vu_p->v_p == vu->v_p ||
			 mv_eu->eumate_p->vu_p->v_p == vu->v_p)) {
			vect_t to_pt;
			vect_t mv_vect;
			vect_t eu_dir;

			/* special case for edge of a dangling face */

			/* just move vertex to new edge geometry */
			VSUB2(eu_dir, eu->eumate_p->vu_p->v_p->vg_p->coord, vu->v_p->vg_p->coord);
			VUNITIZE(eu_dir);
			VSUB2(to_pt, pt, vu->v_p->vg_p->coord);
			VJOIN1(mv_vect, to_pt, -VDOT(e_dir, to_pt), e_dir);
			VADD2(vu->v_p->vg_p->coord, vu->v_p->vg_p->coord, mv_vect);
		    } else {
			if (nmg_simple_vertex_solve(vu->v_p, &faces, tol)) {
			    /* failed */
			    bu_log("nmg_move_edge_thru_pt: Could not solve simple vertex\n");
			    bu_ptbl_free(&faces);
			    bu_free((char *)flags, "mg_move_edge_thru_pt: flags");
			    return 1;
			}
		    }

		    /* adjust edge geometry */
		    if (eu->e_p != mv_eu->e_p) {
			if (!eu->g.magic_p)
			    nmg_edge_g(eu);
			else {
			    VMOVE(eu->g.lseg_p->e_pt, vu->v_p->vg_p->coord);
			    VSUB2(eu->g.lseg_p->e_dir,
				  eu->eumate_p->vu_p->v_p->vg_p->coord,
				  vu->v_p->vg_p->coord);
			}
		    }
		}
	    }
	}

	/* move on to next radial face */
	eu1 = eu1->eumate_p->radial_p;
	fu = nmg_find_fu_of_eu(eu1);
    }
    while (fu != fu1 && fu != fu1->fumate_p);

    bu_free((char *)flags, "mg_move_edge_thru_pt: flags");
    bu_ptbl_free(&faces);

    return 0;
}


/**
 * Convert a vlist to NMG wire edges
 */
void
nmg_vlist_to_wire_edges(struct shell *s, const struct bu_list *vhead)
{
    const struct bn_vlist *vp;
    struct edgeuse *eu;
    struct vertex *v1, *v2;
    point_t pt1 = VINIT_ZERO;
    point_t pt2 = VINIT_ZERO;

    NMG_CK_SHELL(s);
    NMG_CK_LIST(vhead);

    v1 = (struct vertex *)NULL;
    v2 = (struct vertex *)NULL;

    vp = BU_LIST_FIRST(bn_vlist, vhead);
    if (vp->nused < 2)
	return;

    for (BU_LIST_FOR (vp, bn_vlist, vhead)) {
	register int i;
	register int nused = vp->nused;
	vect_t edge_vec;

	for (i  = 0; i < nused; i++) {
	    switch (vp->cmd[i]) {
		case BN_VLIST_LINE_MOVE:
		case BN_VLIST_POLY_MOVE:
		case BN_VLIST_TRI_MOVE:
		    v1 = (struct vertex *)NULL;
		    v2 = (struct vertex *)NULL;
		    VMOVE(pt2, vp->pt[i]);
		    break;
		case BN_VLIST_LINE_DRAW:
		case BN_VLIST_POLY_DRAW:
		case BN_VLIST_TRI_DRAW:
		    VSUB2(edge_vec, pt2, vp->pt[i]);
		    if (VNEAR_ZERO(edge_vec, SMALL_FASTF))
			break;
		    VMOVE(pt1, pt2);
		    v1 = v2;
		    VMOVE(pt2, vp->pt[i]);
		    v2 = (struct vertex *)NULL;
		    eu = nmg_me(v1, v2, s);
		    v1 = eu->vu_p->v_p;
		    v2 = eu->eumate_p->vu_p->v_p;
		    nmg_vertex_gv(v2, pt2);
		    if (!v1->vg_p)
			nmg_vertex_gv(v1, pt1);
		    nmg_edge_g(eu);
		    break;
		case BN_VLIST_POLY_START:
		case BN_VLIST_POLY_END:
		case BN_VLIST_TRI_START:
		case BN_VLIST_TRI_END:
		    break;
	    }
	}
    }
}


void
nmg_follow_free_edges_to_vertex(const struct vertex *vpa, const struct vertex *vpb, struct bu_ptbl *bad_verts, const struct shell *s, const struct edgeuse *eu, struct bu_ptbl *verts, int *found)
{
    struct vertexuse *vu;

    BU_CK_PTBL(bad_verts);
    NMG_CK_EDGEUSE(eu);
    NMG_CK_VERTEX(vpa);
    NMG_CK_VERTEX(vpb);
    if (s)
	NMG_CK_SHELL(s);

    NMG_CK_VERTEX(eu->eumate_p->vu_p->v_p);

    if (RTG.NMG_debug & DEBUG_BASIC) {
	bu_log("nmg_follow_free_edges_to_vertex(vpa=%p, vpb=%p s=%p, eu=%p, found=%d)\n",
	       (void *)vpa, (void *)vpb, (void *)s, (void *)eu, *found);
    }

    for (BU_LIST_FOR (vu, vertexuse, &eu->eumate_p->vu_p->v_p->vu_hd)) {
	struct edgeuse *eu1;

	NMG_CK_VERTEXUSE(vu);

	if (*vu->up.magic_p != NMG_EDGEUSE_MAGIC)
	    continue;

	if (s && (nmg_find_s_of_vu(vu) != s))
	    continue;

	eu1 = vu->up.eu_p;

	NMG_CK_EDGEUSE(eu1);

	if (RTG.NMG_debug & DEBUG_BASIC)
	    bu_log("\tchecking eu %p: %p (%f %f %f)\n\t\tto %p (%f %f %f)\n",
		   (void *)eu1,
		   (void *)eu1->vu_p->v_p, V3ARGS(eu1->vu_p->v_p->vg_p->coord),
		   (void *)eu1->eumate_p->vu_p->v_p, V3ARGS(eu1->eumate_p->vu_p->v_p->vg_p->coord));

	/* stick to free edges */
	if (eu1->eumate_p != eu1->radial_p) {
	    if (RTG.NMG_debug & DEBUG_BASIC)
		bu_log("\t\tnot a dangling edge\n");
	    continue;
	}

	/* don`t go back the way we came */
	if (eu1 == eu->eumate_p) {
	    if (RTG.NMG_debug & DEBUG_BASIC)
		bu_log("\t\tback the way we came\n");
	    continue;
	}

	if (eu1->eumate_p->vu_p->v_p == vpb) {
	    /* found it! */
	    if (RTG.NMG_debug & DEBUG_BASIC)
		bu_log("\t\tfound goal\n");
	    bu_ptbl_ins(verts, (long *)vu->v_p);
	    bu_ptbl_ins(verts, (long *)vpb);
	    *found = 1;
	} else if (eu1->eumate_p->vu_p->v_p == vpa) {
	    /* back where we started */
	    if (RTG.NMG_debug & DEBUG_BASIC)
		bu_log("\t\tback at start\n");
	    continue;
	} else if (bu_ptbl_locate(bad_verts, (long *)eu1->eumate_p->vu_p->v_p) != (-1)) {
	    /* this is the wrong way */
	    if (RTG.NMG_debug & DEBUG_BASIC)
		bu_log("\t\tA bad vertex\n");
	    continue;
	} else if (bu_ptbl_locate(verts, (long *)eu1->eumate_p->vu_p->v_p) != (-1)) {
	    /* This is a loop! */
	    if (RTG.NMG_debug & DEBUG_BASIC)
		bu_log("a loop\n");
	    continue;
	} else {
	    if (RTG.NMG_debug & DEBUG_BASIC)
		bu_log("\t\tinserting vertex %p\n", (void *)vu->v_p);
	    bu_ptbl_ins(verts, (long *)vu->v_p);
	    if (RTG.NMG_debug & DEBUG_BASIC)
		bu_log("\t\tCalling follow edges\n");
	    nmg_follow_free_edges_to_vertex(vpa, vpb, bad_verts, s, eu1, verts, found);
	    if (*found < 0) {
		if (RTG.NMG_debug & DEBUG_BASIC) {
		    bu_log("\t\treturn is %d\n", *found);
		    bu_log("\t\t\tremove vertex %p\n", (void *)vu->v_p);
		}
		bu_ptbl_rm(verts, (long *)vu->v_p);
		*found = 0;
	    }
	}
	if (*found)
	    return;
    }

    *found = (-1);
}


HIDDEN struct bu_ptbl *
nmg_find_path(const struct vertex *vpa, const struct vertex *vpb, struct bu_ptbl *bad_verts, const struct shell *s)
{
    int done = 0;
    static struct bu_ptbl verts;
    struct vertexuse *vua;


    BU_CK_PTBL(bad_verts);
    NMG_CK_VERTEX(vpa);
    NMG_CK_VERTEX(vpb);

    if (RTG.NMG_debug & DEBUG_BASIC) {
	int i;

	bu_log("nmg_find_path(vpa=%p (%f %f %f), vpb=%p (%f %f %f)\n",
	       (void *)vpa, V3ARGS(vpa->vg_p->coord),
	       (void *)vpb, V3ARGS(vpb->vg_p->coord));
	bu_log("\t%ld vertices to avoid\n", BU_PTBL_END(bad_verts));
	for (i = 0; i < BU_PTBL_END(bad_verts); i++) {
	    struct vertex *vpbad;

	    vpbad = (struct vertex *)BU_PTBL_GET(bad_verts, i);
	    bu_log("\t%p (%f %f %f)\n", (void *)vpbad, V3ARGS(vpbad->vg_p->coord));
	}
    }

    bu_ptbl_init(&verts, 64, " &verts ");
    bu_ptbl_ins(&verts, (long *)vpa);

    for (BU_LIST_FOR (vua, vertexuse, &vpa->vu_hd)) {
	struct edgeuse *eua;

	NMG_CK_VERTEXUSE(vua);

	if (*vua->up.magic_p != NMG_EDGEUSE_MAGIC)
	    continue;

	if (s && (nmg_find_s_of_vu(vua) != s))
	    continue;

	eua = vua->up.eu_p;

	NMG_CK_EDGEUSE(eua);

	if (RTG.NMG_debug & DEBUG_BASIC)
	    bu_log("\tchecking eu %p: %p (%f %f %f)\n\t\tto %p (%f %f %f)\n",
		   (void *)eua,
		   (void *)eua->vu_p->v_p, V3ARGS(eua->vu_p->v_p->vg_p->coord),
		   (void *)eua->eumate_p->vu_p->v_p, V3ARGS(eua->eumate_p->vu_p->v_p->vg_p->coord));

	if (eua->eumate_p != eua->radial_p) {
	    if (RTG.NMG_debug & DEBUG_BASIC)
		bu_log("\t\tback the way we came!\n");
	    continue;
	}

	if (bu_ptbl_locate(bad_verts, (long *)eua->eumate_p->vu_p->v_p) != (-1)) {
	    if (RTG.NMG_debug & DEBUG_BASIC)
		bu_log("\t\tOne of the bad vertices!!\n");
	    continue;
	}

	if (eua->eumate_p->vu_p->v_p == vpb) {
	    if (RTG.NMG_debug & DEBUG_BASIC)
		bu_log("\t\tfound goal!!\n");
	    bu_ptbl_ins(&verts, (long *)vpb);
	    return &verts;
	}

	done = 0;
	if (RTG.NMG_debug & DEBUG_BASIC)
	    bu_log("\tCall follow edges\n");
	nmg_follow_free_edges_to_vertex(vpa, vpb, bad_verts, s, eua, &verts, &done);

	if (done == 1)
	    break;

	bu_ptbl_reset(&verts);
	bu_ptbl_ins(&verts, (long *)vpa);
    }

    if (done != 1)
	bu_ptbl_init(&verts, 64, " &verts ");

    return &verts;
}


void
nmg_glue_face_in_shell(const struct faceuse *fu, struct shell *s, const struct bn_tol *tol)
{
    struct loopuse *lu;

    NMG_CK_FACEUSE(fu);
    NMG_CK_SHELL(s);
    BN_CK_TOL(tol);

    for (BU_LIST_FOR (lu, loopuse, &fu->lu_hd)) {
	struct edgeuse *eu;

	NMG_CK_LOOPUSE(lu);
	if (BU_LIST_FIRST_MAGIC(&lu->down_hd) != NMG_EDGEUSE_MAGIC)
	    continue;

	for (BU_LIST_FOR (eu, edgeuse, &lu->down_hd)) {
	    struct edgeuse *eu1;

	    NMG_CK_EDGEUSE(eu);

	    eu1 = nmg_findeu(eu->vu_p->v_p, eu->eumate_p->vu_p->v_p, s, eu, 1);
	    if (eu1) {
		NMG_CK_EDGEUSE(eu1);
		nmg_radial_join_eu(eu1, eu, tol);
	    }
	}
    }
}


HIDDEN int
nmg_make_connect_faces(struct shell *dst, struct vertex *vpa, struct vertex *vpb, struct bu_ptbl *verts, const struct bn_tol *tol)
{
    int done=0;
    int i, j;
    int verts_in_face=0;
    struct vertex *face_verts[20];
    struct vertex *v;
    int max_vert_no=19;
    int made_face;
    int faces_made=0;
    fastf_t dist_to_a_sq, dist_to_b_sq;
    vect_t to_vpa, to_vpb;

    if (RTG.NMG_debug & DEBUG_BASIC) {
	bu_log("nmg_make_connect_faces(dst=%p, vpa=%p (%f %f %f), vpb=%p (%f %f %f)\n",
	       (void *)dst,
	       (void *)vpa, V3ARGS(vpa->vg_p->coord),
	       (void *)vpb, V3ARGS(vpb->vg_p->coord));
	for (i = 0; i < BU_PTBL_END(verts); i++) {
	    v = (struct vertex *)BU_PTBL_GET(verts, i);
	    bu_log("\t%p (%f %f %f)\n", (void *)v, V3ARGS(v->vg_p->coord));
	}
    }

    NMG_CK_SHELL(dst);
    NMG_CK_VERTEX(vpa);
    NMG_CK_VERTEX(vpb);
    BU_CK_PTBL(verts);
    BN_CK_TOL(tol);

    if (BU_PTBL_END(verts) < 1) {
	bu_log("nmg_make_connect_faces: no list of vertices from other shell\n");
	return 0;
    }
    if (BU_PTBL_END(verts) == 1) {
	face_verts[0] = vpb;
	face_verts[1] = vpa;
	face_verts[2] = (struct vertex *)BU_PTBL_GET(verts, 0);
	i = 0;
    } else {
	/* set up for first face */
	face_verts[0] = vpa;
	face_verts[1] = (struct vertex *)BU_PTBL_GET(verts, 0);
	face_verts[2] = (struct vertex *)BU_PTBL_GET(verts, 1);
	i = 1;
    }
    v = face_verts[2];
    verts_in_face = 3;

    VSUB2(to_vpa, vpa->vg_p->coord, v->vg_p->coord);
    VSUB2(to_vpb, vpb->vg_p->coord, v->vg_p->coord);

    dist_to_a_sq = MAGSQ(to_vpa);
    dist_to_b_sq = MAGSQ(to_vpb);

    while (1) {
	struct faceuse *new_fu;
	struct loopuse *lu;
	plane_t pl;
	fastf_t area;
	int still_collinear=0;

	made_face = 0;

	/* if the current points are all collinear, add another vertex */
	while (bn_3pts_collinear(face_verts[0]->vg_p->coord,
				 face_verts[1]->vg_p->coord,
				 face_verts[verts_in_face - 1]->vg_p->coord, tol))
	{
	    if (verts_in_face >= max_vert_no) {
		still_collinear = 1;
		break;
	    }

	    if (i+1 >= BU_PTBL_END(verts)) {
		still_collinear = 1;
		break;
	    }
	    i++;
	    face_verts[verts_in_face] = (struct vertex *)BU_PTBL_GET(verts, i);
	    verts_in_face++;
	}

	if (!still_collinear) {
	    /* make the new face */

	    if (RTG.NMG_debug & DEBUG_BASIC) {
		int debug_int;

		bu_log("make face:\n");
		for (debug_int=0; debug_int<verts_in_face; debug_int++)
		    bu_log("\t%p (%f %f %f)\n",
			   (void *)face_verts[debug_int],
			   V3ARGS(face_verts[debug_int]->vg_p->coord));
	    }

	    new_fu = nmg_cface(dst, face_verts, verts_in_face);
	    lu = BU_LIST_FIRST(loopuse, &new_fu->lu_hd);
	    area = nmg_loop_plane_area(lu, pl);

	    if (area <= 0.0) {
		bu_log("Bad lu:\n");
		nmg_pr_lu_briefly(lu, " ");
		nmg_kfu(new_fu);
		bu_bomb("nmg_make_connect_faces: Failed to calculate plane eqn\n");
	    } else {
		made_face = 1;
		faces_made++;

		nmg_face_g(new_fu, pl);
		nmg_loop_g(lu->l_p, tol);

		/* glue this face in */
		nmg_glue_face_in_shell(new_fu, dst, tol);
	    }
	} else
	    made_face = 0;

	/* If we are half way to the other end of the edge,
	 * switch from vpa to vpb for the basis of the faces.
	 * Need to make the "middle" face.
	 */
	if (dist_to_b_sq <= dist_to_a_sq && face_verts[0] == vpa) {
	    face_verts[0] = vpb;
	    face_verts[1] = vpa;
	    face_verts[2] = v;
	    verts_in_face = 3;
	} else {
	    /* Get ready for next face and check if done */
	    i++;

	    if (i < BU_PTBL_END(verts)) {
		v = (struct vertex *)BU_PTBL_GET(verts, i);
		NMG_CK_VERTEX(v);

		VSUB2(to_vpa, vpa->vg_p->coord, v->vg_p->coord);
		VSUB2(to_vpb, vpb->vg_p->coord, v->vg_p->coord);

		dist_to_a_sq = MAGSQ(to_vpa);
		dist_to_b_sq = MAGSQ(to_vpb);
		face_verts[1] = face_verts[verts_in_face-1];
		face_verts[2] = v;
		verts_in_face = 3;
	    } else if (face_verts[0] == vpa) {
		if (done)
		    break;

		/* make last face */
		face_verts[0] = vpb;
		face_verts[1] = vpa;
		face_verts[2] = face_verts[verts_in_face-1];
		verts_in_face = 3;
		done = 1;
	    } else	/* we are done */
		break;
	}

    }

    if (!made_face) {
	int found;

	if (!faces_made) {
	    /* put all the vertices on the list */

	    /* check for vpa */
	    found = 0;
	    for (i=0; i<verts_in_face; i++) {
		if (face_verts[i] == vpa) {
		    found = 1;
		    break;
		}
	    }
	    if (!found) {
		if (verts_in_face < 19) {
		    face_verts[verts_in_face] = vpa;
		    verts_in_face++;
		}
	    }

	    /* check for vpb */
	    found = 0;
	    for (i=0; i<verts_in_face; i++) {
		if (face_verts[i] == vpb) {
		    found = 1;
		    break;
		}
	    }
	    if (!found) {
		if (verts_in_face < 19) {
		    face_verts[verts_in_face] = vpb;
		    verts_in_face++;
		}
	    }

	    /* check verts table */
	    for (j=0; j<BU_PTBL_END(verts); j++) {
		struct vertex *v_tmp;

		v_tmp = (struct vertex *)BU_PTBL_GET(verts, j);
		found = 0;
		for (i=0; i<verts_in_face; i++) {
		    if (face_verts[i] == v_tmp) {
			found = 1;
			break;
		    }
		}
		if (!found) {
		    if (verts_in_face < 19) {
			face_verts[verts_in_face] = v_tmp;
			verts_in_face++;
		    }
		}
	    }
	}
	return 1;
    }
    return 0;
}


/**
 * used by nmg_open_shells_connect to track dangling edges
 */
struct dangle
{
    struct vertex *va, *vb;		/* vertices of a dangling edge in dst shell */
    struct vertex *v1, *v2;		/* corresponding vertices in src shell */
    struct bu_ptbl bad_verts;	/* list of vertices to avoid when finding path
				 * from v1 to v2 */
    int needs_edge_breaking;
};


/**
 * Two open shells are connected along their free edges by building
 * new faces.  The resulting closed shell is in "dst", and "src" shell
 * is destroyed.  The "copy_tbl" is a translation table that provides
 * a one-to-one translation between the vertices in the two shells,
 * i.e., NMG_INDEX_GETP(vertex, copy_tbl, v), where v is a pointer to
 * a vertex in "dst" shell, provides a pointer to the corresponding
 * vertex in "src" shell
 *
 * returns:
 * 	0 - All is well
 * 	1 - failure
 */
int
nmg_open_shells_connect(struct shell *dst, struct shell *src, const long int **copy_tbl, const struct bn_tol *tol)
{
    struct faceuse *fu;
    struct loopuse *lu;
    struct edgeuse *eu;
    struct bu_ptbl faces;
    struct bu_ptbl dangles;
    int open_src, open_dst;
    int i, j, k;

    if (RTG.NMG_debug & DEBUG_BASIC)
	bu_log("nmg_open_shells_connect(dst=%p, src=%p, copy_tbl=%p)\n",
	       (void *)dst, (void *)src, (void *)copy_tbl);

    NMG_CK_SHELL(dst);
    NMG_CK_SHELL(src);
    BN_CK_TOL(tol);

    open_src = nmg_check_closed_shell(src, tol);
    open_dst = nmg_check_closed_shell(dst, tol);

    if (!open_dst && !open_src) {
	/* both shells are closed, just join them */
	nmg_js(dst, src, tol);
	return 0;
    }

    if (!open_dst) {
	bu_log("nmg_open_shells_connect: destination shell is closed!\n");
	return 1;
    }

    if (!open_src) {
	bu_log("nmg_open_shells_connect: source shell is closed!\n");
	return 1;
    }

    bu_ptbl_init(&dangles, 64, " &dangles ");

    /* find free edges in "dst" shell */
    for (BU_LIST_FOR (fu, faceuse, &dst->fu_hd)) {
	NMG_CK_FACEUSE(fu);
	if (fu->orientation != OT_SAME)
	    continue;
	for (BU_LIST_FOR (lu, loopuse, &fu->lu_hd)) {
	    NMG_CK_LOOPUSE(lu);
	    if (BU_LIST_FIRST_MAGIC(&lu->down_hd) == NMG_VERTEXUSE_MAGIC)
		continue;

	    for (BU_LIST_FOR (eu, edgeuse, &lu->down_hd)) {
		NMG_CK_EDGEUSE(eu);
		if (eu->eumate_p == eu->radial_p) {
		    struct dangle *dang;
		    struct vertexuse *test_vu;
		    struct vertex *vpbad1, *vpbada;

		    /* found a dangling edge, put it in the list */
		    dang = (struct dangle *)bu_malloc(sizeof(struct dangle) ,
						      "nmg_open_shells_connect: dang");

		    dang->needs_edge_breaking = 0;
		    dang->va = eu->vu_p->v_p;
		    NMG_CK_VERTEX(dang->va);
		    dang->v1 = NMG_INDEX_GETP(vertex, copy_tbl, dang->va);
		    NMG_CK_VERTEX(dang->v1);
		    dang->vb = eu->eumate_p->vu_p->v_p;
		    NMG_CK_VERTEX(dang->vb);
		    dang->v2 = NMG_INDEX_GETP(vertex, copy_tbl, dang->vb);
		    NMG_CK_VERTEX(dang->v2);

		    bu_ptbl_init(&dang->bad_verts, 64, " &dang->bad_verts ");

		    /* look for other dangling edges around this one
		     * to establish direction for nmg_find_path
		     * to look in
		     */

		    for (BU_LIST_FOR (test_vu, vertexuse, &dang->va->vu_hd)) {
			struct edgeuse *test_eu;

			if (*test_vu->up.magic_p != NMG_EDGEUSE_MAGIC)
			    continue;

			test_eu = test_vu->up.eu_p;
			if (test_eu == eu)
			    continue;

			if (test_eu->eumate_p->vu_p->v_p == dang->vb)
			    continue;

			if (test_eu->eumate_p == test_eu->radial_p) {
			    /* another dangling edge, don't want
			     * nmg_find_path to wander off
			     * in this direction
			     */
			    vpbada = test_eu->eumate_p->vu_p->v_p;
			    vpbad1 = NMG_INDEX_GETP(vertex, copy_tbl, vpbada);
			    if (vpbad1)
				bu_ptbl_ins(&dang->bad_verts, (long *)vpbad1);
			}
		    }

		    for (BU_LIST_FOR (test_vu, vertexuse, &dang->vb->vu_hd)) {
			struct edgeuse *test_eu;

			if (*test_vu->up.magic_p != NMG_EDGEUSE_MAGIC)
			    continue;

			test_eu = test_vu->up.eu_p;
			if (test_eu == eu->eumate_p)
			    continue;


			if (test_eu->eumate_p->vu_p->v_p == dang->va)
			    continue;

			if (test_eu->eumate_p == test_eu->radial_p) {
			    /* another dangling edge, don't want
			     * nmg_find_path to wander off
			     * in this direction
			     */
			    vpbada = test_eu->eumate_p->vu_p->v_p;
			    vpbad1 = NMG_INDEX_GETP(vertex, copy_tbl, vpbada);
			    if (vpbad1)
				bu_ptbl_ins(&dang->bad_verts, (long *)vpbad1);
			}
		    }
		    bu_ptbl_ins(&dangles, (long *)dang);
		}
	    }
	}
    }

    /* now build the faces to connect the dangling edges */
    for (i=0; i<BU_PTBL_END(&dangles); i++) {
	struct dangle *dang;
	struct bu_ptbl *verts;

	dang = (struct dangle *)BU_PTBL_GET(&dangles, i);

	/* find vertices between vp1 and vp2 */
	verts = nmg_find_path(dang->v1, dang->v2, &dang->bad_verts, src);

	/* make faces connecting the two shells */
	if (BU_PTBL_END(verts) > 1)
	    dang->needs_edge_breaking = nmg_make_connect_faces(dst, dang->va, dang->vb, verts, tol);
	else {
	    bu_log("nmg_open_shells_connect: unable to make connecting face\n");
	    bu_log("\tfor edge from %p (%f %f %f)\n\t\tto %p (%f %f %f)\n",
		   (void *)dang->va, V3ARGS(dang->va->vg_p->coord),
		   (void *)dang->vb, V3ARGS(dang->vb->vg_p->coord));
	}

	bu_ptbl_free(verts);
	bu_ptbl_free(&dang->bad_verts);
    }

    while (BU_PTBL_END(&dangles)) {
	struct vertex *verts[4];
	struct dangle *dang;
	fastf_t dist;
	point_t pca;
	int done;

	dang = (struct dangle *)BU_PTBL_GET(&dangles, BU_PTBL_END(&dangles)-1);
	if (dang->needs_edge_breaking) {

	    dang = (struct dangle *)BU_PTBL_GET(&dangles, BU_PTBL_END(&dangles) - 1);
	    verts[0] = dang->va;
	    verts[1] = dang->vb;
	    verts[2] = dang->v1;
	    verts[3] = dang->v2;

	    for (i=0; i<3; i++) {
		for (j=i+1; j<4; j++) {
		    eu = nmg_findeu(verts[i], verts[j],
				    0, 0, 1);
		    if (!eu)
			continue;

		    for (k=0; k<4; k++) {
			if (k == i || k == j)
			    continue;
			if (bn_dist_pt3_lseg3(&dist, pca,
					      verts[i]->vg_p->coord,
					      verts[j]->vg_p->coord,
					      verts[k]->vg_p->coord,  tol))
			    continue;

			(void)nmg_esplit(verts[k], eu, 1);
		    }
		}
	    }
	    done = 0;
	    while (!done) {
		done = 1;
		for (i=0; i<3; i++) {
		    for (j=i+1; j<4; j++) {
			struct edgeuse *eu2;

			eu = nmg_findeu(verts[i], verts[j], 0, 0, 1);
			if (!eu)
			    continue;

			eu2 = nmg_findeu(verts[i], verts[j], 0, eu, 1);
			if (!eu2)
			    continue;

			if (eu2->vu_p->v_p == eu->vu_p->v_p)
			    eu2 = eu2->eumate_p;
			nmg_je(eu, eu2);
			done = 0;
		    }
		}
	    }
	}
	bu_ptbl_rm(&dangles, (long *)dang);
	bu_free((char *)dang, "nmg_open_shells_connect: dang");
    }

    bu_ptbl_free(&dangles);
    nmg_js(dst, src, tol);

    /* now glue it all together */
    bu_ptbl_init(&faces, 64, " &faces ");
    for (BU_LIST_FOR (fu, faceuse, &dst->fu_hd)) {
	NMG_CK_FACEUSE(fu);
	if (fu->orientation == OT_SAME)
	    bu_ptbl_ins(&faces, (long *)fu);
    }
    nmg_gluefaces((struct faceuse **)BU_PTBL_BASEADDR(&faces), BU_PTBL_END(&faces), tol);
    bu_ptbl_free(&faces);

    return 0;
}


/**
 * Move vertex so it is at the intersection of the newly created faces
 *
 * This routine is used by "nmg_extrude_shell" to move vertices. Each
 * plane has already been moved a distance inward and the surface
 * normals have been reversed.
 *
 * if approximate is non-zero, then the coordinates of the new vertex
 * may be calculated as the point with minimum distance to all the
 * faces that intersect at the vertex for vertices where more than
 * three faces intersect.
 */
int
nmg_in_vert(struct vertex *new_v, const int approximate, const struct bn_tol *tol)
{
    struct bu_ptbl faces;
    int failed=0;
    int free_edges=0;
    int face_count;

    if (RTG.NMG_debug & DEBUG_BASIC)
	bu_log("nmg_in_vert(new_v=%p at (%f %f %f))\n",
	       (void *)new_v, V3ARGS(new_v->vg_p->coord));

    NMG_CK_VERTEX(new_v);
    BN_CK_TOL(tol);

    bu_ptbl_init(&faces, 64, " &faces ");

    /* find all unique faces that intersect at this vertex (new_v) */
    face_count = nmg_find_isect_faces(new_v, &faces, &free_edges, tol);

    if (RTG.NMG_debug & DEBUG_BASIC)
	bu_log("\tnmg_in_vert: found %d faces at new_v, %d free_edges\n",
	       face_count, free_edges);

    if ((face_count < 4 && !free_edges) || face_count < 3) {
	if (nmg_simple_vertex_solve(new_v, &faces, tol)) {
	    failed = 1;
	    bu_log("Could not solve simple vertex\n");
	}
    } else {
	if (nmg_complex_vertex_solve(new_v, &faces, free_edges, approximate, tol)) {
	    failed = 1;
	    bu_log("Could not solve complex vertex\n");
	}
    }

    /* Free memory */
    bu_ptbl_free(&faces);

    return failed;
}


/**
 * mirror model across the y-axis this does not copy the model, it
 * changes the model passed to it
 */
void
nmg_mirror_shell(struct shell *s)
{
    struct bu_ptbl vertices;
    int i;
    long *flags;
    struct faceuse *fu;

    NMG_CK_SHELL(s);

    /* mirror all vertices across the y axis */
    nmg_vertex_tabulate(&vertices, &s->magic);

    for (i = 0; i < BU_PTBL_END(&vertices); i++) {
	struct vertex *v;

	v = (struct vertex *)BU_PTBL_GET(&vertices, i);
	NMG_CK_VERTEX(v);

	v->vg_p->coord[Y] = (-v->vg_p->coord[Y]);
    }
    (void)bu_ptbl_free(&vertices);

    /* adjust the direction of all the faces */
    flags = (long *)bu_calloc(s->maxindex, sizeof(long), "nmg_mirror_shell: flags");

    for (BU_LIST_FOR (fu, faceuse, &s->fu_hd)) {
	int orientation;

	if (NMG_INDEX_TEST_AND_SET(flags, fu)) {
	    /* switch orientations of all faceuses */
	    orientation = fu->orientation;
	    fu->orientation = fu->fumate_p->orientation;
	    fu->fumate_p->orientation = orientation;
	    NMG_INDEX_SET(flags, fu->fumate_p);

	    if (NMG_INDEX_TEST_AND_SET(flags, fu->f_p->g.plane_p)) {
		/* correct normal vector */
		fu->f_p->g.plane_p->N[Y] = (-fu->f_p->g.plane_p->N[Y]);
	    }
	}
    }

    bu_free((char *)flags, "nmg_mirror_model: flags ");
}


int
nmg_kill_cracks(struct shell *s)
{
    struct faceuse *fu;
    struct faceuse *fu_next;
    int empty_shell=0;

    if (RTG.NMG_debug & DEBUG_BASIC)
	bu_log("nmg_kill_cracks(s=%p)\n", (void *)s);

    NMG_CK_SHELL(s);

    /* Loops may be inadvertently connected with a crack,
     * this code is to disconnect them and kill the connecting crack.
     * Look for cracks that are two EU's from one loop that
     * share the same edge, but are not consecutive in the loop.
     * This will require a split_lu to handle.
     */
    for (BU_LIST_FOR (fu, faceuse, &s->fu_hd)) {
	struct loopuse *lu;
	NMG_CK_FACEUSE(fu);

	if (fu->orientation != OT_SAME)
	    continue;

	for (BU_LIST_FOR (lu, loopuse, &fu->lu_hd)) {
	    struct edgeuse *eu;

	    NMG_CK_LOOPUSE(lu);

	    if (BU_LIST_FIRST_MAGIC(&lu->down_hd) != NMG_EDGEUSE_MAGIC)
		continue;
	again:
	    for (BU_LIST_FOR (eu, edgeuse, &lu->down_hd)) {
		struct edgeuse *eu2;

		NMG_CK_EDGEUSE(eu);

		for (BU_LIST_FOR (eu2, edgeuse, &lu->down_hd)) {
		    struct loopuse *new_lu1;
		    struct loopuse *new_lu2;

		    if (eu == eu2)
			continue;

		    /* check if eu and eu2 share an edge */
		    if (eu->e_p != eu2->e_p)
			continue;

		    if (eu2 == BU_LIST_PNEXT_CIRC(edgeuse, &eu->l)) {
			/* this is just a regular crack, catch it later */
			continue;
		    }
		    if (eu2 == BU_LIST_PPREV_CIRC(edgeuse, &eu->l)) {
			/* this is just a regular crack, catch it later */
			continue;
		    }

		    if (eu->vu_p->v_p == eu2->vu_p->v_p) {
			/* This must be part of an accordion, catch it later */
			continue;
		    }

		    if (eu->eumate_p->vu_p->v_p != eu2->vu_p->v_p) {
			/* this is a problem! */
			bu_log("nmg_kill_cracks: found a strange crack at eu1=%p, eu2=%p\n",
			       (void *)eu, (void *)eu2);
			nmg_pr_lu_briefly(lu, "");
			bu_bomb("nmg_kill_cracks: found a strange crack\n");
		    }

		    new_lu1 = nmg_split_lu_at_vu(lu, eu->vu_p);
		    new_lu2 = nmg_split_lu_at_vu(new_lu1, eu2->vu_p);

		    nmg_klu(new_lu2);

		    nmg_lu_reorient(lu);
		    nmg_lu_reorient(new_lu1);

		    goto again;
		}
	    }
	}
    }

    fu = BU_LIST_FIRST(faceuse, &s->fu_hd);
    while (BU_LIST_NOT_HEAD(fu, &s->fu_hd)) {
	struct loopuse *lu;
	struct loopuse *lu_next;
	int empty_face=0;

	NMG_CK_FACEUSE(fu);

	fu_next = BU_LIST_PNEXT(faceuse, &fu->l);
	while (BU_LIST_NOT_HEAD(fu_next, &s->fu_hd)
	       && fu_next == fu->fumate_p)
	    fu_next = BU_LIST_PNEXT(faceuse, &fu_next->l);

	lu = BU_LIST_FIRST(loopuse, &fu->lu_hd);
	while (BU_LIST_NOT_HEAD(lu, &fu->lu_hd)) {
	    struct edgeuse *eu;
	    struct edgeuse *eu_next;
	    int empty_loop=0;

	    NMG_CK_LOOPUSE(lu);

	    lu_next = BU_LIST_PNEXT(loopuse, &lu->l);

	    if (BU_LIST_FIRST_MAGIC(&lu->down_hd) != NMG_EDGEUSE_MAGIC) {
		lu = lu_next;
		continue;
	    }

	crack_top:
	    for (BU_LIST_FOR (eu, edgeuse, &lu->down_hd)) {
		NMG_CK_EDGEUSE(eu);

		eu_next = BU_LIST_PNEXT_CIRC(edgeuse, &eu->l);
		NMG_CK_EDGEUSE(eu_next);
		/* check if eu and eu_next form a jaunt */
		if (eu->vu_p->v_p != eu_next->eumate_p->vu_p->v_p)
		    continue;

		if (nmg_keu(eu))
		    empty_loop = 1;
		else if (nmg_keu(eu_next))
		    empty_loop = 1;

		if (empty_loop)
		    break;

		goto crack_top;
	    }
	    if (empty_loop) {
		if (nmg_klu(lu)) {
		    empty_face = 1;
		    break;
		}
	    }
	    lu = lu_next;
	}
	if (empty_face) {
	    if (nmg_kfu(fu)) {
		empty_shell = 1;
		break;
	    }
	}
	fu = fu_next;
    }

    if (empty_shell) {
	if (RTG.NMG_debug & DEBUG_BASIC)
	    bu_log("nmg_kill_cracks: ret = %d\n", empty_shell);
	return empty_shell;
    }


    if (RTG.NMG_debug & DEBUG_BASIC)
	bu_log("nmg_kill_cracks: ret = %d\n", empty_shell);

    return empty_shell;
}


int
nmg_kill_zero_length_edgeuses(struct shell *s)
{
    int empty_shell=0;
    struct faceuse *fu;

    if (RTG.NMG_debug & DEBUG_BASIC)
	bu_log("nmg_kill_zero_length_edgeuses(m=%p)\n", (void *)s);

    NMG_CK_SHELL(s);

    fu = BU_LIST_FIRST(faceuse, &s->fu_hd);

    while (BU_LIST_NOT_HEAD(fu, &s->fu_hd)) {
	struct loopuse *lu;
	struct faceuse *next_fu;
	int empty_fu=0;

	NMG_CK_FACEUSE(fu);

	next_fu = BU_LIST_PNEXT(faceuse, &fu->l);
	if (next_fu == fu->fumate_p)
	    next_fu = BU_LIST_PNEXT(faceuse, &next_fu->l);

	lu = BU_LIST_FIRST(loopuse, &fu->lu_hd);
	while (BU_LIST_NOT_HEAD(lu, &fu->lu_hd)) {
	    struct edgeuse *eu;
	    struct loopuse *next_lu;
	    int empty_loop=0;

	    NMG_CK_LOOPUSE(lu);
	    next_lu = BU_LIST_PNEXT(loopuse, &lu->l);

	    if (BU_LIST_FIRST_MAGIC(&lu->down_hd) != NMG_EDGEUSE_MAGIC) {
		lu = next_lu;
		continue;
	    }

	    eu = BU_LIST_FIRST(edgeuse, &lu->down_hd);
	    while (BU_LIST_NOT_HEAD(eu, &lu->down_hd)) {
		struct edgeuse *next_eu;
		struct edgeuse *next_eu_circ;

		NMG_CK_EDGEUSE(eu);

		next_eu = BU_LIST_PNEXT(edgeuse, &eu->l);
		next_eu_circ = BU_LIST_PNEXT_CIRC(edgeuse, &eu->l);

		if (eu->vu_p->v_p == next_eu_circ->vu_p->v_p) {
		    /* found a zero length edgeuse */
		    if (nmg_keu(eu))
		    empty_loop = 1;
		}

		eu = next_eu;
	    }

	    if (empty_loop) {
		if (nmg_klu(lu))
		    empty_fu = 1;
	    }
	
	    lu = next_lu;
	}

	if (empty_fu) {
	    if (nmg_kfu(fu))
	    empty_shell = 1;
	}

	fu = next_fu;
    }

    if (empty_shell)
	return 1;
    else
	return 0;
}


/**
 * Check all vertices on faces of specified shell. Any face containing
 * vertices more than tol->dist off the plane of the face will be
 * triangulated and broken into separate faces
 */
void
nmg_make_faces_within_tol(struct shell *s, const struct bn_tol *tol)
{
    struct bu_ptbl faceuses;
    struct faceuse *fu;
    int i;

    NMG_CK_SHELL(s);
    BN_CK_TOL(tol);

    bu_ptbl_init(&faceuses, 64, " &faceuses");

    for (BU_LIST_FOR (fu, faceuse, &s->fu_hd)) {
	NMG_CK_FACEUSE(fu);

	if (fu->orientation != OT_SAME)
	    continue;

	bu_ptbl_ins(&faceuses, (long *)fu);
    }

    for (i = 0; i < BU_PTBL_END(&faceuses); i++) {

	fu = (struct faceuse *)BU_PTBL_GET(&faceuses, i);

	/* check if all the vertices for this face lie on the plane */
	if (nmg_ck_fu_verts(fu, fu->f_p, tol)) {
	    plane_t pl = HINIT_ZERO; /* sanity */

	    /* Need to triangulate this face */
	    if (nmg_triangulate_fu(fu, tol)) {
		/* true when faceuse is empty */
		continue;
	    }

	    /* split each triangular loop into its own face */
	    (void)nmg_split_loops_into_faces(&fu->l.magic, tol);

	    if (nmg_calc_face_plane(fu, pl)) {
		bu_log("nmg_make_faces_within_tol(): nmg_calc_face_plane() failed\n");
		bu_bomb("nmg_make_faces_within_tol(): nmg_calc_face_plane() failed");
	    }
	    nmg_face_new_g(fu, pl);
	}
    }

    for (BU_LIST_FOR (fu, faceuse, &s->fu_hd)) {
	plane_t pl = HINIT_ZERO; /* sanity */

	if (fu->orientation != OT_SAME)
	    continue;

	if (bu_ptbl_locate(&faceuses, (long *)fu) != (-1))
	    continue;

	if (nmg_calc_face_plane(fu, pl)) {
	    bu_log("nmg_make_faces_within_tol(): nmg_calc_face_plane() failed\n");
	    bu_bomb("nmg_make_faces_within_tol(): nmg_calc_face_plane() failed");
	}

	nmg_face_new_g(fu, pl);
    }

    bu_ptbl_free(&faceuses);
}


void
nmg_intersect_loops_self(struct shell *s, const struct bn_tol *tol)
{
    struct faceuse *fu;
    struct bu_ptbl edgeuses;

    NMG_CK_SHELL(s);
    BN_CK_TOL(tol);

    bu_ptbl_init(&edgeuses, 64, " &edgeuses");

    for (BU_LIST_FOR (fu, faceuse, &s->fu_hd)) {
	struct loopuse *lu;

	NMG_CK_FACEUSE(fu);

	if (fu->orientation != OT_SAME)
	    continue;

	for (BU_LIST_FOR (lu, loopuse, &fu->lu_hd)) {
	    struct edgeuse *eu;
	    int i, j;

	    NMG_CK_LOOPUSE(lu);

	    if (BU_LIST_FIRST_MAGIC(&lu->down_hd) != NMG_EDGEUSE_MAGIC)
		continue;
	top:
	    for (BU_LIST_FOR (eu, edgeuse, &lu->down_hd))
		bu_ptbl_ins(&edgeuses, (long *)eu);

	    for (i=0; i<BU_PTBL_END(&edgeuses); i++) {
		vect_t eu_dir;

		eu = (struct edgeuse *)BU_PTBL_GET(&edgeuses, i);
		VSUB2(eu_dir, eu->eumate_p->vu_p->v_p->vg_p->coord, eu->vu_p->v_p->vg_p->coord);

		for (j=i+1; j<BU_PTBL_END(&edgeuses); j++) {
		    struct edgeuse *eu2;
		    struct edgeuse *new_eu=(struct edgeuse *)NULL;
		    struct vertex *v;
		    vect_t eu2_dir;
		    point_t int_pt;
		    fastf_t dist[2];
		    int code;

		    eu2 = (struct edgeuse *)BU_PTBL_GET(&edgeuses, j);
		    VSUB2(eu2_dir, eu2->eumate_p->vu_p->v_p->vg_p->coord, eu2->vu_p->v_p->vg_p->coord);

		    code = bn_isect_lseg3_lseg3(dist, eu->vu_p->v_p->vg_p->coord, eu_dir,
						eu2->vu_p->v_p->vg_p->coord, eu2_dir, tol);

		    if (code < 0)	/* no intersection */
			continue;

		    if (code == 0) {
			if (dist[0] > 0.0 && !ZERO(dist[0] - 1.0)) {
			    VJOIN1(int_pt, eu->vu_p->v_p->vg_p->coord, dist[0], eu_dir);
			    v = (struct vertex *)NULL;
			    new_eu = nmg_ebreaker(v, eu, tol);
			    nmg_vertex_gv(new_eu->vu_p->v_p, int_pt);
			}
			if (dist[1] > 0.0 && !ZERO(dist[1] - 1.0)) {
			    VJOIN1(int_pt, eu->vu_p->v_p->vg_p->coord, dist[1], eu_dir);
			    v = (struct vertex *)NULL;
			    new_eu = nmg_ebreaker(v, eu, tol);
			    nmg_vertex_gv(new_eu->vu_p->v_p, int_pt);
			}
		    } else {
			if (!ZERO(dist[0]) && !ZERO(dist[0] - 1.0)) {
			    VJOIN1(int_pt, eu->vu_p->v_p->vg_p->coord, dist[0], eu_dir);
			    v = (struct vertex *)NULL;
			    new_eu = nmg_ebreaker(v, eu, tol);
			    nmg_vertex_gv(new_eu->vu_p->v_p, int_pt);
			}
			if (!ZERO(dist[1]) && !ZERO(dist[1] - 1.0)) {
			    VJOIN1(int_pt, eu2->vu_p->v_p->vg_p->coord, dist[1], eu2_dir);
			    v = (struct vertex *)NULL;
			    new_eu = nmg_ebreaker(v, eu2, tol);
			    nmg_vertex_gv(new_eu->vu_p->v_p, int_pt);
			}

		    }
		    if (new_eu) {
			bu_ptbl_reset(&edgeuses);
			goto top;
		    }
		}
	    }

	    bu_ptbl_reset(&edgeuses);
	}
    }

    bu_ptbl_free(&edgeuses);
}


/**
 * Join a list of cnurb structs into a single cnurb.  The curves must
 * have matching endpoints, otherwise nothing is done and (struct
 * cnurb *)NULL is returned.
 *
 * Returns a single cnurb structure that joins all the cnurbs on the
 * list.
 */
struct edge_g_cnurb *
rt_join_cnurbs(struct bu_list *crv_head)
{
    struct edge_g_cnurb *crv, *next_crv;
    struct edge_g_cnurb *new_crv=(struct edge_g_cnurb *)NULL;
    fastf_t knot_delta=0.0;
    fastf_t last_knot=0.0;
    int ncoords;
    int knot_index=(-1);
    int max_order=0;
    int ctl_points=1;
    int ctl_index=(-1);
    int knot_length=0;
    int pt_type=0;
    int curve_count=0;
    int i, j;

    BU_CK_LIST_HEAD(crv_head);

    /* Check that all curves are the same pt_type and
     * have multiplicity equal to order at endpoints.
     */
    for (BU_LIST_FOR (crv, edge_g_cnurb, crv_head)) {
	curve_count++;
	rt_nurb_c_print(crv);
	if (crv->order > max_order)
	    max_order = crv->order;

	i = 0;
	while (ZERO(crv->k.knots[++i] - crv->k.knots[0]));
	if (i != crv->order) {
	    bu_log("Curve does not have multiplicity equal to order at start:\n");
	    rt_nurb_c_print(crv);
	    return new_crv;
	}

	i = crv->k.k_size - 1;
	while (ZERO(crv->k.knots[--i] - crv->k.knots[crv->k.k_size - 1]));
	if (crv->k.k_size - i - 1 != crv->order) {
	    bu_log("Curve does not have multiplicity equal to order at end:\n");
	    rt_nurb_c_print(crv);
	    return new_crv;
	}

	if (pt_type == 0)
	    pt_type = crv->pt_type;
	else {
	    if (crv->pt_type != pt_type) {
		bu_log("rt_join_cnurbs: curves are not the same pt_type (%d vs %d)\n",
		       pt_type, crv->pt_type);
		return new_crv;
	    }
	}
    }

    /* If there is only one entry on list, just return it */
    if (curve_count < 2) {
	crv = BU_LIST_FIRST(edge_g_cnurb, crv_head);
	BU_LIST_DEQUEUE(&crv->l);
	return crv;
    }

    /* Raise each curve to order max_order */
    for (BU_LIST_FOR (crv, edge_g_cnurb, crv_head)) {
	if (crv->order == max_order)
	    continue;

	/* This curve must have its order raised to max_order */
	/* XXXX Need a routine to raise order of a curve */
	bu_bomb("rt_join_cnurbs: Need to raise order of curve\n");
    }

    /* Check that endpoints match */
    crv = BU_LIST_FIRST(edge_g_cnurb, crv_head);
    ncoords = RT_NURB_EXTRACT_COORDS(crv->pt_type);
    next_crv = BU_LIST_NEXT(edge_g_cnurb, &crv->l);
    while (BU_LIST_NOT_HEAD(&next_crv->l, crv_head)) {
	int endpoints_equal;

	endpoints_equal = 1;

	for (i=0; i<ncoords; i++) {
	    /* It is tempting to use a tolerance here, but these coordinates may be
	     * x/y/z or x/y or u/v, ...
	     */
	    if (ZERO(crv->ctl_points[(crv->c_size-1)*ncoords+i] - next_crv->ctl_points[i]))
		continue;
	    else {
		endpoints_equal = 0;
		break;
	    }
	}
	if (endpoints_equal) {
	    /* Nothing needed here, go to next curve */
	    crv = next_crv;
	    next_crv = BU_LIST_NEXT(edge_g_cnurb, &crv->l);
	    continue;
	}

	bu_log("rt_join_cnurbs: Curve endpoints do not match:\n");
	rt_nurb_c_print(crv);
	rt_nurb_c_print(next_crv);
	return new_crv;
    }

    /* Get new knot size and polygon size */
    crv = BU_LIST_FIRST(edge_g_cnurb, crv_head);
    knot_length = crv->order;
    for (BU_LIST_FOR (crv, edge_g_cnurb, crv_head)) {
	ctl_points += (crv->c_size - 1);
	knot_length += (crv->k.k_size - crv->order - 1);

    }
    knot_length++;

    new_crv = rt_nurb_new_cnurb(max_order, knot_length, ctl_points, pt_type);

    crv = BU_LIST_FIRST(edge_g_cnurb, crv_head);

    /* copy first knot values from first curve */
    for (i=0; i<crv->order; i++)
	new_crv->k.knots[++knot_index] = crv->k.knots[i];

    /* copy first control point from first curve */
    for (j=0; j<ncoords; j++)
	new_crv->ctl_points[j] = crv->ctl_points[j];

    ctl_index = 0;
    knot_delta = new_crv->k.knots[knot_index];

    /* copy each curve to the new combined curve */
    for (BU_LIST_FOR (crv, edge_g_cnurb, crv_head)) {
	/* copy interior knots */
	for (i=crv->order; i<crv->k.k_size-crv->order; i++) {
	    new_crv->k.knots[++knot_index] = crv->k.knots[i] + knot_delta;
	}

	/* copy endpoint knots (reduce multiplicity by one) */
	for (i=0; i<crv->order-1; i++)
	    new_crv->k.knots[++knot_index] = crv->k.knots[crv->k.k_size-1] + knot_delta;

	knot_delta += crv->k.knots[crv->k.k_size-1];
	last_knot = new_crv->k.knots[knot_index];

	/* copy control points (skip duplicate initial point) */
	for (i=1; i<crv->c_size; i++) {
	    ctl_index++;
	    VMOVEN(&new_crv->ctl_points[ctl_index*ncoords], &crv->ctl_points[i*ncoords], ncoords);
	}
    }
    new_crv->k.knots[++knot_index] = last_knot;

    return new_crv;
}


/**
 * Convert a 2D arc to a NURB curve.
 *
 * point_type indicates what type of CNURB is requested.  The arc
 * start, end, and center must be at the same Z coordinate value if
 * point_type is RT_NURB_PT_XYZ. For values of point_type of
 * RT_NURB_PT_XY or RT_NURB_PT_UV, the Z coordinate is ignored. (Note
 * that point_type must be one of the point types defined in
 * nurb.h). The arc is constructed counter-clockwise (as viewed from
 * the +Z direction).
 */
struct edge_g_cnurb *
rt_arc2d_to_cnurb(fastf_t *i_center, fastf_t *i_start, fastf_t *i_end, int point_type, const struct bn_tol *tol)
{
    struct edge_g_cnurb *crv;
    struct bu_list crv_head;
    double angle;
    double angles[3];
    double radius;
    double tmp_radius;
    int i;
    int ncoords = 0;
    int nsegs;
    int pt_type;
    point_t center;
    point_t end1;
    point_t end;
    point_t start1;
    point_t start;
    vect_t norm;
    vect_t ref1 = VINIT_ZERO;
    vect_t ref2 = VINIT_ZERO;
    vect_t v1 = VINIT_ZERO;
    vect_t v2 = VINIT_ZERO;

    BN_CK_TOL(tol);

    VMOVE(start, i_start);
    VMOVE(center, i_center);
    VMOVE(end, i_end);
    switch (point_type) {
	case RT_NURB_PT_XY:
	case RT_NURB_PT_UV:
	    ncoords = 3;
	    start[Z] = 0.0;
	    center[Z] = 0.0;
	    end[Z] = 0.0;
	    break;
	case RT_NURB_PT_XYZ:
	case RT_NURB_PT_DATA:
	case RT_NURB_PT_PROJ:
	    ncoords = 4;
	    break;
    }

    if (point_type == RT_NURB_PT_XYZ) {
	/* check for points at same Z-coordinate value */
	if (center[Z] - start[Z] > tol->dist) {
	    bu_log("rt_arc2d_to_cnurb: center and start points not at same Z value (%g vs %g)\n",
		   center[Z], start[Z]);
	    return (struct edge_g_cnurb *)NULL;
	}

	if (end[Z] - start[Z] > tol->dist) {
	    bu_log("rt_arc2d_to_cnurb: end and start points not at same Z value (%g vs %g)\n",
		   end[Z], start[Z]);
	    return (struct edge_g_cnurb *)NULL;
	}

	if (end[Z] - center[Z] > tol->dist) {
	    bu_log("rt_arc2d_to_cnurb: end and center points not at same Z value (%g vs %g)\n",
		   end[Z], center[Z]);
	    return (struct edge_g_cnurb *)NULL;
	}
    }

    /* point type is point_type with weighting factor (rational) */
    pt_type = RT_NURB_MAKE_PT_TYPE(ncoords, point_type, RT_NURB_PT_RATIONAL);

    /* calculate radius twice */
    if (ncoords == 4) {
	VSUB2(v1, start, center);
	radius = MAGNITUDE(v1);
	VSUB2(v2, end, center);
	tmp_radius = MAGNITUDE(v2);
    } else {
	radius = sqrt((start[X] - center[X])*(start[X] - center[X]) +
		      (start[Y] - center[Y])*(start[Y] - center[Y]));
	tmp_radius = sqrt((end[X] - center[X])*(end[X] - center[X]) +
			  (end[Y] - center[Y])*(end[Y] - center[Y]));
    }

    /* make sure radii are consistent */
    if (!NEAR_EQUAL(radius, tmp_radius, tol->dist)) {
	bu_log("rt_arc2d_to_cnurb: distances from center to start and center to end are different\n");
	bu_log("                        (%g and %g)\n", radius, tmp_radius);
	return (struct edge_g_cnurb *)NULL;
    }

    /* construct coord system ref1, ref2, norm */
    VSET(norm, 0.0, 0.0, 1.0);
    VMOVE(ref1, v1);
    VSCALE(ref1, ref1, 1.0/radius);
    VCROSS(ref2, norm, ref1);

    /* calculate angle of arc */
    angle = atan2(VDOT(v2, ref2), VDOT(v2, ref1));
    if (angle <= 0.0)
	angle += M_2PI;

    if (angle < 150.0*DEG2RAD) {
	/* angle is reasonable to do in one segment */
	fastf_t dist1, dist2;
	vect_t t1, t2;
	int ret_val;

	/* second control point is intersection of tangent lines */
	VMOVE(t1, ref2);
	if (VDOT(t1, v2) > 0.0)
	    VREVERSE(t1, t1);
	VCROSS(t2, v2, norm);
	VUNITIZE(t2);
	if (VDOT(t2, v1) > 0.0)
	    VREVERSE(t2, t2);
	if ((ret_val=bn_isect_line3_line3(&dist1, &dist2, start, t1, end, t2, tol)) < 1) {
	    bu_log("rt_arc2d_to_cnurb: Cannot calculate second control point\n");
	    bu_log("                   bn_isect_line3_line3 returns %d\n", ret_val);
	    return (struct edge_g_cnurb *)NULL;
	}

	/* Get memory for this curve (order=3, 6 knot values, 3 control points) */
	crv = rt_nurb_new_cnurb(3, 6, 3, pt_type);

	/* Set knot values */
	for (i=0; i<3; i++)
	    crv->k.knots[i] = 0.0;
	for (i=3; i<6; i++)
	    crv->k.knots[i] = 1.0;

	/* First and third control points are start and end */
	VMOVEN(crv->ctl_points, start, ncoords-1);
	VMOVEN(&crv->ctl_points[8], end, ncoords-1);

	/* weights are 1.0 for the endpoints */
	crv->ctl_points[ncoords-1] = 1.0;
	crv->ctl_points[3*ncoords-1] = 1.0;

	/* second control point is as calculated above */
	VJOIN1N(&crv->ctl_points[ncoords], start, dist1, t1, ncoords-1);

	/* weight for second control point is cosine of half the arc angle */
	crv->ctl_points[2*ncoords-1] = cos(angle/2.0);

	/* scale middle point by its weight */
	VSCALEN(&crv->ctl_points[ncoords], &crv->ctl_points[ncoords], crv->ctl_points[2*ncoords-1], ncoords-1);

	return crv;
    }

    /* Angle is too great for one segment.
     * Make up to three segments and join them.
     */

    if (angle < 3.0*M_PI_2) {
	/* do it in two segments */
	nsegs = 2;
	angles[0] = angle/2.0;
	angles[1] = angle;
    } else {
	/* use three segments */
	nsegs = 3;
	angles[0] = angle/3.0;
	angles[1] = 2.0*angles[0];
	angles[2] = angle;
    }

    /* initialize bu_list structure to hold list of curves */
    BU_LIST_INIT(&crv_head);

    /* Make each arc segment */
    VMOVE(end1, start);
    for (i=0; i<nsegs; i++) {
	VMOVE(start1, end1);
	if (i == nsegs-1) {
	    VMOVE(end1, end);
	} else {
	    VJOIN2(end1, center, radius*cos(angles[i]), ref1, radius*sin(angles[i]), ref2);
	}

	crv = rt_arc2d_to_cnurb(center, start1, end1, point_type, tol);
	BU_LIST_INSERT(&crv_head, &crv->l);
    }

    /* join the arc segments into one edge_g_cnurb */
    crv = rt_join_cnurbs(&crv_head);

    return crv;
}


/**
 * split an edge into multiple edges at specified vertices if they
 * are within tolerance distance.
 *
 * Returns the number of additional edges that were created.
 */
int
nmg_break_edge_at_verts(struct edge *e, struct bu_ptbl *verts, const struct bn_tol *tol)
{
    int break_count=0;
    int j;
    struct vertex *va, *vb;
    struct bu_ptbl edges;

    BN_CK_TOL(tol);
    NMG_CK_EDGE(e);
    BU_CK_PTBL(verts);

    bu_ptbl_init(&edges, 64, " &edges");
    bu_ptbl_ins(&edges, (long *)e);

    /* iterate over remaining edges (starting with just one) */
    while (BU_PTBL_END(&edges)) {
	struct edge *e1;
	struct edgeuse *eu;

	/* get the last edge */
	e1 = (struct edge *)BU_PTBL_GET(&edges, BU_PTBL_END(&edges)-1);
	NMG_CK_EDGE(e1);
	eu = e1->eu_p;
	NMG_CK_EDGEUSE(eu);

	/* get the last edge's vertices */
	va = eu->vu_p->v_p;
	NMG_CK_VERTEX(va);
	vb = eu->eumate_p->vu_p->v_p;
	NMG_CK_VERTEX(vb);

	/* go ahead and remove it from our list so we can fall through
	 * after checking verts.
	 */
	bu_ptbl_rm(&edges, (long *)e1);

	/* iterate over all verts, seeing if one will split our edge */
	for (j=0; j<BU_PTBL_END(verts); j++) {
	    struct edgeuse *eu_new;
	    struct vertex *v;
	    fastf_t dist;
	    point_t pca = {0.0, 0.0, 0.0};

	    v = (struct vertex *)BU_PTBL_GET(verts, j);
	    NMG_CK_VERTEX(v);

	    /* same vertex as our edge, nothing to do */
	    if (v == va || v == vb)
		continue;

	    if (bn_dist_pt3_lseg3(&dist, pca, va->vg_p->coord, vb->vg_p->coord, v->vg_p->coord, tol)) {
		/* non-zero means we're not within tol distance of the edge */
		continue;
	    }

	    /* spit it! */
	    eu_new = nmg_esplit(v, eu, 1);
	    break_count++;

	    /* insert our two new edges */
	    bu_ptbl_ins(&edges, (long *)eu->e_p);
	    bu_ptbl_ins(&edges, (long *)eu_new->e_p);

	    break;
	}
    }

    bu_ptbl_free(&edges);
    return break_count;
}


int
nmg_break_edges(uint32_t *magic_p, const struct bn_tol *tol)
{
    struct bu_ptbl edges;
    struct bu_ptbl verts;
    int i;
    int break_count=0;

    BN_CK_TOL(tol);

    nmg_edge_tabulate(&edges, magic_p);
    nmg_vertex_tabulate(&verts, magic_p);

    for (i=0; i<BU_PTBL_END(&edges); i++) {
	struct edge *e;
	int edge_break_count=0;

	e = (struct edge *)BU_PTBL_GET(&edges, i);
	NMG_CK_EDGE(e);
	edge_break_count = nmg_break_edge_at_verts(e, &verts, tol);
	break_count += edge_break_count;
    }
    bu_ptbl_free(&edges);
    bu_ptbl_free(&verts);

    return break_count;
}


HIDDEN int
Shell_is_arb(const struct shell *s, struct bu_ptbl *tab)
{
    struct faceuse *fu;
    struct face *f;
    int four_verts=0;
    int three_verts=0;
    int face_count=0;
    int loop_count;

    NMG_CK_SHELL(s);

    nmg_vertex_tabulate(tab, &s->magic);

    if (BU_PTBL_END(tab) > 8 || BU_PTBL_END(tab) < 4)
	goto not_arb;

    for (BU_LIST_FOR (fu, faceuse, &s->fu_hd)) {
	struct loopuse *lu;
	vect_t fu_norm;

	NMG_CK_FACEUSE(fu);

	if (fu->orientation != OT_SAME)
	    continue;

	f = fu->f_p;
	NMG_CK_FACE(f);

	if (*f->g.magic_p != NMG_FACE_G_PLANE_MAGIC)
	    goto not_arb;

	NMG_GET_FU_NORMAL(fu_norm, fu);

	loop_count = 0;
	for (BU_LIST_FOR (lu, loopuse, &fu->lu_hd)) {
	    struct edgeuse *eu;

	    NMG_CK_LOOPUSE(lu);

	    if (BU_LIST_FIRST_MAGIC(&lu->down_hd) != NMG_EDGEUSE_MAGIC)
		goto not_arb;

	    loop_count++;

	    /* face must be a single loop */
	    if (loop_count > 1)
		goto not_arb;

	    for (BU_LIST_FOR (eu, edgeuse, &lu->down_hd)) {
		struct edgeuse *eu_radial;
		struct faceuse *fu_radial;
		struct face *f_radial;
		vect_t norm_radial;
		vect_t eu_dir;
		vect_t cross;
		fastf_t dot;

		NMG_CK_EDGEUSE(eu);

		eu_radial = nmg_next_radial_eu(eu, s, 0);

		/* Can't have any dangling faces */
		if (eu_radial == eu || eu_radial == eu->eumate_p)
		    goto not_arb;

		fu_radial = nmg_find_fu_of_eu(eu_radial);
		NMG_CK_FACEUSE(fu_radial);

		if (fu_radial->orientation != OT_SAME)
		    fu_radial = fu_radial->fumate_p;

		f_radial = fu_radial->f_p;
		NMG_CK_FACE(f_radial);

		/* faces must be planar */
		if (*f_radial->g.magic_p != NMG_FACE_G_PLANE_MAGIC)
		    goto not_arb;


		/* Make sure shell is convex by checking that edgeuses
		 * run in direction fu_norm X norm_radial
		 */
		NMG_GET_FU_NORMAL(norm_radial, fu_radial);

		dot = VDOT(norm_radial, fu_norm);

		if (!NEAR_EQUAL(dot, 1.0, 0.00001)) {

		    VCROSS(cross, fu_norm, norm_radial);

		    if (eu->orientation == OT_NONE) {
			VSUB2(eu_dir, eu->vu_p->v_p->vg_p->coord, eu->eumate_p->vu_p->v_p->vg_p->coord);
			if (eu->orientation != OT_SAME) {
			    VREVERSE(eu_dir, eu_dir);
			}
		    } else {
			VMOVE(eu_dir, eu->g.lseg_p->e_dir);
		    }

		    if (eu->orientation == OT_SAME || eu->orientation == OT_NONE) {
			if (VDOT(cross, eu_dir) < 0.0)
			    goto not_arb;
		    } else {
			if (VDOT(cross, eu_dir) > 0.0)
			    goto not_arb;
		    }
		}
	    }
	}
    }

    /* count face types */
    for (BU_LIST_FOR (fu, faceuse, &s->fu_hd)) {
	struct loopuse *lu;
	int vert_count=0;

	if (fu->orientation != OT_SAME)
	    continue;

	face_count++;
	for (BU_LIST_FOR (lu, loopuse, &fu->lu_hd)) {
	    struct edgeuse *eu;

	    for (BU_LIST_FOR (eu, edgeuse, &lu->down_hd))
		vert_count++;
	}

	if (vert_count == 3)
	    three_verts++;
	else if (vert_count == 4)
	    four_verts++;
    }

    /* must have only three and four vertices in each face */
    if (face_count != three_verts + four_verts)
	goto not_arb;

    /* which type of arb is this?? */
    switch (BU_PTBL_END(tab)) {
	case 4:		/* each face must have 3 vertices */
	    if (three_verts != 4 || four_verts != 0)
		goto not_arb;
	    break;
	case 5:		/* one face with 4 verts, four with 3 verts */
	    if (four_verts != 1 || three_verts != 4)
		goto not_arb;
	    break;
	case 6:		/* three faces with 4 verts, two with 3 verts */
	    if (three_verts != 2 || four_verts != 3)
		goto not_arb;
	    break;
	case 7:		/* four faces with 4 verts, two with 3 verts */
	    if (four_verts != 4 || three_verts != 2)
		goto not_arb;
	    break;
	case 8:		/* each face must have 4 vertices */
	    if (four_verts != 6 || three_verts != 0)
		goto not_arb;
	    break;
    }

    return BU_PTBL_END(tab);


not_arb:
    bu_ptbl_free(tab);
    return 0;
}


/**
 * Converts an NMG to an ARB, if possible.
 *
 * NMG must have been coplanar face merged and simplified
 *
 * Returns:
 * 	1 - Equivalent ARB was constructed
 * 	0 - Cannot construct an equivalent ARB
 *
 * The newly constructed arb is in "arb_int"
 */
int
nmg_to_arb(const struct shell *s, struct rt_arb_internal *arb_int)
{
    struct faceuse *fu;
    struct loopuse *lu;
    struct edgeuse *eu;
    struct vertex *v;
    struct edgeuse *eu_start;
    struct faceuse *fu1;
    struct bu_ptbl tab = BU_PTBL_INIT_ZERO;
    int face_verts;
    int i, j;
    int found;
    int ret_val = 0;

    NMG_CK_SHELL(s);

    switch (Shell_is_arb(s, &tab)) {
	case 0:
	    ret_val = 0;
	    break;
	case 4:
	    v = (struct vertex *)BU_PTBL_GET(&tab, 0);
	    NMG_CK_VERTEX(v);
	    VMOVE(arb_int->pt[0], v->vg_p->coord);
	    v = (struct vertex *)BU_PTBL_GET(&tab, 1);
	    NMG_CK_VERTEX(v);
	    VMOVE(arb_int->pt[1], v->vg_p->coord);
	    v = (struct vertex *)BU_PTBL_GET(&tab, 2);
	    NMG_CK_VERTEX(v);
	    VMOVE(arb_int->pt[2], v->vg_p->coord);
	    VMOVE(arb_int->pt[3], v->vg_p->coord);
	    v = (struct vertex *)BU_PTBL_GET(&tab, 3);
	    NMG_CK_VERTEX(v);
	    VMOVE(arb_int->pt[4], v->vg_p->coord);
	    VMOVE(arb_int->pt[5], v->vg_p->coord);
	    VMOVE(arb_int->pt[6], v->vg_p->coord);
	    VMOVE(arb_int->pt[7], v->vg_p->coord);

	    bu_ptbl_free(&tab);
	    ret_val = 1;
	    break;
	case 5:
	    fu = BU_LIST_FIRST(faceuse, &s->fu_hd);
	    face_verts = 0;
	    while (face_verts != 4) {
		face_verts = 0;
		fu = BU_LIST_PNEXT_CIRC(faceuse, &fu->l);
		lu = BU_LIST_FIRST(loopuse, &fu->lu_hd);
		for (BU_LIST_FOR (eu, edgeuse, &lu->down_hd))
		    face_verts++;
	    }
	    NMG_CK_FACEUSE(fu);
	    if (fu->orientation != OT_SAME)
		fu = fu->fumate_p;
	    NMG_CK_FACEUSE(fu);

	    lu = BU_LIST_FIRST(loopuse, &fu->lu_hd);
	    j = 0;
	    eu_start = BU_LIST_FIRST(edgeuse, &lu->down_hd);
	    for (BU_LIST_FOR (eu, edgeuse, &lu->down_hd)) {
		VMOVE(arb_int->pt[j], eu->vu_p->v_p->vg_p->coord);
		j++;
	    }

	    eu = eu_start->radial_p;
	    eu = BU_LIST_PNEXT_CIRC(edgeuse, &eu->l);
	    eu = eu->eumate_p;
	    for (i=0; i<4; i++) {
		VMOVE(arb_int->pt[j], eu->vu_p->v_p->vg_p->coord);
		j++;
	    }

	    bu_ptbl_free(&tab);
	    ret_val = 1;
	    break;
	case 6:
	    fu = BU_LIST_FIRST(faceuse, &s->fu_hd);
	    face_verts = 0;
	    while (face_verts != 3) {
		face_verts = 0;
		fu = BU_LIST_PNEXT_CIRC(faceuse, &fu->l);
		lu = BU_LIST_FIRST(loopuse, &fu->lu_hd);
		for (BU_LIST_FOR (eu, edgeuse, &lu->down_hd))
		    face_verts++;
	    }
	    NMG_CK_FACEUSE(fu);
	    if (fu->orientation != OT_SAME)
		fu = fu->fumate_p;
	    NMG_CK_FACEUSE(fu);

	    lu = BU_LIST_FIRST(loopuse, &fu->lu_hd);

	    eu_start = BU_LIST_FIRST(edgeuse, &lu->down_hd);
	    eu = eu_start;
	    VMOVE(arb_int->pt[1], eu->vu_p->v_p->vg_p->coord);
	    eu = BU_LIST_PNEXT_CIRC(edgeuse, &eu->l);
	    VMOVE(arb_int->pt[0], eu->vu_p->v_p->vg_p->coord);
	    eu = BU_LIST_PNEXT_CIRC(edgeuse, &eu->l);
	    VMOVE(arb_int->pt[4], eu->vu_p->v_p->vg_p->coord);
	    VMOVE(arb_int->pt[5], eu->vu_p->v_p->vg_p->coord);

	    eu = eu_start->radial_p;
	    eu = BU_LIST_PNEXT_CIRC(edgeuse, &eu->l);
	    eu = BU_LIST_PNEXT_CIRC(edgeuse, &eu->l);
	    eu = eu->radial_p->eumate_p;
	    VMOVE(arb_int->pt[2], eu->vu_p->v_p->vg_p->coord);
	    eu = BU_LIST_PNEXT_CIRC(edgeuse, &eu->l);
	    VMOVE(arb_int->pt[3], eu->vu_p->v_p->vg_p->coord);
	    eu = BU_LIST_PNEXT_CIRC(edgeuse, &eu->l);
	    VMOVE(arb_int->pt[6], eu->vu_p->v_p->vg_p->coord);
	    VMOVE(arb_int->pt[7], eu->vu_p->v_p->vg_p->coord);

	    bu_ptbl_free(&tab);
	    ret_val = 1;
	    break;
	case 7:
	    found = 0;
	    fu = BU_LIST_FIRST(faceuse, &s->fu_hd);
	    while (!found) {
		int verts4=0, verts3=0;

		lu = BU_LIST_FIRST(loopuse, &fu->lu_hd);
		for (BU_LIST_FOR (eu, edgeuse, &lu->down_hd)) {
		    struct loopuse *lu1;
		    struct edgeuse *eu1;
		    int vert_count=0;

		    fu1 = nmg_find_fu_of_eu(eu->radial_p);
		    lu1 = BU_LIST_FIRST(loopuse, &fu1->lu_hd);
		    for (BU_LIST_FOR (eu1, edgeuse, &lu1->down_hd))
			vert_count++;

		    if (vert_count == 4)
			verts4++;
		    else if (vert_count == 3)
			verts3++;
		}

		if (verts4 == 2 && verts3 == 2)
		    found = 1;
	    }
	    if (fu->orientation != OT_SAME)
		fu = fu->fumate_p;
	    NMG_CK_FACEUSE(fu);

	    lu = BU_LIST_FIRST(loopuse, &fu->lu_hd);
	    j = 0;
	    eu_start = BU_LIST_FIRST(edgeuse, &lu->down_hd);
	    for (BU_LIST_FOR (eu, edgeuse, &lu->down_hd)) {
		VMOVE(arb_int->pt[j], eu->vu_p->v_p->vg_p->coord);
		j++;
	    }

	    eu = eu_start->radial_p;
	    eu = BU_LIST_PNEXT_CIRC(edgeuse, &eu->l);
	    eu = BU_LIST_PNEXT_CIRC(edgeuse, &eu->l);
	    eu = eu->radial_p->eumate_p;
	    fu1 = nmg_find_fu_of_eu(eu);
	    if (nmg_faces_are_radial(fu, fu1)) {
		eu = eu_start->radial_p;
		eu = BU_LIST_PNEXT_CIRC(edgeuse, &eu->l);
		eu = eu->radial_p->eumate_p;
	    }
	    for (i=0; i<4; i++) {
		VMOVE(arb_int->pt[j], eu->vu_p->v_p->vg_p->coord);
		j++;
		eu = BU_LIST_PNEXT_CIRC(edgeuse, &eu->l);
	    }

	    bu_ptbl_free(&tab);
	    ret_val = 1;
	    break;
	case 8:
	    fu = BU_LIST_FIRST(faceuse, &s->fu_hd);
	    NMG_CK_FACEUSE(fu);
	    if (fu->orientation != OT_SAME)
		fu = fu->fumate_p;
	    NMG_CK_FACEUSE(fu);

	    lu = BU_LIST_FIRST(loopuse, &fu->lu_hd);
	    j = 0;
	    eu_start = BU_LIST_FIRST(edgeuse, &lu->down_hd);
	    for (BU_LIST_FOR (eu, edgeuse, &lu->down_hd)) {
		VMOVE(arb_int->pt[j], eu->vu_p->v_p->vg_p->coord);
		j++;
	    }

	    eu = eu_start->radial_p;
	    eu = BU_LIST_PNEXT_CIRC(edgeuse, &eu->l);
	    eu = BU_LIST_PNEXT_CIRC(edgeuse, &eu->l);
	    eu = eu->radial_p->eumate_p;
	    for (i=0; i<4; i++) {
		VMOVE(arb_int->pt[j], eu->vu_p->v_p->vg_p->coord);
		j++;
		eu = BU_LIST_PNEXT_CIRC(edgeuse, &eu->l);
	    }

	    bu_ptbl_free(&tab);
	    ret_val = 1;
	    break;
	default:
	    bu_bomb("Shell_is_arb screwed up");
	    break;
    }
    if (ret_val)
	arb_int->magic = RT_ARB_INTERNAL_MAGIC;
    return ret_val;
}


/**
 * Converts an NMG to a TGC, if possible.
 *
 *
 * NMG must have been coplanar face merged and simplified
 *
 * Returns:
 * 	1 - Equivalent TGC was constructed
 * 	0 - Cannot construct an equivalent TGC
 *
 * The newly constructed tgc is in "tgc_int"
 *
 * Currently only supports RCC, and creates circumscribed RCC
 */
int
nmg_to_tgc(
    const struct shell *s,
    struct rt_tgc_internal *tgc_int,
    const struct bn_tol *tol)
{
    struct faceuse *fu;
    struct loopuse *lu;
    struct edgeuse *eu;
    struct faceuse *fu_base=(struct faceuse *)NULL;
    struct faceuse *fu_top=(struct faceuse *)NULL;
    int three_vert_faces=0;
    int four_vert_faces=0;
    int many_vert_faces=0;
    int base_vert_count=0;
    int top_vert_count=0;
    point_t sum = VINIT_ZERO;
    int vert_count=0;
    fastf_t one_over_vert_count;
    point_t base_center;
    fastf_t min_base_r_sq;
    fastf_t max_base_r_sq;
    fastf_t sum_base_r_sq;
    fastf_t ave_base_r_sq;
    fastf_t base_r;
    point_t top_center;
    fastf_t min_top_r_sq;
    fastf_t max_top_r_sq;
    fastf_t sum_top_r_sq;
    fastf_t ave_top_r_sq;
    fastf_t top_r;
    plane_t top_pl = HINIT_ZERO;
    plane_t base_pl = HINIT_ZERO;
    vect_t plv_1, plv_2;

    NMG_CK_SHELL(s);

    for (BU_LIST_FOR (fu, faceuse, &s->fu_hd)) {
	int lu_count=0;

	NMG_CK_FACEUSE(fu);
	if (fu->orientation != OT_SAME)
	    continue;

	vert_count = 0;

	for (BU_LIST_FOR (lu, loopuse, &fu->lu_hd)) {

	    NMG_CK_LOOPUSE(lu);

	    if (BU_LIST_FIRST_MAGIC(&lu->down_hd) != NMG_EDGEUSE_MAGIC)
		return 0;

	    lu_count++;
	    if (lu_count > 1)
		return 0;

	    for (BU_LIST_FOR (eu, edgeuse, &lu->down_hd))
		vert_count++;
	}

	if (vert_count < 3)
	    return 0;

	if (vert_count == 4)
	    four_vert_faces++;
	else if (vert_count == 3)
	    three_vert_faces++;
	else {
	    many_vert_faces++;
	    if (many_vert_faces > 2)
		return 0;

	    if (many_vert_faces == 1) {
		fu_base = fu;
		base_vert_count = vert_count;
		NMG_GET_FU_PLANE(base_pl, fu_base);
	    } else if (many_vert_faces == 2) {
		fu_top = fu;
		top_vert_count = vert_count;
		NMG_GET_FU_PLANE(top_pl, fu_top);
	    }
	}
    }
    /* if there are any three vertex faces,
     * there must be an even number of them
     */
    if (three_vert_faces%2)
	return 0;

    /* base and top must have same number of vertices */
    if (base_vert_count != top_vert_count)
	return 0;

    /* Must have correct number of side faces */
    if ((base_vert_count != four_vert_faces) &&
	(base_vert_count*2 != three_vert_faces))
	return 0;

    if (!NEAR_EQUAL(VDOT(top_pl, base_pl), -1.0, tol->perp))
	return 0;

    /* This looks like a good candidate,
     * Calculate center of base and top faces
     */

    if (fu_base) {
	vert_count = 0;
	VSETALL(sum, 0.0);
	lu = BU_LIST_FIRST(loopuse, &fu_base->lu_hd);
	for (BU_LIST_FOR (eu, edgeuse, &lu->down_hd)) {
	    struct vertex_g *vg;

	    NMG_CK_EDGEUSE(eu);

	    NMG_CK_VERTEXUSE(eu->vu_p);
	    NMG_CK_VERTEX(eu->vu_p->v_p);
	    vg = eu->vu_p->v_p->vg_p;
	    NMG_CK_VERTEX_G(vg);

	    VADD2(sum, sum, vg->coord);
	    vert_count++;
	}

	one_over_vert_count = 1.0/(fastf_t)vert_count;
	VSCALE(base_center, sum, one_over_vert_count);

	/* Calculate Average Radius */
	min_base_r_sq = MAX_FASTF;
	max_base_r_sq = (-min_base_r_sq);
	sum_base_r_sq = 0.0;
	lu = BU_LIST_FIRST(loopuse, &fu_base->lu_hd);
	for (BU_LIST_FOR (eu, edgeuse, &lu->down_hd)) {
	    struct vertex_g *vg;
	    vect_t rad_vect;
	    fastf_t r_sq;

	    vg = eu->vu_p->v_p->vg_p;

	    VSUB2(rad_vect, vg->coord, base_center);
	    r_sq = MAGSQ(rad_vect);
	    if (r_sq > max_base_r_sq)
		max_base_r_sq = r_sq;
	    if (r_sq < min_base_r_sq)
		min_base_r_sq = r_sq;

	    sum_base_r_sq += r_sq;
	}

	ave_base_r_sq = sum_base_r_sq * one_over_vert_count;

	base_r = sqrt(max_base_r_sq);

	if (!NEAR_ZERO((max_base_r_sq - ave_base_r_sq)/ave_base_r_sq, 0.001) ||
	    !NEAR_ZERO((min_base_r_sq - ave_base_r_sq)/ave_base_r_sq, 0.001))
	    return 0;

	VSETALL(sum, 0.0);
	lu = BU_LIST_FIRST(loopuse, &fu_top->lu_hd);
	for (BU_LIST_FOR (eu, edgeuse, &lu->down_hd)) {
	    struct vertex_g *vg;

	    NMG_CK_EDGEUSE(eu);

	    NMG_CK_VERTEXUSE(eu->vu_p);
	    NMG_CK_VERTEX(eu->vu_p->v_p);
	    vg = eu->vu_p->v_p->vg_p;
	    NMG_CK_VERTEX_G(vg);

	    VADD2(sum, sum, vg->coord);
	}

	VSCALE(top_center, sum, one_over_vert_count);

	/* Calculate Average Radius */
	min_top_r_sq = MAX_FASTF;
	max_top_r_sq = (-min_top_r_sq);
	sum_top_r_sq = 0.0;
	lu = BU_LIST_FIRST(loopuse, &fu_top->lu_hd);
	for (BU_LIST_FOR (eu, edgeuse, &lu->down_hd)) {
	    struct vertex_g *vg;
	    vect_t rad_vect;
	    fastf_t r_sq;

	    vg = eu->vu_p->v_p->vg_p;

	    VSUB2(rad_vect, vg->coord, top_center);
	    r_sq = MAGSQ(rad_vect);
	    if (r_sq > max_top_r_sq)
		max_top_r_sq = r_sq;
	    if (r_sq < min_top_r_sq)
		min_top_r_sq = r_sq;

	    sum_top_r_sq += r_sq;
	}

	ave_top_r_sq = sum_top_r_sq * one_over_vert_count;
	top_r = sqrt(max_top_r_sq);

	if (!NEAR_ZERO((max_top_r_sq - ave_top_r_sq)/ave_top_r_sq, 0.001) ||
	    !NEAR_ZERO((min_top_r_sq - ave_top_r_sq)/ave_top_r_sq, 0.001))
	    return 0;


	VMOVE(tgc_int->v, base_center);
	VSUB2(tgc_int->h, top_center, base_center);

	bn_vec_perp(plv_1, top_pl);
	VCROSS(plv_2, top_pl, plv_1);
	VUNITIZE(plv_1);
	VUNITIZE(plv_2);
	VSCALE(tgc_int->a, plv_1, base_r);
	VSCALE(tgc_int->b, plv_2, base_r);
	VSCALE(tgc_int->c, plv_1, top_r);
	VSCALE(tgc_int->d, plv_2, top_r);

	tgc_int->magic = RT_TGC_INTERNAL_MAGIC;

    }

    return 1;
}


/**
 * Checks if lu is convex
 *
 * Returns:
 * 1 - is loop is convex, or lu is a loop of a single vertex
 * 0 - otherwise
 */
int
nmg_lu_is_convex(struct loopuse *lu, const struct bn_tol *tol)
{
    struct edgeuse *eu1, *eu2, *eu3, *eu_start;

    NMG_CK_LOOPUSE(lu);
    BN_CK_TOL(tol);

    if (BU_LIST_FIRST_MAGIC(&lu->down_hd) != NMG_EDGEUSE_MAGIC)
	return 1;

    if (!lu->l_p->lg_p)
	nmg_loop_g(lu->l_p, tol);

    eu1 = BU_LIST_FIRST(edgeuse, &lu->down_hd);
    eu_start = eu1;
    eu2 = BU_LIST_PNEXT_CIRC(edgeuse, &eu1->l);
    eu3 = BU_LIST_PNEXT_CIRC(edgeuse, &eu2->l);

    if (eu1->vu_p->v_p == eu3->eumate_p->vu_p->v_p)
	return 1;		/* triangle */

    while (eu3 != eu_start) {
	int nmg_class;
	struct vertex_g *vg1, *vg3;
	point_t mid_pt;

	vg1 = eu1->vu_p->v_p->vg_p;
	NMG_CK_VERTEX_G(vg1);

	vg3 = eu3->vu_p->v_p->vg_p;
	NMG_CK_VERTEX_G(vg3);

	VBLEND2(mid_pt, 0.5, vg1->coord, 0.5, vg3->coord);

	nmg_class = nmg_class_pt_lu_except(mid_pt, lu, NULL, tol);

	if ((nmg_class == NMG_CLASS_AoutB && lu->orientation == OT_SAME) ||
	    (nmg_class == NMG_CLASS_AinB  && lu->orientation == OT_OPPOSITE))
	    return 0;
	else {
	    eu1 = BU_LIST_PNEXT_CIRC(edgeuse, &eu1->l);
	    eu2 = BU_LIST_PNEXT_CIRC(edgeuse, &eu1->l);
	    eu3 = BU_LIST_PNEXT_CIRC(edgeuse, &eu2->l);
	}
    }

    return 1;
}


/**
 * XXX This routine is deprecated in favor of BoTs
 */
int
nmg_to_poly(const struct shell *s, struct rt_pg_internal *poly_int, const struct bn_tol *tol)
{
    struct faceuse *fu;
    struct loopuse *lu;
    struct edgeuse *eu;
    struct shell *dup_s;
    int max_count;
    int count_npts;
    int face_count=0;

    NMG_CK_SHELL(s);
    BN_CK_TOL(tol);

    if (nmg_check_closed_shell(s, tol))
	return 0;

    dup_s = nmg_ms();

    for (BU_LIST_FOR (fu, faceuse, &s->fu_hd)) {
	if (fu->orientation != OT_SAME)
	    continue;
	(void)nmg_dup_face(fu, dup_s);
    }

    for (BU_LIST_FOR (fu, faceuse, &dup_s->fu_hd)) {
	NMG_CK_FACEUSE(fu);

	/* only do OT_SAME faces */
	if (fu->orientation != OT_SAME)
	    continue;

	/* count vertices in loops */
	max_count = 0;
	for (BU_LIST_FOR (lu, loopuse, &fu->lu_hd)) {
	    NMG_CK_LOOPUSE(lu);
	    if (BU_LIST_FIRST_MAGIC(&lu->down_hd) != NMG_EDGEUSE_MAGIC)
		continue;

	    if (lu->orientation != OT_SAME) {
		/* triangulate holes */
		max_count = 6;
		break;
	    }

	    count_npts = 0;
	    for (BU_LIST_FOR (eu, edgeuse, &lu->down_hd))
		count_npts++;

	    if (count_npts > 5) {
		max_count = count_npts;
		break;
	    }
	    if (!nmg_lu_is_convex(lu, tol)) {
		/* triangulate non-convex faces */
		max_count = 6;
		break;
	    }
	}

	/* if any loop has more than 5 vertices, triangulate the face */
	if (max_count > 5) {
	    if (RTG.NMG_debug & DEBUG_BASIC)
		bu_log("nmg_to_poly: triangulating fu %p\n", (void *)fu);
	    nmg_triangulate_fu(fu, tol);
	}

	for (BU_LIST_FOR (lu, loopuse, &fu->lu_hd)) {
	    NMG_CK_LOOPUSE(lu);
	    if (BU_LIST_FIRST_MAGIC(&lu->down_hd) != NMG_EDGEUSE_MAGIC)
		continue;

	    face_count++;
	}
    }

    poly_int->npoly = face_count;
    poly_int->poly = (struct rt_pg_face_internal *)bu_calloc(face_count,
							     sizeof(struct rt_pg_face_internal), "nmg_to_poly: poly");

    face_count = 0;

    for (BU_LIST_FOR (fu, faceuse, &dup_s->fu_hd)) {
	vect_t norm;

	NMG_CK_FACEUSE(fu);

	/* only do OT_SAME faces */
	if (fu->orientation != OT_SAME)
	    continue;

	NMG_GET_FU_NORMAL(norm, fu);

	for (BU_LIST_FOR (lu, loopuse, &fu->lu_hd)) {
	    int pt_no=0;

	    if (BU_LIST_FIRST_MAGIC(&lu->down_hd) != NMG_EDGEUSE_MAGIC)
		continue;

	    /* count vertices in loop */
	    count_npts = 0;
	    for (BU_LIST_FOR (eu, edgeuse, &lu->down_hd))
		count_npts++;

	    poly_int->poly[face_count].npts = count_npts;
	    poly_int->poly[face_count].verts = (fastf_t *) bu_calloc(3*count_npts, sizeof(fastf_t), "nmg_to_poly: verts");
	    poly_int->poly[face_count].norms = (fastf_t *) bu_calloc(3*count_npts, sizeof(fastf_t), "nmg_to_poly: norms");

	    for (BU_LIST_FOR (eu, edgeuse, &lu->down_hd)) {
		struct vertex_g *vg;

		vg = eu->vu_p->v_p->vg_p;
		NMG_CK_VERTEX_G(vg);

		VMOVE(&(poly_int->poly[face_count].verts[pt_no*3]), vg->coord);
		VMOVE(&(poly_int->poly[face_count].norms[pt_no*3]), norm);

		pt_no++;
	    }
	    face_count++;
	}
    }

    poly_int->magic = RT_PG_INTERNAL_MAGIC;
    nmg_ks(dup_s);

    return 1;
}


int
nmg_simplify_shell_edges(struct shell *s, const struct bn_tol *tol)
{
    struct faceuse *fu;
    int count=0;

    NMG_CK_SHELL(s);
    BN_CK_TOL(tol);

    fu = BU_LIST_FIRST(faceuse, &s->fu_hd);
    while (BU_LIST_NOT_HEAD(&fu->l, &s->fu_hd)) {
	struct faceuse *fu_next;
	struct loopuse *lu;
	int empty_fu=0;

	NMG_CK_FACEUSE(fu);

	fu_next = BU_LIST_PNEXT(faceuse, &fu->l);

	if (fu->orientation != OT_SAME) {
	    fu = fu_next;
	    continue;
	}

	lu = BU_LIST_FIRST(loopuse, &fu->lu_hd);

	while (BU_LIST_NOT_HEAD(&lu->l, &fu->lu_hd)) {
	    struct loopuse *lu_next;
	    struct edge *ep1, *ep2;
	    struct edgeuse *eu;
	    struct edgeuse *eu_next;
	    vect_t dir_eu;
	    vect_t dir_next;

	    NMG_CK_LOOPUSE(lu);

	    lu_next = BU_LIST_PNEXT(loopuse, &lu->l);

	    if (BU_LIST_FIRST_MAGIC(&lu->down_hd) != NMG_EDGEUSE_MAGIC) {
		lu = lu_next;
		continue;
	    }

	    eu = BU_LIST_FIRST(edgeuse, &lu->down_hd);
	    while (BU_LIST_NOT_HEAD(&eu->l, &lu->down_hd)) {
		struct vertex *v1, *v2, *v3;
		struct vertex_g *vg1, *vg2, *vg3;
		struct vertexuse *vu;
		struct vertexuse *next_vu;
		struct edgeuse *eu_tmp;
		point_t pca;
		fastf_t dist;
		int skip;
		int empty_lu=0;

		v1 = eu->vu_p->v_p;
		ep1 = eu->e_p;
		eu_next = BU_LIST_PNEXT_CIRC(edgeuse, &eu->l);
		ep2 = eu_next->e_p;
		v2 = eu_next->vu_p->v_p;

		if (v1 == v2) {
		    /* this is a crack */
		    eu = BU_LIST_PNEXT(edgeuse, &eu->l);
		    continue;
		}

		/* make sure there are no uses of v2 outside this shell,
		 * and that all uses are for either ep1 or ep2 */
		skip = 0;
		for (BU_LIST_FOR (vu, vertexuse, &v2->vu_hd)) {
		    if (nmg_find_s_of_vu(vu) != s) {
			skip = 1;
			break;
		    }
		    if (*vu->up.magic_p != NMG_EDGEUSE_MAGIC)
			continue;

		    if (vu->up.eu_p->e_p != ep1 &&
			vu->up.eu_p->e_p != ep2) {
			skip = 1;
			break;
		    }
		}

		if (skip) {
		    /* can't kill eu_next */
		    eu = BU_LIST_PNEXT(edgeuse, &eu->l);
		    continue;
		}

		vg2 = v2->vg_p;

		v1 = eu->vu_p->v_p;
		vg1 = v1->vg_p;
		v3 = eu_next->eumate_p->vu_p->v_p;
		vg3 = v3->vg_p;

		VSUB2(dir_eu, vg2->coord, vg1->coord);
		VSUB2(dir_next, vg3->coord, vg2->coord);

		skip = 1;
		if (bn_dist_pt3_line3(&dist, pca, vg1->coord, dir_eu, vg3->coord, tol) < 2)
		    skip = 0;
		else if (bn_dist_pt3_line3(&dist, pca, vg2->coord, dir_next, vg1->coord, tol) < 2)
		    skip = 0;

		if (skip) {
		    /* can't kill eu_next */
		    eu = BU_LIST_PNEXT(edgeuse, &eu->l);
		    continue;
		}

		count++;
		/* kill all uses of eu_next edge */
		eu_tmp = eu_next->radial_p;
		while (eu_tmp != eu_next->eumate_p) {
		    nmg_keu(eu_tmp);
		    eu_tmp = eu_next->radial_p;
		}
		nmg_keu(eu_next);

		/* move all ep1 EU's using v2 to vertex v3 */
		vu = BU_LIST_FIRST(vertexuse, &v2->vu_hd);
		while (BU_LIST_NOT_HEAD(&vu->l, &v2->vu_hd)) {
		    NMG_CK_VERTEXUSE(vu);
		    next_vu = BU_LIST_PNEXT(vertexuse, &vu->l);
		    if (*vu->up.magic_p != NMG_EDGEUSE_MAGIC) {
			vu = next_vu;
			continue;
		    }

		    eu_tmp = vu->up.eu_p;
		    NMG_CK_EDGEUSE(eu);

		    if (eu->e_p != ep1) {
			vu = next_vu;
			continue;
		    }

		    nmg_movevu(eu_tmp->vu_p, v3);

		    vu = next_vu;
		    continue;
		}

		if (BU_LIST_IS_EMPTY(&lu->down_hd)) {
		    empty_lu = 1;
		    empty_fu = nmg_klu(lu);
		}
		if (empty_lu)
		    break;

	    }

	    if (empty_fu)
		break;
	    lu = lu_next;
	}
	if (empty_fu) {
	    if (fu_next == fu->fumate_p)
		fu_next = BU_LIST_NEXT(faceuse, &fu_next->l);
	    (void)nmg_kfu(fu);
	}
	fu = fu_next;
    }
    return count;
}


#define EDGE_COLLAPSE_DEBUG 0

int
nmg_select_collapse(const fastf_t max_dist1, const fastf_t max_dot1, const int flip1, const fastf_t max_dist2, const fastf_t max_dot2, const int flip2, const fastf_t max_dot, const fastf_t tol_dist)
{
    unsigned int ret;

    ret = 1 | 2;

    if (flip1)
	ret = ret & ~1;

    if (flip2)
	ret = ret & ~2;

    if (max_dist1 > tol_dist)
	ret = ret & ~1;

    if (max_dist2 > tol_dist)
	ret = ret & ~2;

    if (max_dot1 > max_dot)
	ret = ret & ~1;

    if (max_dot2 > max_dot)
	ret = ret & ~2;

    if (ret == (1 | 2)) {
	if (max_dot1 < max_dot2)
	    ret = 1;
	else
	    ret =  2;
    }

#if EDGE_COLLAPSE_DEBUG
    bu_log("\nmax_dot=%g, tol_coll=%g\n", max_dot, tol_dist);
    bu_log("max_dist1, max_dot1, flip1: %g %g %d\n", max_dist1, max_dot1, flip1);
    bu_log("max_dist2, max_dot2, flip2: %g %g %d\n", max_dist2, max_dot2, flip2);
    bu_log("choice = %d\n", ret);
#endif

    return ret;
}


/**
 * Routine to decimate an NMG model through edge collapse to obtain a
 * model with less faces at a greater tolerance
 *
 * tol_coll is the tolerance distance to be used for choosing edges to
 * collapse
 *
 * Model must already be triangulated (this is not checked for)
 *
 * returns number of edges collapsed
 */
int
nmg_edge_collapse(struct shell *s, const struct bn_tol *tol, const fastf_t tol_coll, const fastf_t min_angle)
{
    fastf_t max_dot;
    struct bu_ptbl edge_table;
    long edge_no=0;
    long count=0;
    long sub_count=1;
    int choice;
    int i;

    NMG_CK_SHELL(s);
    BN_CK_TOL(tol);

    max_dot = cos(min_angle * DEG2RAD);

    /* Each triangle must be its own face */
    (void)nmg_split_loops_into_faces(&s->magic, tol);

    nmg_edge_tabulate(&edge_table, &s->magic);

    while (sub_count) {
	sub_count = 0;
	for (edge_no=0; edge_no < BU_PTBL_END(&edge_table); edge_no++) {
	    int done=0;
	    struct edge *e;
	    struct edgeuse *eu, *eu2, *eu3;
	    struct edgeuse *edgeuse1, *edgeuse2;
	    struct faceuse *fu, *fu2;
	    struct vertex *v1, *v2;
	    struct vertexuse *vu;
	    int real_count1, real_count2;
	    vect_t edge_dir;
	    fastf_t max_dist1, max_dist2;
	    fastf_t max_dot1, max_dot2;
	    int flip1, flip2;
	    int no_collapse;
	    int free_edge;

	    max_dist1 = -1.0;
	    max_dist2 = -1.0;
	    max_dot1 = -1.0;
	    max_dot2 = -1.0;

	    e = (struct edge *)BU_PTBL_GET(&edge_table, edge_no);
	    if (!e)
		continue;
	    if (e->magic != NMG_EDGE_MAGIC)
		continue;

	    NMG_CK_EDGE(e);
	    eu = e->eu_p;
	    NMG_CK_EDGEUSE(eu);

	    v1 = eu->vu_p->v_p;
	    NMG_CK_VERTEX(v1);
	    v2 = eu->eumate_p->vu_p->v_p;
	    NMG_CK_VERTEX(v2);

	    /* don't collapse free edges */
	    free_edge = 0;
	    eu2 = eu;
	    do {
		eu3 = eu2;
		do {
		    if (eu3->radial_p->eumate_p == eu3) {
			free_edge = 1;
			break;
		    }
		    eu3 = BU_LIST_PNEXT_CIRC(edgeuse, &eu3->l);

		} while (eu3 != eu2);
		if (free_edge)
		    break;

		eu2 = eu2->radial_p->eumate_p;
	    } while (eu2 != eu);

	    if (free_edge) {
#if EDGE_COLLAPSE_DEBUG
		bu_log("Not collapsing free edge at (%g %g %g)<->(%g %g %g)\n",
		       V3ARGS(v1->vg_p->coord), V3ARGS(v2->vg_p->coord));
#endif
		continue;
	    }

	    /* consider collapsing this edge */
#if EDGE_COLLAPSE_DEBUG
	    bu_log("Consider collapsing e %p (%g %g %g)<->(%g %g %g)\n", e, V3ARGS(v1->vg_p->coord), V3ARGS(v2->vg_p->coord));
#endif

	    /* don't collapse where more than 2 real edges meet */
	    real_count1 = 0;

	    for (BU_LIST_FOR (vu, vertexuse, &v1->vu_hd)) {
		struct edgeuse *eu1;

		if (*vu->up.magic_p != NMG_EDGEUSE_MAGIC)
		    continue;

		eu1 = vu->up.eu_p;

		fu = nmg_find_fu_of_eu(eu1);
		if (fu->orientation != OT_SAME)
		    continue;

		if (eu1->e_p->is_real)
		    real_count1++;
	    }

	    if (real_count1 > 2) {
#if EDGE_COLLAPSE_DEBUG
		bu_log("\t%d real edges at v1\n", real_count1);
#endif
		continue;
	    }

	    real_count2 = 0;

	    for (BU_LIST_FOR (vu, vertexuse, &v2->vu_hd)) {
		struct edgeuse *eu1;

		if (*vu->up.magic_p != NMG_EDGEUSE_MAGIC)
		    continue;

		eu1 = vu->up.eu_p;

		fu = nmg_find_fu_of_eu(eu1);
		if (fu->orientation != OT_SAME)
		    continue;

		if (eu1->e_p->is_real)
		    real_count2++;
	    }

	    if (real_count2 > 2) {
#if EDGE_COLLAPSE_DEBUG
		bu_log("\t%d real edges at v1\n", real_count1);
#endif
		continue;
	    }

	    /* if real edges are involved, only collapse along the real edges */
	    if ((real_count1 || real_count2) && !e->is_real) {
#if EDGE_COLLAPSE_DEBUG
		bu_log("\tthis edge is not real\n");
#endif
		continue;
	    }
#if EDGE_COLLAPSE_DEBUG
	    bu_log("\tpassed real edges test\n");
#endif

	    VSUB2(edge_dir, v2->vg_p->coord, v1->vg_p->coord);
	    VUNITIZE(edge_dir);

	    /* ??? is this the right edgeuse? */
	    fu = nmg_find_fu_of_eu(eu);
	    NMG_CK_FACEUSE(fu);
	    if (fu->orientation != OT_SAME)
		fu = fu->fumate_p;
	    if (fu->orientation != OT_SAME) {
		bu_log("nmg_edge_collapse: fu (%p) has no OT_SAME use!\n", (void *)fu);
		continue;
	    }
	    eu2 = eu->radial_p;
	    NMG_CK_EDGEUSE(eu2);
	    fu2 = nmg_find_fu_of_eu(eu2);
	    NMG_CK_FACEUSE(fu2);
	    if (fu2->orientation != OT_SAME)
		fu2 = fu2->fumate_p;
	    if (fu2->orientation != OT_SAME) {
		bu_log("nmg_edge_collapse: fu2 (%p) has no OT_SAME use!\n", (void *)fu2);
		continue;
	    }

#if EDGE_COLLAPSE_DEBUG
	    bu_log("\tCheck moving v1 to v2\n");
#endif
	    /* check if moving v1 to v2 would flip any loops */
	    flip1 = 0;
	    for (BU_LIST_FOR (vu, vertexuse, &v1->vu_hd)) {
		vect_t vec1, vec2, vec3;
		vect_t norma;
		struct vertex_g *vg1, *vg2;
		plane_t normb;
		fastf_t dist;
		fastf_t dot1;

		if (*vu->up.magic_p != NMG_EDGEUSE_MAGIC)
		    continue;

		edgeuse1 = vu->up.eu_p;
		edgeuse2 = BU_LIST_PNEXT_CIRC(edgeuse, &edgeuse1->l);

		if (edgeuse2->eumate_p->vu_p->v_p == v2)
		    continue;

		if (edgeuse2->vu_p->v_p == v2)
		    continue;

		vg1 = edgeuse2->vu_p->v_p->vg_p;
		vg2 = edgeuse2->eumate_p->vu_p->v_p->vg_p;

		VSUB2(vec1, v1->vg_p->coord, vg1->coord);
		VSUB2(vec2, vg2->coord, vg1->coord);
		VCROSS(norma, vec1, vec2);
#if EDGE_COLLAPSE_DEBUG
		bu_log("\t\toriginal tri (%g %g %g) (%g %g %g) (%g %g %g)\n",
		       V3ARGS(v1->vg_p->coord),
		       V3ARGS(vg1->coord),
		       V3ARGS(vg2->coord));
#endif
		VSUB2(vec1, v2->vg_p->coord, vg1->coord);
		VCROSS(normb, vec1, vec2);
		VSUB2(vec3, v2->vg_p->coord, vg2->coord);
		VUNITIZE(vec1);
		VUNITIZE(vec2);
		VUNITIZE(vec3);

		dot1 = VDOT(vec1, vec2);
		if (dot1 > max_dot1)
		    max_dot1 = dot1;
		dot1 = VDOT(vec1, vec3);
		if (dot1 > max_dot1)
		    max_dot1 = dot1;
		dot1 = -VDOT(vec2, vec3);
		if (dot1 > max_dot1)
		    max_dot1 = dot1;
#if EDGE_COLLAPSE_DEBUG
		bu_log("\t\tnew tri (%g %g %g) (%g %g %g) (%g %g %g)\n",
		       V3ARGS(v2->vg_p->coord),
		       V3ARGS(vg1->coord),
		       V3ARGS(vg2->coord));
#endif
		fu = nmg_find_fu_of_eu(edgeuse1);
		if (fu->orientation == OT_SAME) {
		    VUNITIZE(normb);
		    normb[W] = VDOT(normb, v2->vg_p->coord);

		    dist = fabs(DIST_PT_PLANE(v1->vg_p->coord, normb));
#if EDGE_COLLAPSE_DEBUG
		    bu_log("\t\t\tdist = %g\n", dist);
#endif
		    if (dist > max_dist1)
			max_dist1 = dist;
		}
#if EDGE_COLLAPSE_DEBUG
		else
		    bu_log("\t\t\tfu->orientation = %s\n", nmg_orientation(fu->orientation));
#endif

		if (VDOT(norma, normb) <= 0.0) {
		    /* this would flip a loop */
		    flip1 = 1;
#if EDGE_COLLAPSE_DEBUG
		    bu_log("\t\t\tflip1 = 1\n");
#endif
		    break;
		}

	    }

	    /* check if moving v2 to v1 would flip any loops */
#if EDGE_COLLAPSE_DEBUG
	    bu_log("\tCheck moving v2 to v1\n");
#endif
	    flip2 = 0;
	    for (BU_LIST_FOR (vu, vertexuse, &v2->vu_hd)) {
		vect_t vec1, vec2, vec3;
		vect_t norma;
		plane_t normb;
		struct vertex_g *vg1, *vg2;
		fastf_t dist, dot1;

		if (*vu->up.magic_p != NMG_EDGEUSE_MAGIC)
		    continue;

		edgeuse1 = vu->up.eu_p;
		edgeuse2 = BU_LIST_PNEXT_CIRC(edgeuse, &edgeuse1->l);

		if (edgeuse2->eumate_p->vu_p->v_p == v1)
		    continue;

		if (edgeuse2->vu_p->v_p == v1)
		    continue;

		vg1 = edgeuse2->vu_p->v_p->vg_p;
		vg2 = edgeuse2->eumate_p->vu_p->v_p->vg_p;

		VSUB2(vec1, v2->vg_p->coord, vg1->coord);
		VSUB2(vec2, vg2->coord, vg1->coord);
		VCROSS(norma, vec1, vec2);
#if EDGE_COLLAPSE_DEBUG
		bu_log("\t\toriginal tri (%g %g %g) (%g %g %g) (%g %g %g)\n",
		       V3ARGS(v2->vg_p->coord),
		       V3ARGS(vg1->coord),
		       V3ARGS(vg2->coord));
#endif

		VSUB2(vec1, v1->vg_p->coord, vg1->coord);
		VCROSS(normb, vec1, vec2);
		VSUB2(vec3, v1->vg_p->coord, vg2->coord);
		VSUB2(vec3, v2->vg_p->coord, vg2->coord);
		VUNITIZE(vec1);
		VUNITIZE(vec2);
		VUNITIZE(vec3);

		dot1 = VDOT(vec1, vec2);
		if (dot1 > max_dot2)
		    max_dot2 = dot1;
		dot1 = VDOT(vec1, vec3);
		if (dot1 > max_dot2)
		    max_dot2 = dot1;
		dot1 = -VDOT(vec2, vec3);
		if (dot1 > max_dot2)
		    max_dot2 = dot1;
#if EDGE_COLLAPSE_DEBUG
		bu_log("\t\tnew tri (%g %g %g) (%g %g %g) (%g %g %g)\n",
		       V3ARGS(v1->vg_p->coord),
		       V3ARGS(vg1->coord),
		       V3ARGS(vg2->coord));
#endif

		fu = nmg_find_fu_of_eu(edgeuse1);
		if (fu->orientation == OT_SAME) {
		    VUNITIZE(normb);
		    normb[W] = VDOT(normb, v1->vg_p->coord);

		    dist = fabs(DIST_PT_PLANE(v2->vg_p->coord, normb));
#if EDGE_COLLAPSE_DEBUG
		    bu_log("\t\t\tdist = %g\n", dist);
#endif
		    if (dist > max_dist2)
			max_dist2 = dist;
		}
#if EDGE_COLLAPSE_DEBUG
		else
		    bu_log("\t\t\tfu->orientation = %s\n", nmg_orientation(fu->orientation));
#endif

		if (VDOT(norma, normb) <= 0.0) {
		    /* this would flip a loop */
#if EDGE_COLLAPSE_DEBUG
		    bu_log("\t\t\tflip2 = 1\n");
#endif
		    flip2 = 1;
		    break;
		}
	    }
#if EDGE_COLLAPSE_DEBUG
	    bu_log("\tmax_dist1=%g, flip1=%d, max_dist2=%g, flip2=%d\n", max_dist1, flip1, max_dist2, flip2);
#endif

	    if (max_dist1 < 0.0)
		max_dist1 = MAX_FASTF;
	    if (max_dist2 < 0.0)
		max_dist2 = MAX_FASTF;
	    if (((max_dist1 > tol_coll) || (flip1 > 0)) &&
		((max_dist2 > tol_coll) || (flip2 > 0)))
		continue;


	    /* one last check to insure we don't collapse two faces into
	     * a flat plane, i.e., don't collapse an ARB4 into a single
	     * triangle.
	     */
	    no_collapse = 0;
	    for (BU_LIST_FOR (vu, vertexuse, &v1->vu_hd)) {
		struct edgeuse *eu1a, *eu2a;
		struct vertexuse *vu2;

		if (*vu->up.magic_p != NMG_EDGEUSE_MAGIC)
		    continue;

		edgeuse1 = vu->up.eu_p;
		if (edgeuse1->e_p == e)
		    continue;

		eu1a = BU_LIST_PNEXT_CIRC(edgeuse, &edgeuse1->l);

		for (BU_LIST_FOR (vu2, vertexuse, &v2->vu_hd)) {
		    if (*vu2->up.magic_p != NMG_EDGEUSE_MAGIC)
			continue;

		    edgeuse2 = vu2->up.eu_p;
		    if (edgeuse2->e_p == e)
			continue;
		    if (edgeuse2->e_p == edgeuse1->e_p)
			continue;

		    eu2a = BU_LIST_PNEXT_CIRC(edgeuse, &edgeuse2->l);

		    if (NMG_ARE_EUS_ADJACENT(eu1a, eu2a)) {
			no_collapse = 1;
			break;
		    }
		}

		if (no_collapse)
		    break;
	    }

	    if (no_collapse) {
#if EDGE_COLLAPSE_DEBUG
		bu_log("\tNot collapsing edge (would create 2D object)\n");
#endif
		continue;
	    }

	    choice = nmg_select_collapse(max_dist1, max_dot1, flip1,
					 max_dist2, max_dot2, flip2,
					 max_dot, tol_coll);

	    if (!choice)
		continue;
#if EDGE_COLLAPSE_DEBUG
	    bu_log("\tCollapsing edge\n");
#endif
	    /* edge will be collapsed */
	    bu_ptbl_zero(&edge_table, (long *)e);

	    sub_count++;

	    /* kill the loops radial to the edge being collapsed */
	    eu2 = eu->radial_p;
	    done = 0;
	    while (!done) {
		struct edgeuse *next;
		struct loopuse *lu;

		next = eu2->eumate_p->radial_p;
		if (next == eu2)
		    done = 1;

		if (*eu2->up.magic_p != NMG_LOOPUSE_MAGIC)
		    (void)nmg_keu(eu2);
		else {
		    lu = eu2->up.lu_p;
		    if (*lu->up.magic_p != NMG_FACEUSE_MAGIC)
			(void)nmg_klu(lu);
		    else {
			fu = lu->up.fu_p;
			if (nmg_klu(lu))
			    nmg_kfu(fu);
		    }
		}
		eu2 = next;
	    }

	    if (choice == 1) {
		struct edgeuse *eu1;
		struct vertexuse *vu2;
#if EDGE_COLLAPSE_DEBUG
		bu_log("\tMoving v1 to v2 (%g %g %g) -> (%g %g %g)\n", V3ARGS(v1->vg_p->coord), V3ARGS(v2->vg_p->coord));
#endif
		/* vertex1 will be moved to vertex2 */

		/* recalculate edge geometry */
		for (BU_LIST_FOR (vu, vertexuse, &v1->vu_hd)) {
		    struct edge_g_lseg *eg;
		    struct vertex_g *v1a;

		    if (*vu->up.magic_p != NMG_EDGEUSE_MAGIC)
			continue;

		    eu1 = vu->up.eu_p;
		    fu = nmg_find_fu_of_eu(eu1);
		    if (!fu)
			continue;

		    if (fu->orientation != OT_SAME)
			continue;

		    if (!eu1->g.magic_p)
			nmg_edge_g(eu1);
		    else if (*eu1->g.magic_p != NMG_EDGE_G_LSEG_MAGIC)
			continue;

		    eg = eu1->g.lseg_p;
		    v1a = eu1->eumate_p->vu_p->v_p->vg_p;
		    VSUB2(eg->e_dir, v2->vg_p->coord, v1a->coord);
		    VMOVE(eg->e_pt, v2->vg_p->coord);
		}

		done = 0;
		while (!done) {
		    vu = BU_LIST_FIRST(vertexuse, &v1->vu_hd);
		    if (BU_LIST_LAST(vertexuse, &v1->vu_hd) == vu)
			done = 1;
		    nmg_movevu(vu, v2);
		}
		for (BU_LIST_FOR (vu, vertexuse, &v2->vu_hd)) {
		    if (*vu->up.magic_p != NMG_EDGEUSE_MAGIC)
			continue;

		    eu1 = vu->up.eu_p;

		    vu2 = BU_LIST_NEXT(vertexuse, &vu->l);
		    while (BU_LIST_NOT_HEAD(&vu2->l, &v2->vu_hd)) {
			if (*vu2->up.magic_p != NMG_EDGEUSE_MAGIC) {
			    vu2 = BU_LIST_NEXT(vertexuse, &vu2->l);
			    continue;
			}
			eu2 = vu2->up.eu_p;
			if (eu2->eumate_p->vu_p->v_p == eu1->eumate_p->vu_p->v_p &&
			    eu2->e_p != eu1->e_p) {
			    struct edge *e1, *e2;

			    e1 = eu1->e_p;
			    e2 = eu2->e_p;

			    nmg_radial_join_eu_NEW(eu2, eu1, tol);
			    if (eu1->e_p != e1)
				bu_ptbl_zero(&edge_table, (long *)e1);
			    if (eu2->e_p != e2)
				bu_ptbl_zero(&edge_table, (long *)e2);
			}
			vu2 = BU_LIST_NEXT(vertexuse, &vu2->l);
		    }
		}
	    } else if (choice == 2) {
		struct edgeuse *eu1;
		struct vertexuse *vu2;
#if EDGE_COLLAPSE_DEBUG
		bu_log("\tMoving v2 to v1 (%g %g %g) -> (%g %g %g)\n", V3ARGS(v2->vg_p->coord), V3ARGS(v1->vg_p->coord));
#endif
		/* vertex2 will be moved to vertex1 */
		/* recalculate edge geometry */
		for (BU_LIST_FOR (vu, vertexuse, &v2->vu_hd)) {
		    struct edge_g_lseg *eg;
		    struct vertex_g *v1a;

		    if (*vu->up.magic_p != NMG_EDGEUSE_MAGIC)
			continue;

		    eu1 = vu->up.eu_p;
		    fu = nmg_find_fu_of_eu(eu1);
		    if (!fu)
			continue;

		    if (fu->orientation != OT_SAME)
			continue;

		    if (!eu1->g.magic_p)
			nmg_edge_g(eu1);
		    else if (*eu1->g.magic_p != NMG_EDGE_G_LSEG_MAGIC)
			continue;

		    eg = eu1->g.lseg_p;
		    v1a = eu1->eumate_p->vu_p->v_p->vg_p;
		    VSUB2(eg->e_dir, v1->vg_p->coord, v1a->coord);
		    VMOVE(eg->e_pt, v1->vg_p->coord);
		}

		done = 0;
		while (!done) {
		    vu = BU_LIST_FIRST(vertexuse, &v2->vu_hd);
		    if (BU_LIST_LAST(vertexuse, &v2->vu_hd) == vu)
			done = 1;
		    nmg_movevu(vu, v1);
		}
		for (BU_LIST_FOR (vu, vertexuse, &v1->vu_hd)) {
		    if (*vu->up.magic_p != NMG_EDGEUSE_MAGIC)
			continue;

		    eu1 = vu->up.eu_p;

		    vu2 = BU_LIST_NEXT(vertexuse, &vu->l);
		    while (BU_LIST_NOT_HEAD(&vu2->l, &v1->vu_hd)) {
			if (*vu2->up.magic_p != NMG_EDGEUSE_MAGIC) {
			    vu2 = BU_LIST_NEXT(vertexuse, &vu2->l);
			    continue;
			}
			eu2 = vu2->up.eu_p;
			if (eu2->eumate_p->vu_p->v_p == eu1->eumate_p->vu_p->v_p &&
			    eu2->e_p != eu1->e_p) {
			    struct edge *e1, *e2;

			    e1 = eu1->e_p;
			    e2 = eu2->e_p;
			    nmg_radial_join_eu_NEW(eu2, eu1, tol);
			    if (eu1->e_p != e1)
				bu_ptbl_zero(&edge_table, (long *)e1);
			    if (eu2->e_p != e2)
				bu_ptbl_zero(&edge_table, (long *)e2);
			}
			vu2 = BU_LIST_NEXT(vertexuse, &vu2->l);
		    }
		}
	    } else
		continue;
	}
	count += sub_count;
    }

    if (count) {
	/* recalculate face planes */
	/* re-use edge table space */
	bu_ptbl_reset(&edge_table);
	nmg_face_tabulate(&edge_table, &s->magic);

	for (i=0; i<BU_PTBL_END(&edge_table); i++) {
	    struct face *f;
	    struct faceuse *fu;

	    f = (struct face *)BU_PTBL_GET(&edge_table, i);
	    NMG_CK_FACE(f);
	    fu = f->fu_p;
	    if (fu->orientation != OT_SAME)
		fu = fu->fumate_p;
	    if (fu->orientation != OT_SAME)
		bu_bomb("nmg_edge_collapse: Face has no OT_SAME use!\n");

	    nmg_calc_face_g(fu);
	}
    }
    bu_ptbl_free(&edge_table);
    return count;
}


/**
 * Convert an NMG to a BOT solid
 */
struct rt_bot_internal *
nmg_bot(struct shell *s, const struct bn_tol *tol)
{
    struct rt_bot_internal *bot;
    struct bu_ptbl nmg_vertices;
    struct bu_ptbl nmg_faces;
    size_t i, face_no;
    struct vertex *v;

    NMG_CK_SHELL(s);
    BN_CK_TOL(tol);

    /* first convert the NMG to triangles */
    (void)nmg_triangulate_shell(s, tol);

    /* make a list of all the vertices */
    nmg_vertex_tabulate(&nmg_vertices, &s->magic);

    /* and a list of all the faces */
    nmg_face_tabulate(&nmg_faces, &s->magic);

    /* now build the BOT */
    BU_ALLOC(bot, struct rt_bot_internal);

    bot->magic = RT_BOT_INTERNAL_MAGIC;
    bot->mode = RT_BOT_SOLID;
    bot->orientation = RT_BOT_CCW;
    bot->bot_flags = 0;

    bot->num_vertices = BU_PTBL_LEN(&nmg_vertices);
    bot->num_faces = 0;

    /* count the number of triangles */
    for (i=0; i<BU_PTBL_LEN(&nmg_faces); i++) {
	struct face *f;
	struct faceuse *fu;
	struct loopuse *lu;

	f = (struct face *)BU_PTBL_GET(&nmg_faces, i);
	NMG_CK_FACE(f);

	fu = f->fu_p;

	if (fu->orientation != OT_SAME) {
	    fu = fu->fumate_p;
	    if (fu->orientation != OT_SAME) {
		bu_log("nmg_bot(): Face has no OT_SAME use!\n");
		bu_free((char *)bot->vertices, "BOT vertices");
		bu_free((char *)bot->faces, "BOT faces");
		bu_free((char *)bot, "BOT");
		return (struct rt_bot_internal *)NULL;
	    }
	}

	for (BU_LIST_FOR (lu, loopuse, &fu->lu_hd)) {
	    if (BU_LIST_FIRST_MAGIC(&lu->down_hd) != NMG_EDGEUSE_MAGIC)
		continue;
	    bot->num_faces++;
	}
    }

    bot->faces = (int *)bu_calloc(bot->num_faces * 3, sizeof(int), "BOT faces");
    bot->vertices = (fastf_t *)bu_calloc(bot->num_vertices * 3, sizeof(fastf_t), "BOT vertices");

    bot->thickness = (fastf_t *)NULL;
    bot->face_mode = (struct bu_bitv *)NULL;

    /* fill in the vertices */
    for (i=0; i<BU_PTBL_LEN(&nmg_vertices); i++) {
	struct vertex_g *vg;

	v = (struct vertex *)BU_PTBL_GET(&nmg_vertices, i);
	NMG_CK_VERTEX(v);

	vg = v->vg_p;
	NMG_CK_VERTEX_G(vg);

	VMOVE(&bot->vertices[i*3], vg->coord);
    }

    /* fill in the faces */
    face_no = 0;
    for (i=0; i<BU_PTBL_LEN(&nmg_faces); i++) {
	struct face *f;
	struct faceuse *fu;
	struct loopuse *lu;

	f = (struct face *)BU_PTBL_GET(&nmg_faces, i);
	NMG_CK_FACE(f);

	fu = f->fu_p;

	if (fu->orientation != OT_SAME) {
	    fu = fu->fumate_p;
	    if (fu->orientation != OT_SAME) {
		bu_log("nmg_bot(): Face has no OT_SAME use!\n");
		bu_free((char *)bot->vertices, "BOT vertices");
		bu_free((char *)bot->faces, "BOT faces");
		bu_free((char *)bot, "BOT");
		return (struct rt_bot_internal *)NULL;
	    }
	}

	for (BU_LIST_FOR (lu, loopuse, &fu->lu_hd)) {
	    struct edgeuse *eu;
	    size_t vertex_no=0;

	    if (BU_LIST_FIRST_MAGIC(&lu->down_hd) != NMG_EDGEUSE_MAGIC)
		continue;

	    for (BU_LIST_FOR (eu, edgeuse, &lu->down_hd)) {
		if (vertex_no > 2) {
		    bu_log("nmg_bot(): Face has not been triangulated!\n");
		    bu_free((char *)bot->vertices, "BOT vertices");
		    bu_free((char *)bot->faces, "BOT faces");
		    bu_free((char *)bot, "BOT");
		    return (struct rt_bot_internal *)NULL;
		}

		v = eu->vu_p->v_p;
		NMG_CK_VERTEX(v);


		bot->faces[ face_no*3 + vertex_no ] = bu_ptbl_locate(&nmg_vertices, (long *)v);

		vertex_no++;
	    }

	    face_no++;
	}
    }

    bu_ptbl_free(&nmg_vertices);
    bu_ptbl_free(&nmg_faces);

    return bot;
}


/**
 * create wire edges corresponding to the lines in the vlist. The wire
 * edges are created in the specified shell
 */
void
nmg_vlist_to_eu(struct bu_list *vlist, struct shell *s)
{
    point_t pt1 = VINIT_ZERO;
    point_t pt2 = VINIT_ZERO;
    struct bn_vlist *vp;
    struct edgeuse *eu;
    struct vertex *v=NULL;
    struct vertex *polyStartV=NULL;

    for (BU_LIST_FOR (vp, bn_vlist, vlist)) {
	register int i;
	register int nused = vp->nused;
	register int *cmd = vp->cmd;
	register point_t *pt = vp->pt;
	for (i = 0; i < nused; i++, cmd++, pt++) {
	    switch (*cmd) {
		case BN_VLIST_LINE_MOVE:
		case BN_VLIST_POLY_MOVE:
		    VMOVE(pt2, *pt);
		    v = NULL;
		    polyStartV = NULL;
		    break;
		case BN_VLIST_LINE_DRAW:
		case BN_VLIST_POLY_DRAW:
		    VMOVE(pt1, pt2);
		    VMOVE(pt2, *pt);
		    eu = nmg_me(v, NULL, s);
		    if (v == NULL) {
			nmg_vertex_gv(eu->vu_p->v_p, pt1);
		    }
		    nmg_vertex_gv(eu->eumate_p->vu_p->v_p, pt2);
		    v = eu->eumate_p->vu_p->v_p;
		    if (polyStartV == NULL) polyStartV = eu->vu_p->v_p;
		    break;
		case BN_VLIST_POLY_END:
		    if (v != NULL &&  polyStartV != NULL)
			nmg_me(v, polyStartV, s);
		    break;
		case BN_VLIST_POLY_START:
		    polyStartV = NULL;
		    v = NULL;
		    break;
		default:
		    break;
	    }
	}
    }
}


/*
 * Local Variables:
 * mode: C
 * tab-width: 8
 * indent-tabs-mode: t
 * c-file-style: "stroustrup"
 * End:
 * ex: shiftwidth=4 tabstop=8
 */<|MERGE_RESOLUTION|>--- conflicted
+++ resolved
@@ -3839,11 +3839,7 @@
     intern.idb_major_type = DB5_MAJORTYPE_BRLCAD;
     intern.idb_type = ID_NMG;
     intern.idb_meth = &OBJ[ID_NMG];
-<<<<<<< HEAD
-    intern.idb_ptr = (genptr_t)s;
-=======
-    intern.idb_ptr = (void *)m;
->>>>>>> 6ce0493a
+    intern.idb_ptr = (void *)s;
 
     if (db_version(fp->dbip) < 5) {
 	BU_EXTERNAL_INIT(&ext);
