--- conflicted
+++ resolved
@@ -700,13 +700,8 @@
 
     NMG_CK_SHELL(s);
 
-<<<<<<< HEAD
     tab = nmg_s_struct_count(&cnts, s);
-    bu_free((genptr_t)tab, "nmg_s_struct_count");
-=======
-    tab = nmg_m_struct_count(&cnts, m);
-    bu_free((void *)tab, "nmg_m_struct_count");
->>>>>>> 6ce0493a
+    bu_free((void *)tab, "nmg_s_struct_count");
     nmg_pr_struct_counts(&cnts, str);
 }
 
