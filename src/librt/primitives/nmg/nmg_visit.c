--- conflicted
+++ resolved
@@ -221,51 +221,7 @@
 
 
 void
-<<<<<<< HEAD
-nmg_visit(const uint32_t *magicp, const struct nmg_visit_handlers *htab, genptr_t state)
-=======
-nmg_visit_region(struct nmgregion *r, const struct nmg_visit_handlers *htab, void *state)
-
-
-/* Handler's private state */
-{
-    struct shell *s;
-
-    NMG_CK_REGION(r);
-
-    if (htab->bef_region) htab->bef_region((uint32_t *)r, state, 0);
-
-    for (BU_LIST_FOR(s, shell, &r->s_hd)) {
-	nmg_visit_shell(s, htab, state);
-    }
-    if (htab->vis_region_a && r->ra_p)
-	htab->vis_region_a((uint32_t *)r->ra_p, state, 0);
-
-    if (htab->aft_region) htab->aft_region((uint32_t *)r, state, 1);
-}
-void
-nmg_visit_model(struct model *model, const struct nmg_visit_handlers *htab, void *state)
-
-
-/* Handler's private state */
-{
-    struct nmgregion *r;
-
-    NMG_CK_MODEL(model);
-
-    if (htab->bef_model) htab->bef_model((uint32_t *)model, state, 0);
-
-    for (BU_LIST_FOR(r, nmgregion, &model->r_hd)) {
-	nmg_visit_region(r, htab, state);
-    }
-
-    if (htab->aft_model) htab->aft_model((uint32_t *)model, state, 1);
-}
-
-
-void
 nmg_visit(const uint32_t *magicp, const struct nmg_visit_handlers *htab, void *state)
->>>>>>> 6ce0493a
 /* Handler's private state */
 {
     switch (*magicp) {
