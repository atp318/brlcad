--- conflicted
+++ resolved
@@ -228,7 +228,10 @@
 	struct bu_vls prim_name = BU_VLS_INIT_ZERO;
 	bu_vls_sprintf(&prim_name, "rcc_%s.s", bu_vls_addr(data->key));
 
-	mk_rcc(wdbp, bu_vls_addr(&prim_name), params->origin, params->hv, params->radius);
+	int ret = mk_rcc(wdbp, bu_vls_addr(&prim_name), params->origin, params->hv, params->radius);
+	if (ret) {
+	    std::cout << "problem making " << bu_vls_addr(&prim_name) << "\n";
+	}
 	//std::cout << bu_vls_addr(&prim_name) << ": " << params->bool_op << "\n";
 	if (wcomb) (void)mk_addmember(bu_vls_addr(&prim_name), &((*wcomb).l), NULL, db_str2op(&(params->bool_op)));
 	bu_vls_free(&prim_name);
@@ -246,6 +249,23 @@
 	bu_vls_sprintf(&prim_name, "trc_%s.s", bu_vls_addr(data->key));
 
 	mk_cone(wdbp, bu_vls_addr(&prim_name), params->origin, params->hv, params->height, params->radius, params->r2);
+	//std::cout << bu_vls_addr(&prim_name) << ": " << params->bool_op << "\n";
+	if (wcomb) (void)mk_addmember(bu_vls_addr(&prim_name), &((*wcomb).l), NULL, db_str2op(&(params->bool_op)));
+	bu_vls_free(&prim_name);
+	return 1;
+    }
+    return 0;
+}
+
+int
+subbrep_to_csg_sphere(struct subbrep_object_data *data, struct rt_wdb *wdbp, struct wmember *wcomb)
+{
+    struct csg_object_params *params = data->params;
+    if (data->type == SPHERE) {
+	struct bu_vls prim_name = BU_VLS_INIT_ZERO;
+	bu_vls_sprintf(&prim_name, "sphere_%s.s", bu_vls_addr(data->key));
+
+	mk_sph(wdbp, bu_vls_addr(&prim_name), params->origin, params->radius);
 	//std::cout << bu_vls_addr(&prim_name) << ": " << params->bool_op << "\n";
 	if (wcomb) (void)mk_addmember(bu_vls_addr(&prim_name), &((*wcomb).l), NULL, db_str2op(&(params->bool_op)));
 	bu_vls_free(&prim_name);
@@ -275,6 +295,7 @@
 	    subbrep_to_csg_conic(data, wdbp, wcomb);
 	    break;
 	case SPHERE:
+	    subbrep_to_csg_sphere(data, wdbp, wcomb);
 	    break;
 	case ELLIPSOID:
 	    break;
@@ -289,9 +310,6 @@
 int
 make_shapes(struct subbrep_object_data *data, struct rt_wdb *wdbp, struct wmember *pcomb, int depth)
 {
-<<<<<<< HEAD
-    //std::cout << "Making shape for " << bu_vls_addr(data->key) << "\n";
-=======
     struct bu_vls spacer = BU_VLS_INIT_ZERO;
     for (int i = 0; i < depth; i++)
 	bu_vls_printf(&spacer, " ");
@@ -304,7 +322,6 @@
 	bu_vls_free(&brep_name);
     }
 #endif
->>>>>>> a966424d
     if (data->type == BREP) {
 	if (data->local_brep) {
 	    struct bu_vls brep_name = BU_VLS_INIT_ZERO;
