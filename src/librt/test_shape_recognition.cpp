#include "common.h"

#include <map>
#include <set>
#include <queue>
#include <list>
#include <vector>
#include <iostream>
#include <fstream>
#include <algorithm>

#include "vmath.h"
#include "raytrace.h"
#include "wdb.h"
#include "plot3.h"
#include "opennurbs.h"
#include "brep.h"
#include "../libbrep/shape_recognition.h"

std::string
face_set_key(std::set<int> fset)
{
    std::set<int>::iterator s_it;
    std::set<int>::iterator s_it2;
    std::string key;
    struct bu_vls vls_key = BU_VLS_INIT_ZERO;
    for (s_it = fset.begin(); s_it != fset.end(); s_it++) {
	bu_vls_printf(&vls_key, "%d", (*s_it));
	s_it2 = s_it;
	s_it2++;
	if (s_it2 != fset.end()) bu_vls_printf(&vls_key, "_");
    }
    bu_vls_printf(&vls_key, ".s");
    key.append(bu_vls_addr(&vls_key));
    bu_vls_free(&vls_key);
    return key;
}

class object_data {
    public:
	object_data(int face, ON_Brep *brep);
	~object_data();

	bool operator=(const object_data &a);
	bool operator<(const object_data &a);

	std::string key;
	int negative_object; /* Concave (1) or convex (0)? */
	std::set<int> faces;
	std::set<int> loops;
	std::set<int> edges;
	std::set<int> fol; /* Faces with outer loops in object loop network */
	std::set<int> fil; /* Faces with only inner loops in object loop network */

	bool operator<(const object_data &a) const
	{
	    return key < a.key;
	}

	bool operator=(const object_data &a) const
	{
	    return key == a.key;
	}
};

<<<<<<< HEAD
object_data::object_data(int face_index, ON_Brep *brep)
    : negative_object(false)
{
    std::queue<int> local_loops;
    std::set<int> processed_loops;
    ON_BrepFace *face = &(brep->m_F[face_index]);
    faces.insert(face_index);
    fol.insert(face_index);
    local_loops.push(face->OuterLoop()->m_loop_index);
    processed_loops.insert(face->OuterLoop()->m_loop_index);
    while(!local_loops.empty()) {
	ON_BrepLoop* loop = &(brep->m_L[local_loops.front()]);
	loops.insert(local_loops.front());
	local_loops.pop();
	for (int ti = 0; ti < loop->m_ti.Count(); ti++) {
	    ON_BrepTrim& trim = face->Brep()->m_T[loop->m_ti[ti]];
	    ON_BrepEdge& edge = face->Brep()->m_E[trim.m_ei];
	    if (trim.m_ei != -1 && edge.TrimCount() > 1) {
		edges.insert(trim.m_ei);
		for (int j = 0; j < edge.TrimCount(); j++) {
		    int fio = edge.Trim(j)->FaceIndexOf();
		    if (edge.m_ti[j] != ti && fio != -1) {
			int li = edge.Trim(j)->Loop()->m_loop_index;
			faces.insert(fio);
			if (processed_loops.find(li) == processed_loops.end()) {
			    local_loops.push(li);
			    processed_loops.insert(li);
			}
			if (li == brep->m_F[fio].OuterLoop()->m_loop_index) {
			    fol.insert(fio);
			}
		    }
		}
	    }
	}
    }
    key = face_set_key(faces);
}

object_data::~object_data()
{
}

void
print_objects(std::set<object_data> *object_set)
{
    std::set<object_data>::iterator o_it;
    for (o_it = object_set->begin(); o_it != object_set->end(); o_it++) {
	std::set<int>::iterator s_it;
	std::set<int>::iterator s_it2;
	std::cout << "Face set for object " << (*o_it).key.c_str() << ": ";
	for (s_it = (*o_it).faces.begin(); s_it != (*o_it).faces.end(); s_it++) {
	    std::cout << (int)(*s_it);
	    s_it2 = s_it;
	    s_it2++;
	    if (s_it2 != (*o_it).faces.end()) std::cout << ",";
	}
	std::cout << "\n";
	std::cout << "Outer Face set for object " << (*o_it).key.c_str() << ": ";
	for (s_it = (*o_it).fol.begin(); s_it != (*o_it).fol.end(); s_it++) {
	    std::cout << (int)(*s_it);
	    s_it2 = s_it;
	    s_it2++;
	    if (s_it2 != (*o_it).fol.end()) std::cout << ",";
	}
	std::cout << "\n";
	std::cout << "Edge set for object " << (*o_it).key.c_str() << ": ";
	for (s_it = (*o_it).edges.begin(); s_it != (*o_it).edges.end(); s_it++) {
	    std::cout << (int)(*s_it);
	    s_it2 = s_it;
	    s_it2++;
	    if (s_it2 != (*o_it).edges.end()) std::cout << ",";
	}

	std::cout << "\n";
    }
}

=======
    // Seventh, make sure all the curved edges are on the same circle.
    ON_Circle circle;
    int circle_set= 0;
    for (e_it = active_edges.begin(); e_it != active_edges.end(); e_it++) {
	ON_BrepEdge& edge = data->brep->m_E[*e_it];
	ON_Arc arc;
	if (edge.EdgeCurveOf()->IsArc(NULL, &arc, 0.01)) {
	    ON_Circle circ(arc.StartPoint(), arc.MidPoint(), arc.EndPoint());
	    if (!circle_set) {
		circle_set = 1;
		circle = circ;
	    }
	    if (!NEAR_ZERO(circ.Center().DistanceTo(circle.Center()), 0.01)){
		std::cout << "found extra circle - no go\n";
		return 0;
	    }
	}
    }

    point_t base; // base of cone
    vect_t hv; // height vector of cone
    fastf_t height;
    ON_3dVector hvect(cone.ApexPoint() - cone.BasePoint());

    base[0] = cone.BasePoint().x;
    base[1] = cone.BasePoint().y;
    base[2] = cone.BasePoint().z;
    hv[0] = hvect.x;
    hv[1] = hvect.y;
    hv[2] = hvect.z;
    height = MAGNITUDE(hv);
    VUNITIZE(hv);
    mk_cone(data->wdbp, data->key.c_str(), base, hv, height, cone.radius, 0.000001);

    return ret;
}
#endif


int
make_shape(struct subbrep_object_data *data, struct rt_wdb *wdbp)
{
    switch (data->type) {
	case COMB:
	    (void)subbrep_make_brep(data);
	    if (data->local_brep) {
		mk_brep(wdbp, bu_vls_addr(data->key), data->local_brep);
	    } else {
		bu_log("Warning - mk_brep called but data->local_brep is empty\n");
	    }
	    return 0;
	    break;
	case PLANAR_VOLUME:
	    return subbrep_to_csg_planar(data, wdbp);
	    break;
	case CYLINDER:
	    return subbrep_to_csg_cylinder(data, wdbp);
	    break;
	case CONE:
	    return 0;
	    break;
	case SPHERE:
	    return 0;
	    break;
	case ELLIPSOID:
	    return 0;
	    break;
	case TORUS:
	    break;
	default:
	    return 0; /* BREP */
	    break;
    }

    /* Shouldn't get here */
    return 0;
}
#if 0
/* generate new face(s) needed to close new obj, add to new obj and inverse of face to old obj */
void
close_objs(object_data *new_obj, object_data *old_obj)
{
   /* Step 1 - are we dealing with a subtraction?  If so, we have a bit more leeway */
   /* Step 2 - is the shape "well behaved"?  (irregular cylinder test is an example)  If it is, we
    * don't need to worry about using leeway from subtractions - otherwise, we do */
   /* Step 3 - if well behaved, generate new face(s) needed to close up this face and inverses of those faces for the old object. */
   /* Step 4 - if well behaved, add new faces to brep and update all necessary brep structures */
   /* Step 5 - if NOT well behaved and is a subtraction, determine necessary shape to encompass
    * subtraction volume.  Identify faces and curves no longer needed if subtraction is performed,
    * and simplify brep */
   /* Step 6 - update object data structures to reflect the new objects */
}


/* When we have a composite object, we must divide that object into
 * simpler objects that we can represent.  The "seed" face is the
 * index of the face with the most complicated surface type in the
 * input object_data set.  split_object's job is to identify the
 * set of one or more faces, starting with seed_face, that will define
 * the new candidate object_data set and build it up.  "Missing"
 * faces not in the model but needed to define a closed volume will
 * be added to the ON_Brep and to the object_data set.  When a new face
 * is added, all existing 3D edges must be re-used - no duplicates
 * are allowed. The input object will be altered to no longer contain
 * data now exclusive to the new_obj set */
bool
split_object(comb_data *curr_comb, object_data *input)
{
    object_data tmp_obj = *input;
    //int is_obj = find_shape(&tmp_obj);
    while (!is_obj) {
	int seed_face = highest_order_face(&tmp_obj);
	/* TODO - for cylinders, check for a mating face with the same axis - want to go for the rcc if we can */
	object_data *new_obj = new object_data(input->brep, input->wdbp);
	/* TODO - add seed face to new obj and remove from tmp_obj */
	new_obj->faces.insert(seed_face);
	tmp_obj.faces.erase(seed_face);
	/* generate new face(s) needed to close new obj, add to new obj and inverse of face to old obj */
	close_objs(new_obj, &tmp_obj);
	/* If new faces cannot be generated, return false */
	curr_comb->objects.push_back(&(*new_obj));
	//is_obj = find_shape(&tmp_obj);
    }
    object_data *final_obj = new object_data(input->brep, input->wdbp);
    final_obj->key = tmp_obj.key;
    final_obj->faces = tmp_obj.faces;
    final_obj->loops = tmp_obj.loops;
    final_obj->edges = tmp_obj.edges;
    final_obj->negative_object = tmp_obj.negative_object;
    final_obj->fol = tmp_obj.fol;
    final_obj->fil = tmp_obj.fil;
    final_obj->brep = tmp_obj.brep;
    final_obj->wdbp = tmp_obj.wdbp;
    curr_comb->objects.push_back(final_obj);
    return true;
}

#endif

>>>>>>> 2d6508c5
int
main(int argc, char *argv[])
{
    struct db_i *dbip;
    struct directory *dp;
    struct rt_db_internal intern;
    struct rt_brep_internal *brep_ip = NULL;

    if (argc != 3) {
	bu_exit(1, "Usage: %s file.g object", argv[0]);
    }

    dbip = db_open(argv[1], DB_OPEN_READWRITE);
    if (dbip == DBI_NULL) {
	bu_exit(1, "ERROR: Unable to read from %s\n", argv[1]);
    }

    if (db_dirbuild(dbip) < 0)
	bu_exit(1, "ERROR: Unable to read from %s\n", argv[1]);

    dp = db_lookup(dbip, argv[2], LOOKUP_QUIET);
    if (dp == RT_DIR_NULL) {
	bu_exit(1, "ERROR: Unable to look up object %s\n", argv[2]);
    }

    RT_DB_INTERNAL_INIT(&intern)

    if (rt_db_get_internal(&intern, dp, dbip, NULL, &rt_uniresource) < 0) {
        bu_exit(1, "ERROR: Unable to get internal representation of %s\n", argv[2]);
    }

    if (intern.idb_minor_type != DB5_MINORTYPE_BRLCAD_BREP) {
	bu_exit(1, "ERROR: object %s does not appear to be of type BRep\n", argv[2]);
    } else {
	brep_ip = (struct rt_brep_internal *)intern.idb_ptr;
    }
    RT_BREP_CK_MAGIC(brep_ip);

    ON_Brep *brep = brep_ip->brep;

<<<<<<< HEAD
    std::set<object_data> object_set;
    for (int i = 0; i < brep->m_F.Count(); i++) {
	object_data face_object(i, brep);
	object_set.insert(face_object);
=======
    struct bu_ptbl *subbreps = find_subbreps(brep);
    for (unsigned int i = 0; i < BU_PTBL_LEN(subbreps); i++){
	struct subbrep_object_data *obj = (struct subbrep_object_data *)BU_PTBL_GET(subbreps, i);
	//if (BU_STR_EQUAL(bu_vls_addr(obj->key), "390_391_418_591_592.s")) {
	print_subbrep_object(obj, "");
	for (unsigned int j = 0; j < BU_PTBL_LEN(obj->children); j++){
	    struct subbrep_object_data *cobj = (struct subbrep_object_data *)BU_PTBL_GET(obj->children, j);
	    if (cobj->type != COMB)
		print_subbrep_object(cobj, "  ");
	    (void)make_shape(cobj, wdbp);
	}
	//}
	(void)make_shape(obj, wdbp);
	subbrep_object_free(obj);
	BU_PUT(obj, struct subbrep_object_data);
>>>>>>> 2d6508c5
    }


    print_objects(&object_set);

    db_close(dbip);

    return 0;
}

// Local Variables:
// tab-width: 8
// mode: C++
// c-basic-offset: 4
// indent-tabs-mode: t
// c-file-style: "stroustrup"
// End:
// ex: shiftwidth=4 tabstop=8<|MERGE_RESOLUTION|>--- conflicted
+++ resolved
@@ -17,132 +17,255 @@
 #include "brep.h"
 #include "../libbrep/shape_recognition.h"
 
-std::string
-face_set_key(std::set<int> fset)
-{
-    std::set<int>::iterator s_it;
-    std::set<int>::iterator s_it2;
-    std::string key;
-    struct bu_vls vls_key = BU_VLS_INIT_ZERO;
-    for (s_it = fset.begin(); s_it != fset.end(); s_it++) {
-	bu_vls_printf(&vls_key, "%d", (*s_it));
-	s_it2 = s_it;
-	s_it2++;
-	if (s_it2 != fset.end()) bu_vls_printf(&vls_key, "_");
-    }
-    bu_vls_printf(&vls_key, ".s");
-    key.append(bu_vls_addr(&vls_key));
-    bu_vls_free(&vls_key);
-    return key;
-}
-
-class object_data {
-    public:
-	object_data(int face, ON_Brep *brep);
-	~object_data();
-
-	bool operator=(const object_data &a);
-	bool operator<(const object_data &a);
-
-	std::string key;
-	int negative_object; /* Concave (1) or convex (0)? */
-	std::set<int> faces;
-	std::set<int> loops;
-	std::set<int> edges;
-	std::set<int> fol; /* Faces with outer loops in object loop network */
-	std::set<int> fil; /* Faces with only inner loops in object loop network */
-
-	bool operator<(const object_data &a) const
-	{
-	    return key < a.key;
-	}
-
-	bool operator=(const object_data &a) const
-	{
-	    return key == a.key;
-	}
-};
-
-<<<<<<< HEAD
-object_data::object_data(int face_index, ON_Brep *brep)
-    : negative_object(false)
-{
-    std::queue<int> local_loops;
-    std::set<int> processed_loops;
-    ON_BrepFace *face = &(brep->m_F[face_index]);
-    faces.insert(face_index);
-    fol.insert(face_index);
-    local_loops.push(face->OuterLoop()->m_loop_index);
-    processed_loops.insert(face->OuterLoop()->m_loop_index);
-    while(!local_loops.empty()) {
-	ON_BrepLoop* loop = &(brep->m_L[local_loops.front()]);
-	loops.insert(local_loops.front());
-	local_loops.pop();
-	for (int ti = 0; ti < loop->m_ti.Count(); ti++) {
-	    ON_BrepTrim& trim = face->Brep()->m_T[loop->m_ti[ti]];
-	    ON_BrepEdge& edge = face->Brep()->m_E[trim.m_ei];
-	    if (trim.m_ei != -1 && edge.TrimCount() > 1) {
-		edges.insert(trim.m_ei);
-		for (int j = 0; j < edge.TrimCount(); j++) {
-		    int fio = edge.Trim(j)->FaceIndexOf();
-		    if (edge.m_ti[j] != ti && fio != -1) {
-			int li = edge.Trim(j)->Loop()->m_loop_index;
-			faces.insert(fio);
-			if (processed_loops.find(li) == processed_loops.end()) {
-			    local_loops.push(li);
-			    processed_loops.insert(li);
-			}
-			if (li == brep->m_F[fio].OuterLoop()->m_loop_index) {
-			    fol.insert(fio);
+
+struct model *
+brep_to_nmg(struct subbrep_object_data *data, struct rt_wdb *wdbp)
+{
+    std::set<int> b_verts;
+    std::vector<int> b_verts_array;
+    std::map<int, int> b_verts_to_verts;
+    struct model *m = nmg_mm();
+    struct nmgregion *r = nmg_mrsv(m);
+    struct shell *s = BU_LIST_FIRST(shell, &(r)->s_hd);
+    struct faceuse **fu;         /* array of faceuses */
+    struct vertex **verts;       /* Array of pointers to vertex structs */
+    struct vertex ***loop_verts; /* Array of pointers to vertex structs to pass to nmg_cmface */
+
+    struct bn_tol nmg_tol = {BN_TOL_MAGIC, BN_TOL_DIST, BN_TOL_DIST * BN_TOL_DIST, 1e-6, 1.0 - 1e-6 };
+
+    int point_cnt = 0;
+    int face_cnt = 0;
+    int max_edge_cnt = 0;
+
+    // One loop to a face, and the object data has the set of loops that make
+    // up this object.
+    for (int s_it = 0; s_it < data->loops_cnt; s_it++) {
+	ON_BrepLoop *b_loop = &(data->brep->m_L[data->loops[s_it]]);
+	ON_BrepFace *b_face = b_loop->Face();
+	face_cnt++;
+	if (b_loop->m_ti.Count() > max_edge_cnt) max_edge_cnt = b_loop->m_ti.Count();
+	for (int ti = 0; ti < b_loop->m_ti.Count(); ti++) {
+	    ON_BrepTrim& trim = b_face->Brep()->m_T[b_loop->m_ti[ti]];
+	    ON_BrepEdge& edge = b_face->Brep()->m_E[trim.m_ei];
+	    if (b_verts.find(edge.Vertex(0)->m_vertex_index) == b_verts.end()) {
+		b_verts.insert(edge.Vertex(0)->m_vertex_index);
+		b_verts_array.push_back(edge.Vertex(0)->m_vertex_index);
+		b_verts_to_verts[edge.Vertex(0)->m_vertex_index] = b_verts_array.size()-1;
+	    }
+	    if (b_verts.find(edge.Vertex(1)->m_vertex_index) == b_verts.end()) {
+		b_verts.insert(edge.Vertex(1)->m_vertex_index);
+		b_verts_array.push_back(edge.Vertex(1)->m_vertex_index);
+		b_verts_to_verts[edge.Vertex(1)->m_vertex_index] = b_verts_array.size()-1;
+	    }
+	}
+    }
+
+    point_cnt = b_verts.size();
+
+    verts = (struct vertex **)bu_calloc(point_cnt, sizeof(struct vertex *), "brep_to_nmg: verts");
+    loop_verts = (struct vertex ***) bu_calloc(max_edge_cnt, sizeof(struct vertex **), "brep_to_nmg: loop_verts");
+    fu = (struct faceuse **) bu_calloc(face_cnt, sizeof(struct faceuse *), "brep_to_nmg: fu");
+
+    // Make the faces
+    int face_count = 0;
+    for (int s_it = 0; s_it < data->loops_cnt; s_it++) {
+	int loop_length = 0;
+	ON_BrepLoop *b_loop = &(data->brep->m_L[data->loops[s_it]]);
+	ON_BrepFace *b_face = b_loop->Face();
+	for (int ti = 0; ti < b_loop->m_ti.Count(); ti++) {
+	    ON_BrepTrim& trim = b_face->Brep()->m_T[b_loop->m_ti[ti]];
+	    ON_BrepEdge& edge = b_face->Brep()->m_E[trim.m_ei];
+	    if (trim.m_bRev3d) {
+		loop_verts[loop_length] = &(verts[b_verts_to_verts[edge.Vertex(0)->m_vertex_index]]);
+	    } else {
+		loop_verts[loop_length] = &(verts[b_verts_to_verts[edge.Vertex(1)->m_vertex_index]]);
+	    }
+	    loop_length++;
+	}
+	fu[face_count] = nmg_cmface(s, loop_verts, loop_length);
+	face_count++;
+    }
+
+    for (int p = 0; p < point_cnt; p++) {
+	ON_3dPoint pt = data->brep->m_V[b_verts_array[p]].Point();
+	point_t nmg_pt;
+	nmg_pt[0] = pt.x;
+	nmg_pt[1] = pt.y;
+	nmg_pt[2] = pt.z;
+	nmg_vertex_gv(verts[p], pt);
+    }
+
+    for (int f = 0; f < face_cnt; f++) {
+	nmg_fu_planeeqn(fu[f], &nmg_tol);
+    }
+
+    nmg_fix_normals(s, &nmg_tol);
+    (void)nmg_mark_edges_real(&s->l.magic);
+    /* Compute "geometry" for region and shell */
+    nmg_region_a(r, &nmg_tol);
+
+    /* Create the nmg primitive */
+    mk_nmg(wdbp, bu_vls_addr(data->key), m);
+
+    return m;
+}
+
+
+int
+subbrep_to_csg_planar(struct subbrep_object_data *data, struct rt_wdb *wdbp)
+{
+    if (data->type == PLANAR_VOLUME) {
+	// BRL-CAD's arbn primitive does not support concave shapes, and we want to use
+	// simpler primitives than the generic nmg if the opportunity arises.  A heuristic
+	// along the following lines may help:
+	//
+	// Step 1.  Check the number of vertices.  If the number is small enough that the
+	//          volume might conceivably be expressed by an arb4-arb8, try that first.
+	//
+	// Step 2.  If the arb4-arb8 test fails, do the convex hull and see if all points
+	//          are used by the hull.  If so, the shape is convex and may be expressed
+	//          as an arbn.
+	//
+	// Step 3.  If the arbn test fails, construct sets of contiguous concave faces using
+	//          the set of edges with one or more vertices not in the convex hull.  If
+	//          those shapes are all convex, construct an arbn tree (or use simpler arb
+	//          shapes if the subtractions may be so expressed).
+	//
+	// Step 4.  If the subtraction volumes in Step 3 are still not convex, cut our losses
+	//          and proceed to the nmg primitive.  It may conceivably be worth some
+	//          additional searches to spot convex subsets of shapes that can be more
+	//          simply represented, but that is not particularly simple to do well
+	//          and should wait until it is clear we would get a benefit from it.  Look
+	//          at the arbn tessellation routine for a guide on how to set up the
+	//          nmg - that's the most general of the arb* primitives and should be
+	//          relatively close to what is needed here.
+	(void)brep_to_nmg(data, wdbp);
+	return 1;
+    } else {
+	return 0;
+    }
+}
+
+int
+subbrep_to_csg_cylinder(struct subbrep_object_data *data, struct rt_wdb *wdbp)
+{
+
+    if (data->type == CYLINDER) {
+	mk_rcc(wdbp, bu_vls_addr(data->key), data->params->origin, data->params->hv, data->params->radius);
+	return 1;
+    }
+    return 0;
+}
+
+
+#if 0
+int
+is_cone(const object_data *data)
+{
+    int ret = 1;
+    std::set<int>::iterator f_it;
+    std::set<int> planar_surfaces;
+    std::set<int> conic_surfaces;
+    std::set<int> active_edges;
+    // First, check surfaces.  If a surface is anything other than a plane or cone,
+    // the verdict is no.  If we don't have one planar surface and one or more
+    // conic surfaces, the verdict is no.
+    for (f_it = data->faces.begin(); f_it != data->faces.end(); f_it++) {
+	ON_BrepFace *used_face = &(data->brep->m_F[(*f_it)]);
+	ON_Surface *temp_surface = (ON_Surface *)used_face->SurfaceOf();
+	int surface_type = (int)GetSurfaceType(temp_surface);
+	switch (surface_type) {
+	    case SURFACE_PLANE:
+		planar_surfaces.insert(*f_it);
+		break;
+	    case SURFACE_CONE:
+		conic_surfaces.insert(*f_it);
+		break;
+	    default:
+		return 0;
+		break;
+	}
+    }
+    if (planar_surfaces.size() != 1) return 0;
+    if (conic_surfaces.size() < 1) return 0;
+
+    // Second, check if all conic surfaces share the same base point, apex point and radius.
+    ON_Cone cone;
+    data->brep->m_F[*conic_surfaces.begin()].SurfaceOf()->IsCone(&cone);
+    for (f_it = conic_surfaces.begin(); f_it != conic_surfaces.end(); f_it++) {
+	ON_Cone f_cone;
+	data->brep->m_F[(*f_it)].SurfaceOf()->IsCone(&f_cone);
+	ON_3dPoint fbp = f_cone.BasePoint();
+	ON_3dPoint bp = cone.BasePoint();
+	if (fbp.DistanceTo(bp) > 0.01) return 0;
+	ON_3dPoint fap = f_cone.ApexPoint();
+	ON_3dPoint ap = cone.ApexPoint();
+	if (fap.DistanceTo(ap) > 0.01) return 0;
+	if (!(NEAR_ZERO(cone.radius - f_cone.radius, 0.01))) return 0;
+    }
+
+    // Third, see if the planar face and the planes of any non-linear edges from the conic
+    // faces are coplanar. TODO - do we need to do this?
+    ON_Plane p1;
+    data->brep->m_F[*planar_surfaces.begin()].SurfaceOf()->IsPlanar(&p1);
+
+    // Fourth, check that the conic axis and the planar face are perpendicular.  If they
+    // are not it isn't fatal, but we need to add a subtracting tgc and return a comb
+    // to handle this situation so for now for simplicity require the perpendicular condition
+    if (p1.Normal().IsParallelTo(cone.Axis(), 0.01) == 0) {
+	std::cout << "p1 Normal: " << p1.Normal().x << "," << p1.Normal().y << "," << p1.Normal().z << "\n";
+	std::cout << "cone axis: " << cone.Axis().x << "," << cone.Axis().y << "," << cone.Axis().z << "\n";
+	return 0;
+    }
+
+    // Fifth, remove degenerate edge sets. A degenerate edge set is defined as two
+    // linear segments having the same two vertices.  (To be sure, we should probably
+    // check curve directions in loops in some fashion...)
+    std::set<int>::iterator e_it;
+    std::set<int> degenerate;
+    for (e_it = data->edges.begin(); e_it != data->edges.end(); e_it++) {
+	if (degenerate.find(*e_it) == degenerate.end()) {
+	    ON_BrepEdge& edge = data->brep->m_E[*e_it];
+	    if (edge.EdgeCurveOf()->IsLinear()) {
+		for (f_it = data->edges.begin(); f_it != data->edges.end(); f_it++) {
+		    ON_BrepEdge& edge2 = data->brep->m_E[*f_it];
+		    if (edge2.EdgeCurveOf()->IsLinear()) {
+			if ((edge.Vertex(0)->Point() == edge2.Vertex(0)->Point() && edge.Vertex(1)->Point() == edge2.Vertex(1)->Point()) ||
+				(edge.Vertex(1)->Point() == edge2.Vertex(0)->Point() && edge.Vertex(0)->Point() == edge2.Vertex(1)->Point()))
+			{
+			    degenerate.insert(*e_it);
+			    degenerate.insert(*f_it);
+			    break;
 			}
 		    }
 		}
 	    }
 	}
     }
-    key = face_set_key(faces);
-}
-
-object_data::~object_data()
-{
-}
-
-void
-print_objects(std::set<object_data> *object_set)
-{
-    std::set<object_data>::iterator o_it;
-    for (o_it = object_set->begin(); o_it != object_set->end(); o_it++) {
-	std::set<int>::iterator s_it;
-	std::set<int>::iterator s_it2;
-	std::cout << "Face set for object " << (*o_it).key.c_str() << ": ";
-	for (s_it = (*o_it).faces.begin(); s_it != (*o_it).faces.end(); s_it++) {
-	    std::cout << (int)(*s_it);
-	    s_it2 = s_it;
-	    s_it2++;
-	    if (s_it2 != (*o_it).faces.end()) std::cout << ",";
-	}
-	std::cout << "\n";
-	std::cout << "Outer Face set for object " << (*o_it).key.c_str() << ": ";
-	for (s_it = (*o_it).fol.begin(); s_it != (*o_it).fol.end(); s_it++) {
-	    std::cout << (int)(*s_it);
-	    s_it2 = s_it;
-	    s_it2++;
-	    if (s_it2 != (*o_it).fol.end()) std::cout << ",";
-	}
-	std::cout << "\n";
-	std::cout << "Edge set for object " << (*o_it).key.c_str() << ": ";
-	for (s_it = (*o_it).edges.begin(); s_it != (*o_it).edges.end(); s_it++) {
-	    std::cout << (int)(*s_it);
-	    s_it2 = s_it;
-	    s_it2++;
-	    if (s_it2 != (*o_it).edges.end()) std::cout << ",";
-	}
-
-	std::cout << "\n";
-    }
-}
-
-=======
+    active_edges = data->edges;
+    for (e_it = degenerate.begin(); e_it != degenerate.end(); e_it++) {
+	//std::cout << "erasing " << *e_it << "\n";
+	active_edges.erase(*e_it);
+    }
+    //std::cout << "Active Edge set: ";
+#if 0
+    for (e_it = active_edges.begin(); e_it != active_edges.end(); e_it++) {
+	std::cout << (int)(*e_it);
+	f_it = e_it;
+	f_it++;
+	if (f_it != active_edges.end()) std::cout << ",";
+    }
+    std::cout << "\n";
+#endif
+
+    // Sixth, check for any remaining linear segments.  If we have a real
+    // cone and not just a partial, all the linear segments should have
+    // washed out.
+    for (e_it = active_edges.begin(); e_it != active_edges.end(); e_it++) {
+	ON_BrepEdge& edge = data->brep->m_E[*e_it];
+	if (edge.EdgeCurveOf()->IsLinear()) return 0;
+    }
+
     // Seventh, make sure all the curved edges are on the same circle.
     ON_Circle circle;
     int circle_set= 0;
@@ -282,11 +405,11 @@
 
 #endif
 
->>>>>>> 2d6508c5
 int
 main(int argc, char *argv[])
 {
     struct db_i *dbip;
+    struct rt_wdb *wdbp;
     struct directory *dp;
     struct rt_db_internal intern;
     struct rt_brep_internal *brep_ip = NULL;
@@ -299,6 +422,8 @@
     if (dbip == DBI_NULL) {
 	bu_exit(1, "ERROR: Unable to read from %s\n", argv[1]);
     }
+
+    wdbp = wdb_dbopen(dbip, RT_WDB_TYPE_DB_DISK);
 
     if (db_dirbuild(dbip) < 0)
 	bu_exit(1, "ERROR: Unable to read from %s\n", argv[1]);
@@ -323,12 +448,6 @@
 
     ON_Brep *brep = brep_ip->brep;
 
-<<<<<<< HEAD
-    std::set<object_data> object_set;
-    for (int i = 0; i < brep->m_F.Count(); i++) {
-	object_data face_object(i, brep);
-	object_set.insert(face_object);
-=======
     struct bu_ptbl *subbreps = find_subbreps(brep);
     for (unsigned int i = 0; i < BU_PTBL_LEN(subbreps); i++){
 	struct subbrep_object_data *obj = (struct subbrep_object_data *)BU_PTBL_GET(subbreps, i);
@@ -344,11 +463,9 @@
 	(void)make_shape(obj, wdbp);
 	subbrep_object_free(obj);
 	BU_PUT(obj, struct subbrep_object_data);
->>>>>>> 2d6508c5
-    }
-
-
-    print_objects(&object_set);
+    }
+    bu_ptbl_free(subbreps);
+    BU_PUT(subbreps, struct bu_ptbl);
 
     db_close(dbip);
 
