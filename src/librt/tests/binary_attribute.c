--- conflicted
+++ resolved
@@ -1,11 +1,7 @@
 /*           T E S T _ B I N A R Y _ A T T R I B U T E . C
  * BRL-CAD
  *
-<<<<<<< HEAD
- * Copyright (c) 2013-2018 United States Government as represented by
-=======
  * Copyright (c) 2013-2020 United States Government as represented by
->>>>>>> 2965d039
  * the U.S. Army Research Laboratory.
  *
  * This library is free software; you can redistribute it and/or
