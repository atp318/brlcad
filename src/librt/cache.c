--- conflicted
+++ resolved
@@ -1,11 +1,7 @@
 /*                         C A C H E . C
  * BRL-CAD
  *
-<<<<<<< HEAD
- * Copyright (c) 2016-2018 United States Government as represented by
-=======
  * Copyright (c) 2016-2020 United States Government as represented by
->>>>>>> 60304d81
  * the U.S. Army Research Laboratory.
  *
  * This library is free software; you can redistribute it and/or
@@ -39,7 +35,6 @@
 #ifdef HAVE_SYS_STAT_H
 #  include <sys/stat.h> /* for mkdir */
 #endif
-#include <lz4.h>
 
 #include "bio.h"
 #include "bnetwork.h"
@@ -91,99 +86,10 @@
 HIDDEN void
 cache_get_objdir(const struct rt_cache *cache, const char *filename, char *buffer, size_t len)
 {
-<<<<<<< HEAD
-    if (!cache)
-	return;
-    RT_CK_DBI(cache->dbip);
-=======
     char idx[3] = {0};
     idx[0] = filename[0];
     idx[1] = filename[1];
     bu_dir(buffer, len, cache->dir, "objects", idx, NULL);
->>>>>>> 60304d81
-}
-
-
-HIDDEN int
-cache_create_path(const char *path, int is_file)
-{
-    char *dir;
-
-    if (bu_file_exists(path, NULL)) {
-	if (is_file && !bu_file_directory(path))
-	    return 1;
-	/* file in the way! */
-	return -1;
-    }
-
-    if (!path /* empty or root path (recursive base case) */
-	|| strlen(path) == 0
-	|| (strlen(path) == 1 && path[0] == BU_DIR_SEPARATOR)
-	|| (strlen(path) == 1 && path[0] == '/')
-	|| (strlen(path) == 3 && isalpha(path[0]) && path[1] == ':' && path[2] == BU_DIR_SEPARATOR)
-	|| (strlen(path) == 3 && isalpha(path[0]) && path[1] == ':' && path[2] == '/'))
-    {
-	return 1;
-    }
-    dir = bu_path_dirname(path);
-    cache_create_path(dir, 0);
-    bu_free(dir, "dirname");
-
-    if (!is_file && !bu_file_directory(path)) {
-#ifdef HAVE_WINDOWS_H
-	CreateDirectory(path, NULL);
-#else
-	/* mode: 775 */
-	mkdir(path, S_IRWXU | S_IRWXG | S_IROTH | S_IXOTH);
-#endif
-    } else if (is_file && !bu_file_exists(path, NULL)) {
-	/* touch file */
-	FILE *fp = fopen(path, "w");
-	fclose(fp);
-    }
-    return bu_file_exists(path, NULL);
-}
-
-
-HIDDEN int
-cache_format(const char *librt_cache)
-{
-    int format = 0;
-    struct bu_vls path = BU_VLS_INIT_ZERO;
-    const char *cpath = NULL;
-    struct bu_vls fmt_str = BU_VLS_INIT_ZERO;
-    size_t ret;
-    FILE *fp;
-
-    bu_vls_printf(&path, "%s%c%s", librt_cache, BU_DIR_SEPARATOR, "format");
-    cpath = bu_vls_cstr(&path);
-    if (!cache_create_path(cpath, 1) || !bu_file_exists(cpath, NULL)) {
-	bu_vls_free(&path);
-	return -1;
-    }
-
-    fp = fopen(cpath, "r");
-    if (!fp) {
-	bu_vls_free(&path);
-	return -2;
-    }
-
-    bu_vls_gets(&fmt_str, fp);
-    fclose(fp);
-
-    ret = bu_sscanf(bu_vls_cstr(&fmt_str), "%d", &format);
-    if (ret != 1) {
-	fp = fopen(cpath, "w");
-	bu_vls_sprintf(&fmt_str, "%d\n", format);
-	if (fp) {
-	    ret = fwrite(bu_vls_cstr(&fmt_str), bu_vls_strlen(&fmt_str), 1, fp);
-	}
-	fclose(fp);
-    }
-    bu_vls_free(&fmt_str);
-    bu_vls_free(&path);
-
-    return format;
 }
 
 
@@ -321,11 +227,7 @@
     bu_cv_htond((unsigned char *)mat_buffer, (unsigned char *)matp, ELEMENTS_PER_MAT);
 
     if (bu_uuid_create(namespace_uuid, sizeof(mat_buffer), mat_buffer, base_namespace_uuid) != 5)
-<<<<<<< HEAD
-	bu_bomb("bu_uuid_create() failed");
-=======
 	return 0; /*bu_bomb("bu_uuid_create() failed");*/
->>>>>>> 60304d81
 
     if (db_get_external(&raw_external, stp->st_dp, stp->st_rtip->rti_dbip))
 	return 0; /*bu_bomb("db_get_external() failed");*/
@@ -334,11 +236,7 @@
 	return 0; /*bu_bomb("rt_db_external5_to_internal5() failed");*/
 
     if (bu_uuid_create(uuid, raw_internal.body.ext_nbytes, raw_internal.body.ext_buf, namespace_uuid) != 5)
-<<<<<<< HEAD
-	bu_bomb("bu_uuid_create() failed");
-=======
 	return 0; /*bu_bomb("bu_uuid_create() failed");*/
->>>>>>> 60304d81
 
     if (bu_uuid_encode(uuid, (uint8_t *)name))
 	return 0; /*bu_bomb("bu_uuid_encode() failed");*/
@@ -354,66 +252,6 @@
 HIDDEN int
 cache_init(struct rt_cache *cache)
 {
-<<<<<<< HEAD
-    const char *librt_cache = NULL;
-    struct bu_vls rtdb = BU_VLS_INIT_ZERO;
-    char cache[MAXPATHLEN] = {0};
-    int format = 0;
-    int create;
-    struct rt_cache *result;
-
-    librt_cache = getenv("LIBRT_CACHE");
-    if (!BU_STR_EMPTY(librt_cache)) {
-	int disabled = 0;
-
-	/* default unset is on, so do nothing if explicitly off */
-	if (bu_str_false(librt_cache))
-	    return NULL;
-
-	librt_cache = bu_file_realpath(librt_cache, cache);
-
-	if (!bu_file_directory(librt_cache)) {
-	    bu_log("WARNING: Caching disabled. Specified directory does not exist.\n");
-	    disabled = 1;
-	} else if (!bu_file_writable(librt_cache)) {
-	    bu_log("WARNING: Caching disabled. Specified directory is not writable.\n");
-	    disabled = 1;
-	}
-	if (disabled) {
-	    bu_log("         Specified: LIBRT_CACHE=%s\n"
-		   "         To enable, specify a writable directory that exists.\n"
-		   "         Unsetting LIBRT_CACHE will use system default.\n"
-		   , librt_cache);
-	    return NULL;
-	}
-    } else {
-	/* LIBRT_CACHE is either set-and-empty or unset.  Default is on. */
-	librt_cache = bu_dir(cache, MAXPATHLEN, BU_DIR_CACHE, ".rt", NULL);
-	if (!bu_file_exists(librt_cache, NULL)) {
-	    cache_create_path(librt_cache, 0);
-	}
-    }
-
-    /* cache dir should exist by now */
-    if (!bu_file_exists(librt_cache, NULL) || !bu_file_directory(librt_cache))
-	return NULL;
-
-    format = cache_format(librt_cache);
-    if (format < 0)
-	return NULL;
-
-    /* actual v0 cache is just a single file for now */
-    bu_vls_printf(&rtdb, "%s%c%s", librt_cache, BU_DIR_SEPARATOR, "rt.db");
-    create = !bu_file_exists(bu_vls_addr(&rtdb), NULL);
-
-    BU_GET(result, struct rt_cache);
-    if (create)
-	result->dbip = db_create(bu_vls_addr(&rtdb), 5);
-    else
-	result->dbip = db_open(bu_vls_addr(&rtdb), DB_OPEN_READWRITE);
-
-    bu_vls_free(&rtdb);
-=======
     const char *dir = cache->dir;
     char path[MAXPATHLEN] = {0};
 
@@ -441,7 +279,6 @@
     }
 
     /* make sure there's a format file */
->>>>>>> 60304d81
 
     snprintf(path, MAXPATHLEN, "%s%c%s", dir, BU_DIR_SEPARATOR, "format");
     if (!bu_file_exists(path, NULL)) {
@@ -495,26 +332,12 @@
 	cache->read_only = 1;
     }
 
-<<<<<<< HEAD
-void
-rt_cache_close(struct rt_cache *cache)
-{
-    if (!cache)
-	return;
-=======
     /* initialize database instance pointer storage */
     cache->entry_hash = bu_hash_create(1024);
->>>>>>> 60304d81
 
     cache->semaphore = bu_semaphore_register("SEM_CACHE");
 
-<<<<<<< HEAD
-    db_close(cache->dbip);
-    cache->dbip = NULL; /* sanity */
-    BU_PUT(cache, struct rt_cache);
-=======
     return 1;
->>>>>>> 60304d81
 }
 
 
@@ -524,31 +347,19 @@
     int ret;
     int compressed = 0;
     uint8_t *buffer;
-<<<<<<< HEAD
-    size_t compressed_size;
-
-    BU_CK_EXTERNAL(external);
-
-    compressed_size = LZ4_compressBound(external->ext_nbytes);
-=======
     int compressed_size;
 
     BU_CK_EXTERNAL(external);
 
     BU_ASSERT(external->ext_nbytes < INT_MAX);
     compressed_size = brl_LZ4_compressBound((int)external->ext_nbytes);
->>>>>>> 60304d81
 
     /* buffer is uncompsize + maxcompsize + compressed_data */
     buffer = (uint8_t *)bu_malloc((size_t)compressed_size + SIZEOF_NETWORK_LONG, "buffer");
 
     *(uint32_t *)buffer = htonl((uint32_t)external->ext_nbytes);
 
-<<<<<<< HEAD
-    ret = LZ4_compress_default((const char *)external->ext_buf, (char *)(buffer + SIZEOF_NETWORK_LONG), external->ext_nbytes, compressed_size);
-=======
     ret = brl_LZ4_compress_default((const char *)external->ext_buf, (char *)(buffer + SIZEOF_NETWORK_LONG), external->ext_nbytes, compressed_size);
->>>>>>> 60304d81
     if (ret != 0)
 	compressed = 1;
 
@@ -579,12 +390,8 @@
     dest->ext_nbytes = ntohl(*(uint32_t *)external->ext_buf);
     buffer = (uint8_t *)bu_malloc(dest->ext_nbytes, "buffer");
 
-<<<<<<< HEAD
-    ret = LZ4_decompress_fast((const char *)(external->ext_buf + SIZEOF_NETWORK_LONG), (char *)buffer, dest->ext_nbytes);
-=======
     BU_ASSERT(dest->ext_nbytes < INT_MAX);
     ret = brl_LZ4_decompress_fast((const char *)(external->ext_buf + SIZEOF_NETWORK_LONG), (char *)buffer, (int)dest->ext_nbytes);
->>>>>>> 60304d81
     if (ret > 0)
 	uncompressed = 1;
 
@@ -651,15 +458,8 @@
 HIDDEN int
 cache_create_dir(const struct rt_cache *cache, const char *name)
 {
-<<<<<<< HEAD
-    struct bu_external data_external = BU_EXTERNAL_INIT_ZERO;
-    size_t version = (size_t)-1;
-    struct bu_external raw_external;
-    struct db5_raw_internal raw_internal;
-=======
     struct rt_cache_entry *e = NULL;
     char path[MAXPATHLEN] = {0};
->>>>>>> 60304d81
 
     if (!cache || !name)
 	return 0;
@@ -669,49 +469,6 @@
 	return 1;
     }
 
-<<<<<<< HEAD
-    if (cache_dir->d_major_type != DB5_MAJORTYPE_BINARY_MIME || cache_dir->d_minor_type != 0)
-	bu_bomb("invalid object type");
-
-    if (db_get_external(&raw_external, cache_dir, cache->dbip))
-	bu_bomb("db_get_external() failed");
-
-    if (db5_get_raw_internal_ptr(&raw_internal, raw_external.ext_buf) == NULL)
-	bu_bomb("rt_db_external5_to_internal5() failed");
-
-    {
-	struct bu_attribute_value_set attributes;
-	const char *version_str;
-
-	if (db5_import_attributes(&attributes, &raw_internal.attributes) < 0)
-	    bu_bomb("db5_import_attributes() failed");
-
-	if (bu_strcmp(cache_mime_type, bu_avs_get(&attributes, "mime_type")))
-	    bu_bomb("invalid MIME type");
-
-	version_str = bu_avs_get(&attributes, "rt_cache::version");
-	if (!version_str)
-	    bu_bomb("missing version");
-
-	{
-	    const char *endptr;
-
-	    errno = 0;
-	    version = strtol(version_str, (char **)&endptr, 10);
-
-	    if ((version == 0 && errno) || endptr == version_str || *endptr)
-		bu_bomb("invalid version");
-	}
-
-	bu_avs_free(&attributes);
-    }
-
-    uncompress_external(&raw_internal.body, &data_external);
-    bu_free_external(&raw_external);
-
-    if (rt_obj_prep_serialize(stp, internal, &data_external, &version)) {
-	/* failed to serialize */
-=======
     cache_get_objfile(cache, name, path, MAXPATHLEN);
 
     /* something in the way? clobber time. */
@@ -778,7 +535,6 @@
 
     if (rt_obj_prep_serialize(stp, internal, &data_external, &version)) {
 	/* failed to deserialize */
->>>>>>> 60304d81
 	bu_free_external(&data_external);
 	return 0;
     }
@@ -806,18 +562,10 @@
 
     CACHE_DEBUG("++++ [%lu.%lu] Trying to STORE %s\n", bu_process_id(), bu_parallel_id(), name);
 
-<<<<<<< HEAD
-    cache_dir->d_major_type = DB5_MAJORTYPE_BINARY_MIME;
-    cache_dir->d_minor_type = 0;
-
-    if (rt_obj_prep_serialize(stp, internal, &data_external, &version) || version == (size_t)-1)
-	bu_bomb("rt_obj_prep_serialize() failed");
-=======
     if (rt_obj_prep_serialize(stp, internal, &data_external, &version) || version == (size_t)-1) {
 	CACHE_DEBUG("++++++ [%lu.%lu] Failed to serialize %s\n", bu_process_id(), bu_parallel_id(), name);
 	return 0; /* can't serialize */
     }
->>>>>>> 60304d81
 
     compress_external(cache, &data_external);
 
@@ -964,36 +712,10 @@
 {
     int ret = 0; /* success */
     char name[37] = {0};
-<<<<<<< HEAD
-    struct directory *dir = RT_DIR_NULL;
-=======
->>>>>>> 60304d81
 
     RT_CK_SOLTAB(stp);
     RT_CK_DB_INTERNAL(internal);
 
-<<<<<<< HEAD
-    if (!cache)
-	return rt_obj_prep(stp, internal, stp->st_rtip);
-
-    cache_generate_name(name, stp);
-    dir = db_lookup(cache->dbip, name, 0);
-
-    if (!dir || cache_try_load(cache, dir, stp, internal) == 0) {
-	char type = 0;
-
-	/* not in cache so run prep and, if successful, cache it */
-
-	ret = rt_obj_prep(stp, internal, stp->st_rtip);
-
-	if (ret == 0 && OBJ[stp->st_id].ft_prep_serialize) {
-	    dir = db_diradd(cache->dbip, name, RT_DIR_PHONY_ADDR, 0, RT_DIR_NON_GEOM, (void *)&type);
-	    if (!dir) {
-		bu_bomb("db_diradd() failed");
-	    }
-
-	    cache_try_store(cache, dir, stp, internal);
-=======
     if (!cache || !cache_generate_name(name, stp))
 	return rt_obj_prep(stp, internal, stp->st_rtip);
 
@@ -1141,7 +863,6 @@
 	    CACHE_DEBUG("++++ [%lu.%lu] Deleting %s", bu_process_id(), bu_parallel_id(), bu_vls_cstr(&subpath));
 
 	    bu_vls_free(&subpath);
->>>>>>> 60304d81
 	}
 	bu_argv_free(count, matches);
 
@@ -1161,9 +882,6 @@
 	CACHE_LOG("      Delete or move folder to enable caching with this version.\n");
     }
 
-<<<<<<< HEAD
-    return ret;
-=======
     if (format != CACHE_FORMAT) {
 	return NULL;
     }
@@ -1172,7 +890,6 @@
     *result = CACHE; /* struct copy */
 
     return result;
->>>>>>> 60304d81
 }
 
 
