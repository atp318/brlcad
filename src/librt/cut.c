/*                           C U T . C
 * BRL-CAD
 *
<<<<<<< HEAD
 * Copyright (c) 1990-2018 United States Government as represented by
=======
 * Copyright (c) 1990-2020 United States Government as represented by
>>>>>>> 2965d039
 * the U.S. Army Research Laboratory.
 *
 * This library is free software; you can redistribute it and/or
 * modify it under the terms of the GNU Lesser General Public License
 * version 2.1 as published by the Free Software Foundation.
 *
 * This library is distributed in the hope that it will be useful, but
 * WITHOUT ANY WARRANTY; without even the implied warranty of
 * MERCHANTABILITY or FITNESS FOR A PARTICULAR PURPOSE.  See the GNU
 * Lesser General Public License for more details.
 *
 * You should have received a copy of the GNU Lesser General Public
 * License along with this file; see the file named COPYING for more
 * information.
 */
/** @addtogroup ray */
/** @{ */
/** @file librt/cut.c
 *
 * Cut space into lots of small boxes (RPPs actually).
 *
 * Call tree for default path through the code:
 *	rt_cut_it()
 *		rt_cut_extend() for all solids in model
 *		rt_ct_optim()
 *			rt_ct_old_assess()
 *			rt_ct_box()
 *				rt_ct_populate_box()
 *					rt_ck_overlap()
 *
 */
/** @} */

#include "common.h"

#include <stdlib.h>
#include <math.h>
#include <string.h>
#include "bio.h"

#include "bu/parallel.h"
#include "bu/sort.h"
#include "vmath.h"
#include "raytrace.h"
#include "bn/plane.h"
#include "bn/plot3.h"


HIDDEN int rt_ck_overlap(const vect_t min, const vect_t max, const struct soltab *stp, const struct rt_i *rtip);
HIDDEN int rt_ct_box(struct rt_i *rtip, union cutter *cutp, int axis, double where, int force);
HIDDEN void rt_ct_optim(struct rt_i *rtip, union cutter *cutp, size_t depth);
HIDDEN void rt_ct_free(struct rt_i *rtip, union cutter *cutp);
HIDDEN void rt_ct_release_storage(union cutter *cutp);

HIDDEN void rt_ct_measure(struct rt_i *rtip, union cutter *cutp, int depth);
HIDDEN union cutter *rt_ct_get(struct rt_i *rtip);
HIDDEN void rt_plot_cut(FILE *fp, struct rt_i *rtip, union cutter *cutp, int lvl);

extern void rt_pr_cut_info(const struct rt_i *rtip, const char *str);
HIDDEN int rt_ct_old_assess(register union cutter *, register int, double *, double *);

#define AXIS(depth)	((depth)%3)	/* cuts: X, Y, Z, repeat */


/**
 * Process all the nodes in the global array rtip->rti_cuts_waiting,
 * until none remain.  This routine is run in parallel.
 */
void
rt_cut_optimize_parallel(int cpu, void *arg)
{
    struct rt_i *rtip = (struct rt_i *)arg;
    union cutter *cp;
    int i;

    if (!arg && RT_G_DEBUG&RT_DEBUG_CUT)
	bu_log("rt_cut_optimized_parallel(%d): NULL rtip\n", cpu);

    RT_CK_RTI(rtip);
    for (;;) {

	bu_semaphore_acquire(RT_SEM_WORKER);
	i = rtip->rti_cuts_waiting.end--;	/* get first free index */
	bu_semaphore_release(RT_SEM_WORKER);
	i -= 1;				/* change to last used index */

	if (i < 0) break;

	cp = (union cutter *)BU_PTBL_GET(&rtip->rti_cuts_waiting, i);

	rt_ct_optim(rtip, cp, Z);
    }
}


int
rt_split_mostly_empty_cells(struct rt_i *rtip, union cutter *cutp)
{
    point_t max, min;
    struct soltab *stp;
    struct rt_piecelist pl;
    fastf_t range[3], empty[3], tmp;
    int upper_or_lower[3];
    fastf_t max_empty;
    int max_empty_dir;
    size_t i;
    int num_splits=0;

    switch (cutp->cut_type) {
	case CUT_CUTNODE:
	    num_splits += rt_split_mostly_empty_cells(rtip, cutp->cn.cn_l);
	    num_splits += rt_split_mostly_empty_cells(rtip, cutp->cn.cn_r);
	    break;
	case CUT_BOXNODE:
	    /* find the actual bounds of stuff in this cell */
	    if (cutp->bn.bn_len == 0 && cutp->bn.bn_piecelen == 0) {
		break;
	    }
	    VSETALL(min, MAX_FASTF);
	    VREVERSE(max, min);

	    for (i=0; i<cutp->bn.bn_len; i++) {
		stp = cutp->bn.bn_list[i];
		VMIN(min, stp->st_min);
		VMAX(max, stp->st_max);
	    }

	    for (i=0; i<cutp->bn.bn_piecelen; i++) {
		size_t j;

		pl = cutp->bn.bn_piecelist[i];
		for (j=0; j<pl.npieces; j++) {
		    int piecenum;

		    piecenum = pl.pieces[j];
		    VMIN(min, pl.stp->st_piece_rpps[piecenum].min);
		    VMAX(max, pl.stp->st_piece_rpps[piecenum].max);
		}
	    }

	    /* clip min and max to the bounds of this cell */
	    for (i=X; i<=Z; i++) {
		if (min[i] < cutp->bn.bn_min[i]) {
		    min[i] = cutp->bn.bn_min[i];
		}
		if (max[i] > cutp->bn.bn_max[i]) {
		    max[i] = cutp->bn.bn_max[i];
		}
	    }

	    /* min and max now have the real bounds of data in this cell */
	    VSUB2(range, cutp->bn.bn_max, cutp->bn.bn_min);
	    for (i=X; i<=Z; i++) {
		empty[i] = cutp->bn.bn_max[i] - max[i];
		upper_or_lower[i] = 1; /* upper section is empty */
		tmp = min[i] - cutp->bn.bn_min[i];
		if (tmp > empty[i]) {
		    empty[i] = tmp;
		    upper_or_lower[i] = 0;	/* lower section is empty */
		}
	    }
	    max_empty = empty[X];
	    max_empty_dir = X;
	    if (empty[Y] > max_empty) {
		max_empty = empty[Y];
		max_empty_dir = Y;
	    }
	    if (empty[Z] > max_empty) {
		max_empty = empty[Z];
		max_empty_dir = Z;
	    }
	    if (max_empty / range[max_empty_dir] > 0.5) {
		/* this cell is over 50% empty in this direction, split it */

		fastf_t where;

		/* select cutting plane, but move it slightly off any geometry */
		if (upper_or_lower[max_empty_dir]) {
		    where = max[max_empty_dir] + rtip->rti_tol.dist;
		    if (where >= cutp->bn.bn_max[max_empty_dir]) {
			return num_splits;
		    }
		} else {
		    where = min[max_empty_dir] - rtip->rti_tol.dist;
		    if (where <= cutp->bn.bn_min[max_empty_dir]) {
			return num_splits;
		    }
		}
		if (where - cutp->bn.bn_min[max_empty_dir] < 2.0 ||
		    cutp->bn.bn_max[max_empty_dir] - where < 2.0) {
		    /* will make a box too small */
		    return num_splits;
		}
		if (rt_ct_box(rtip, cutp, max_empty_dir, where, 1)) {
		    num_splits++;
		    num_splits += rt_split_mostly_empty_cells(rtip, cutp->cn.cn_l);
		    num_splits += rt_split_mostly_empty_cells(rtip, cutp->cn.cn_r);
		}
	    }
	    break;
    }

    return num_splits;
}


void
rt_cut_it(register struct rt_i *rtip, int ncpu)
{
    register struct soltab *stp;
    union cutter *finp;	/* holds the finite solids */
    FILE *plotfp;
    int num_splits=0;

    if (ncpu < 1) ncpu = 1; /* sanity */

    /* Make a list of all solids into one special boxnode, then refine. */
    BU_ALLOC(finp, union cutter);
    finp->cut_type = CUT_BOXNODE;
    VMOVE(finp->bn.bn_min, rtip->mdl_min);
    VMOVE(finp->bn.bn_max, rtip->mdl_max);
    finp->bn.bn_len = 0;
    finp->bn.bn_maxlen = rtip->nsolids+1;
    finp->bn.bn_list = (struct soltab **)bu_calloc(
	finp->bn.bn_maxlen, sizeof(struct soltab *),
	"rt_cut_it: initial list alloc");

    rtip->rti_inf_box.cut_type = CUT_BOXNODE;

    RT_VISIT_ALL_SOLTABS_START(stp, rtip) {
	/* Ignore "dead" solids in the list.  (They failed prep) */
	if (stp->st_aradius <= 0) continue;

	/* Infinite and finite solids all get lumped together */
	rt_cut_extend(finp, stp, rtip);

	if (stp->st_aradius >= INFINITY) {
	    /* Also add infinite solids to a special BOXNODE */
	    rt_cut_extend(&rtip->rti_inf_box, stp, rtip);
	}
    } RT_VISIT_ALL_SOLTABS_END;

    /* Dynamic decisions on tree limits.  Note that there will be
     * (2**rtip->rti_cutdepth)*rtip->rti_cutlen potential leaf slots.
     * Also note that solids will typically span several leaves.
     */
    rtip->rti_cutlen = lrint(floor(log((double)(rtip->nsolids+1))));  /* ln ~= log2, nsolids+1 to avoid log(0) */
    rtip->rti_cutdepth = 2 * rtip->rti_cutlen;
    if (rtip->rti_cutlen < 3) rtip->rti_cutlen = 3;
    if (rtip->rti_cutdepth < 12) rtip->rti_cutdepth = 12;
    if (rtip->rti_cutdepth > 24) rtip->rti_cutdepth = 24;     /* !! */
    if (RT_G_DEBUG&RT_DEBUG_CUT)
	bu_log("Before Space Partitioning: Max Tree Depth=%zu, Cutoff primitive count=%zu\n",
	       rtip->rti_cutdepth, rtip->rti_cutlen);

    bu_ptbl_init(&rtip->rti_cuts_waiting, rtip->nsolids,
		 "rti_cuts_waiting ptbl");

    if (rtip->rti_hasty_prep) {
	rtip->rti_space_partition = RT_PART_NUBSPT;
	rtip->rti_cutdepth = 6;
    }

    switch (rtip->rti_space_partition) {
	case RT_PART_NUBSPT: {
	    rtip->rti_CutHead = *finp;	/* union copy */
	    rt_ct_optim(rtip, &rtip->rti_CutHead, 0);
	    /* one more pass to find cells that are mostly empty */
	    num_splits = rt_split_mostly_empty_cells(rtip,  &rtip->rti_CutHead);

	    if (RT_G_DEBUG&RT_DEBUG_CUT) {
		bu_log("rt_split_mostly_empty_cells(): split %d cells\n", num_splits);
	    }

	    break; }
	default:
	    bu_bomb("rt_cut_it: unknown space partitioning method\n");
    }

    bu_free(finp, "union cutter");

    /* Measure the depth of tree, find max # of RPPs in a cut node */

    bu_hist_init(&rtip->rti_hist_cellsize, 0.0, 400.0, 400);
    bu_hist_init(&rtip->rti_hist_cell_pieces, 0.0, 400.0, 400);
    bu_hist_init(&rtip->rti_hist_cutdepth, 0.0,
		 (fastf_t)rtip->rti_cutdepth+1, rtip->rti_cutdepth+1);
    memset(rtip->rti_ncut_by_type, 0, sizeof(rtip->rti_ncut_by_type));
    rt_ct_measure(rtip, &rtip->rti_CutHead, 0);
    if (RT_G_DEBUG&RT_DEBUG_CUT) {
	rt_pr_cut_info(rtip, "Cut");
    }

    if (RT_G_DEBUG&RT_DEBUG_CUTDETAIL) {
	/* Produce a voluminous listing of the cut tree */
	rt_pr_cut(&rtip->rti_CutHead, 0);
    }

    if (RT_G_DEBUG&RT_DEBUG_PL_BOX) {
	/* Debugging code to plot cuts */
	if ((plotfp=fopen("rtcut.plot3", "wb"))!=NULL) {
	    pdv_3space(plotfp, rtip->rti_pmin, rtip->rti_pmax);
	    /* Plot all the cutting boxes */
	    rt_plot_cut(plotfp, rtip, &rtip->rti_CutHead, 0);
	    (void)fclose(plotfp);
	}
    }
}


void
rt_cut_extend(register union cutter *cutp, struct soltab *stp, const struct rt_i *rtip)
{
    RT_CK_SOLTAB(stp);
    RT_CK_RTI(rtip);

    BU_ASSERT(cutp->cut_type == CUT_BOXNODE);

    if (RT_G_DEBUG&RT_DEBUG_CUTDETAIL) {
	bu_log("rt_cut_extend(cutp=%p) %s npieces=%ld\n",
	       (void *)cutp, stp->st_name, stp->st_npieces);
    }

    if (stp->st_npieces > 0) {
	struct rt_piecelist *plp;
	register int i;

	if (cutp->bn.bn_piecelist == NULL) {
	    /* Allocate enough piecelist's to hold all solids */
	    BU_ASSERT(rtip->nsolids > 0);
	    cutp->bn.bn_piecelist = (struct rt_piecelist *) bu_calloc(
		sizeof(struct rt_piecelist), (rtip->nsolids + 2),
		"rt_ct_box bn_piecelist (root node)");
	    cutp->bn.bn_piecelen = 0;	/* sanity */
	    cutp->bn.bn_maxpiecelen = rtip->nsolids + 2;
	}
	plp = &cutp->bn.bn_piecelist[cutp->bn.bn_piecelen++];
	plp->magic = RT_PIECELIST_MAGIC;
	plp->stp = stp;

	/* List every index that this solid has */
	plp->npieces = stp->st_npieces;
	plp->pieces = (long *)bu_calloc(plp->npieces, sizeof(long), "pieces[]");
	for (i = stp->st_npieces-1; i >= 0; i--)
	    plp->pieces[i] = i;

	return;
    }

    /* No pieces, list the entire solid on bn_list */
    if (cutp->bn.bn_len >= cutp->bn.bn_maxlen) {
	/* Need to get more space in list.  */
	if (cutp->bn.bn_maxlen <= 0) {
	    /* Initial allocation */
	    if (rtip->rti_cutlen > rtip->nsolids)
		cutp->bn.bn_maxlen = rtip->rti_cutlen;
	    else
		cutp->bn.bn_maxlen = rtip->nsolids + 2;
	    cutp->bn.bn_list = (struct soltab **)bu_calloc(
		cutp->bn.bn_maxlen, sizeof(struct soltab *),
		"rt_cut_extend: initial list alloc");
	} else {
	    cutp->bn.bn_maxlen *= 8;
	    cutp->bn.bn_list = (struct soltab **) bu_realloc(
		(void *)cutp->bn.bn_list,
		sizeof(struct soltab *) * cutp->bn.bn_maxlen,
		"rt_cut_extend: list extend");
	}
    }
    cutp->bn.bn_list[cutp->bn.bn_len++] = stp;
}


#define PIECE_BLOCK 512


/**
 * Given that 'outp' has been given a bounding box smaller than that
 * of 'inp', copy over everything which still fits in the smaller box.
 *
 * Returns -
 * 0 if outp has the same number of items as inp
 * 1 if outp has fewer items than inp
 */
HIDDEN int
rt_ct_populate_box(union cutter *outp, const union cutter *inp, struct rt_i *rtip)
{
    register int i;
    int success = 0;
    const struct bn_tol *tol = &rtip->rti_tol;

    /* Examine the solids */
    outp->bn.bn_len = 0;
    outp->bn.bn_maxlen = inp->bn.bn_len;
    if (outp->bn.bn_maxlen > 0) {
	outp->bn.bn_list = (struct soltab **) bu_calloc(
	    outp->bn.bn_maxlen, sizeof(struct soltab *),
	    "bn_list");
	for (i = inp->bn.bn_len-1; i >= 0; i--) {
	    struct soltab *stp = inp->bn.bn_list[i];
	    if (!rt_ck_overlap(outp->bn.bn_min, outp->bn.bn_max,
			       stp, rtip))
		continue;
	    outp->bn.bn_list[outp->bn.bn_len++] = stp;
	}
	if (outp->bn.bn_len < inp->bn.bn_len) success = 1;
    } else {
	outp->bn.bn_list = (struct soltab **)NULL;
    }

    /* Examine the solid pieces */
    outp->bn.bn_piecelen = 0;
    if (inp->bn.bn_piecelen <= 0) {
	outp->bn.bn_piecelist = (struct rt_piecelist *)NULL;
	outp->bn.bn_maxpiecelen = 0;
	return success;
    }

    outp->bn.bn_piecelist = (struct rt_piecelist *) bu_calloc(inp->bn.bn_piecelen, sizeof(struct rt_piecelist), "rt_piecelist");
    outp->bn.bn_maxpiecelen = inp->bn.bn_piecelen;

    for (i = inp->bn.bn_piecelen-1; i >= 0; i--) {
	struct rt_piecelist *plp = &inp->bn.bn_piecelist[i];	/* input */
	struct soltab *stp = plp->stp;
	struct rt_piecelist *olp = &outp->bn.bn_piecelist[outp->bn.bn_piecelen]; /* output */
	int j, k;
	long piece_list[PIECE_BLOCK];	/* array of pieces */
	long piece_count=0;		/* count of used slots in above array */
	long *more_pieces=NULL;		/* dynamically allocated array for overflow of above array */
	long more_piece_count=0;	/* number of slots used in dynamic array */
	long more_piece_len=0;		/* allocated length of dynamic array */

	RT_CK_PIECELIST(plp);
	RT_CK_SOLTAB(stp);

	/* Loop for every piece of this solid */
	for (j = plp->npieces-1; j >= 0; j--) {
	    long indx = plp->pieces[j];
	    struct bound_rpp *rpp = &stp->st_piece_rpps[indx];
	    if (!V3RPP_OVERLAP_TOL(outp->bn.bn_min, outp->bn.bn_max, rpp->min, rpp->max, tol->dist))
		continue;
	    if (piece_count < PIECE_BLOCK) {
		piece_list[piece_count++] = indx;
	    } else if (more_piece_count >= more_piece_len) {
		/* this should be an extremely rare occurrence */
		more_piece_len += PIECE_BLOCK;
		more_pieces = (long *)bu_realloc(more_pieces, more_piece_len * sizeof(long),
						 "more_pieces");
		more_pieces[more_piece_count++] = indx;
	    } else {
		more_pieces[more_piece_count++] = indx;
	    }
	}
	olp->npieces = piece_count + more_piece_count;
	if (olp->npieces > 0) {
	    /* This solid contributed pieces to the output box */
	    olp->magic = RT_PIECELIST_MAGIC;
	    olp->stp = stp;
	    outp->bn.bn_piecelen++;
	    olp->pieces = (long *)bu_calloc(olp->npieces, sizeof(long), "olp->pieces[]");
	    for (j=0; j<piece_count; j++) {
		olp->pieces[j] = piece_list[j];
	    }
	    k = piece_count;
	    for (j=0; j<more_piece_count; j++) {
		olp->pieces[k++] = more_pieces[j];
	    }
	    if (more_pieces) {
		bu_free((char *)more_pieces, "more_pieces");
	    }
	    if (olp->npieces < plp->npieces) success = 1;
	} else {
	    olp->pieces = NULL;
	    /* if (plp->npieces > 0) success = 1; */
	}
    }

    return success;
}


/**
 * Cut the given box node with a plane along the given axis, at the
 * specified distance "where".  Convert the caller's box node into a
 * cut node, allocating two additional box nodes for the new leaves.
 *
 * If, according to the classifier, both sides have the same number of
 * solids, then nothing is changed, and an error is returned.
 *
 * The storage strategy used is to make the maximum length of each of
 * the two child boxnodes be the current length of the source node.
 *
 * Returns -
 * 0 failure
 * 1 success
 */
HIDDEN int
rt_ct_box(struct rt_i *rtip, register union cutter *cutp, register int axis, double where, int force)
{
    register union cutter *rhs, *lhs;
    int success = 0;

    RT_CK_RTI(rtip);
    if (RT_G_DEBUG&RT_DEBUG_CUTDETAIL) {
	bu_log("rt_ct_box(%p, %c) %g .. %g .. %g\n",
	       (void *)cutp, "XYZ345"[axis],
	       cutp->bn.bn_min[axis],
	       where,
	       cutp->bn.bn_max[axis]);
    }

    /* LEFT side */
    lhs = rt_ct_get(rtip);
    lhs->bn.bn_type = CUT_BOXNODE;
    VMOVE(lhs->bn.bn_min, cutp->bn.bn_min);
    VMOVE(lhs->bn.bn_max, cutp->bn.bn_max);
    lhs->bn.bn_max[axis] = where;

    success = rt_ct_populate_box(lhs, cutp, rtip);

    /* RIGHT side */
    rhs = rt_ct_get(rtip);
    rhs->bn.bn_type = CUT_BOXNODE;
    VMOVE(rhs->bn.bn_min, cutp->bn.bn_min);
    VMOVE(rhs->bn.bn_max, cutp->bn.bn_max);
    rhs->bn.bn_min[axis] = where;

    success += rt_ct_populate_box(rhs, cutp, rtip);

    /* Check to see if complexity didn't decrease */
    if (success == 0 && !force) {
	/*
	 * This cut operation did no good, release storage,
	 * and let caller attempt something else.
	 */
	if (RT_G_DEBUG&RT_DEBUG_CUTDETAIL) {
	    static char axis_str[] = "XYZw";
	    bu_log("rt_ct_box:  no luck, len=%zu, axis=%c\n",
		   cutp->bn.bn_len, axis_str[axis]);
	}
	rt_ct_free(rtip, rhs);
	rt_ct_free(rtip, lhs);
	return 0;		/* fail */
    }

    /* Success, convert callers box node into a cut node */
    rt_ct_release_storage(cutp);

    cutp->cut_type = CUT_CUTNODE;
    cutp->cn.cn_axis = axis;
    cutp->cn.cn_point = where;
    cutp->cn.cn_l = lhs;
    cutp->cn.cn_r = rhs;
    return 1;			/* success */
}


/**
 * See if any part of the solid is contained within the bounding box
 * (RPP).
 *
 * If the solid RPP at least partly overlaps the bounding RPP, invoke
 * the per-solid "classifier" method to perform a more rigorous check.
 *
 * Returns -
 * !0 if object overlaps box.
 *  0 if no overlap.
 */
HIDDEN int
rt_ck_overlap(register const fastf_t *min, register const fastf_t *max, register const struct soltab *stp, register const struct rt_i *rtip)
{
    RT_CHECK_SOLTAB(stp);

<<<<<<< HEAD
    if (RT_G_DEBUG&DEBUG_BOXING) {
=======
    if (RT_G_DEBUG&RT_DEBUG_BOXING) {
>>>>>>> 2965d039
	bu_log("rt_ck_overlap(%s)\n", stp->st_name);
	VPRINT(" box min", min);
	VPRINT(" sol min", stp->st_min);
	VPRINT(" box max", max);
	VPRINT(" sol max", stp->st_max);
    }

    /* Ignore "dead" solids in the list.  (They failed prep) */
    if (stp->st_aradius <= 0)
	return 0;

    /* If the object fits in a box (i.e., it's not infinite), and that
     * box doesn't overlap with the bounding RPP, we know it's a miss.
     */
    if (stp->st_aradius < INFINITY) {
	if (V3RPP_DISJOINT(stp->st_min, stp->st_max, min, max))
	    return 0;
    }

    /* RPP overlaps, invoke per-solid method for detailed check */
    if (OBJ[stp->st_id].ft_classify &&
	OBJ[stp->st_id].ft_classify(stp, min, max, &rtip->rti_tol) == BN_CLASSIFY_OUTSIDE)
	return 0;

    /* don't know, check it */
    return 1;
}


/**
 * Returns the total number of solids and solid "pieces" in a boxnode.
 */
HIDDEN size_t
rt_ct_piececount(const union cutter *cutp)
{
    long i;
    size_t count;

    BU_ASSERT(cutp->cut_type == CUT_BOXNODE);

    count = cutp->bn.bn_len;

    if (cutp->bn.bn_piecelen <= 0 || !cutp->bn.bn_piecelist)
	return count;

    for (i = cutp->bn.bn_piecelen-1; i >= 0; i--) {
	count += cutp->bn.bn_piecelist[i].npieces;
    }
    return count;
}


/*
 * Optimize a cut tree.  Work on nodes which are over the pre-set
 * limits, subdividing until either the limit on tree depth runs out,
 * or until subdivision no longer gives different results, which could
 * easily be the case when several solids involved in a CSG operation
 * overlap in space.
 */
HIDDEN void
rt_ct_optim(struct rt_i *rtip, register union cutter *cutp, size_t depth)
{
    size_t oldlen;

    if (cutp->cut_type == CUT_CUTNODE) {
	rt_ct_optim(rtip, cutp->cn.cn_l, depth+1);
	rt_ct_optim(rtip, cutp->cn.cn_r, depth+1);
	return;
    }
    if (cutp->cut_type != CUT_BOXNODE) {
	bu_log("rt_ct_optim: bad node [%d]\n", cutp->cut_type);
	return;
    }

    oldlen = rt_ct_piececount(cutp);	/* save before rt_ct_box() */
    if (RT_G_DEBUG&RT_DEBUG_CUTDETAIL)
	bu_log("rt_ct_optim(cutp=%p, depth=%zu) piececount=%zu\n", (void *)cutp, depth, oldlen);

    /*
     * BOXNODE (leaf)
     */
    if (oldlen <= 1)
	return;		/* this box is already optimal */
    if (depth > rtip->rti_cutdepth) return;		/* too deep */

    /* Attempt to subdivide finer than rtip->rti_cutlen near treetop */
    /**** XXX This test can be improved ****/
    if (depth >= 6 && oldlen <= rtip->rti_cutlen)
	return;				/* Fine enough */

    /* Old (Release 3.7) way */
    {
	int did_a_cut;
	int i;
	int axis;
	double where, offcenter;
	/*
	 * In general, keep subdividing until things don't get any
	 * better.  Really we might want to proceed for 2-3 levels.
	 *
	 * First, make certain this is a worthwhile cut.  In absolute
	 * terms, each box must be at least 1mm wide after cut.
	 */
	axis = AXIS(depth);
	did_a_cut = 0;
	for (i=0; i<3; i++, axis += 1) {
	    if (axis > Z) {
		axis = X;
	    }
	    if (cutp->bn.bn_max[axis]-cutp->bn.bn_min[axis] < 2.0) {
		continue;
	    }
	    if (rt_ct_old_assess(cutp, axis, &where, &offcenter) <= 0) {
		continue;
	    }
	    if (rt_ct_box(rtip, cutp, axis, where, 0) == 0) {
		continue;
	    } else {
		did_a_cut = 1;
		break;
	    }
	}

	if (!did_a_cut) {
	    return;
	}
	if (rt_ct_piececount(cutp->cn.cn_l) >= oldlen &&
	    rt_ct_piececount(cutp->cn.cn_r) >= oldlen) {
	    if (RT_G_DEBUG&RT_DEBUG_CUTDETAIL)
		bu_log("rt_ct_optim(cutp=%p, depth=%zu) oldlen=%zu, lhs=%zu, rhs=%zu, hopeless\n",
		       (void *)cutp, depth, oldlen,
		       rt_ct_piececount(cutp->cn.cn_l),
		       rt_ct_piececount(cutp->cn.cn_r));
	    return; /* hopeless */
	}
    }

    /* Box node is now a cut node, recurse */
    rt_ct_optim(rtip, cutp->cn.cn_l, depth+1);
    rt_ct_optim(rtip, cutp->cn.cn_r, depth+1);
}


/**
 * NOTE: Changing from rt_ct_assess() to this seems to result in a
 * *massive* change in cut tree size.
 *
 * This version results in nbins=22, maxlen=3, avg=1.09, while new
 * version results in nbins=42, maxlen=3, avg=1.667 (on moss.g).
 */
HIDDEN int
rt_ct_old_assess(register union cutter *cutp, register int axis, double *where_p, double *offcenter_p)
{
    double val;
    double offcenter;		/* Closest distance from midpoint */
    double where;		/* Point closest to midpoint */
    double middle;		/* midpoint */
    double d;
    fastf_t max, min;
    register size_t i;
    long il;
    register double left, right;

    if (RT_G_DEBUG&RT_DEBUG_CUTDETAIL)
	bu_log("rt_ct_old_assess(%p, %c)\n", (void *)cutp, "XYZ345"[axis]);

    /* In absolute terms, each box must be at least 1mm wide after cut. */
    if ((right=cutp->bn.bn_max[axis])-(left=cutp->bn.bn_min[axis]) < 2.0)
	return 0;

    /*
     * Split distance between min and max in half.  Find the closest
     * edge of a solid's bounding RPP to the mid-point, and split
     * there.  This should ordinarily guarantee that at least one side
     * of the cut has one less item in it.
     */
    min = MAX_FASTF;
    max = -min;
    where = left;
    middle = (left + right) * 0.5;
    offcenter = middle - where;	/* how far off 'middle', 'where' is */
    for (i=0; i < cutp->bn.bn_len; i++) {
	val = cutp->bn.bn_list[i]->st_min[axis];
	if (val < min) min = val;
	if (val > max) max = val;
	d = val - middle;
	if (d < 0) d = (-d);
	if (d < offcenter) {
	    offcenter = d;
	    where = val-0.1;
	}
	val = cutp->bn.bn_list[i]->st_max[axis];
	if (val < min) min = val;
	if (val > max) max = val;
	d = val - middle;
	if (d < 0) d = (-d);
	if (d < offcenter) {
	    offcenter = d;
	    where = val+0.1;
	}
    }

    /* Loop over all the solid pieces */
    for (il = cutp->bn.bn_piecelen-1; il >= 0; il--) {
	struct rt_piecelist *plp = &cutp->bn.bn_piecelist[il];
	struct soltab *stp = plp->stp;
	int j;

	RT_CK_PIECELIST(plp);
	for (j = plp->npieces-1; j >= 0; j--) {
	    int indx = plp->pieces[j];
	    struct bound_rpp *rpp = &stp->st_piece_rpps[indx];

	    val = rpp->min[axis];
	    if (val < min) min = val;
	    if (val > max) max = val;
	    d = val - middle;
	    if (d < 0) d = (-d);
	    if (d < offcenter) {
		offcenter = d;
		where = val-0.1;
	    }
	    val = rpp->max[axis];
	    if (val < min) min = val;
	    if (val > max) max = val;
	    d = val - middle;
	    if (d < 0) d = (-d);
	    if (d < offcenter) {
		offcenter = d;
		where = val+0.1;
	    }
	}
    }

    if (RT_G_DEBUG&RT_DEBUG_CUTDETAIL)bu_log("rt_ct_old_assess() left=%g, where=%g, right=%g, offcenter=%g\n",

					  left, where, right, offcenter);

    if (where < min || where > max) {
	/* this will make an empty cell.  try splitting the range
	 * instead
	 */
	where = (max + min) / 2.0;
	offcenter = where - middle;
	if (offcenter < 0) {
	    offcenter = -offcenter;
	}
    }

    if (where <= left || where >= right)
	return 0;	/* not reasonable */

    if (where - left <= 1.0 || right - where <= 1.0)
	return 0;	/* cut will be too small */

    /* We are going to cut */
    *where_p = where;
    *offcenter_p = offcenter;
    return 1;
}


/*
 * This routine must run in parallel
 */
HIDDEN union cutter *
rt_ct_get(struct rt_i *rtip)
{
    register union cutter *cutp;

    RT_CK_RTI(rtip);
    bu_semaphore_acquire(RT_SEM_MODEL);
    if (!rtip->rti_busy_cutter_nodes.l.magic)
	bu_ptbl_init(&rtip->rti_busy_cutter_nodes, 128, "rti_busy_cutter_nodes");

    if (rtip->rti_CutFree == CUTTER_NULL) {
	size_t bytes;

	bytes = (size_t)bu_malloc_len_roundup(64*sizeof(union cutter));
	cutp = (union cutter *)bu_calloc(1, bytes, " rt_ct_get");
	/* Remember this allocation for later */
	bu_ptbl_ins(&rtip->rti_busy_cutter_nodes, (long *)cutp);
	/* Now, dice it up */
	while (bytes >= sizeof(union cutter)) {
	    cutp->cut_forw = rtip->rti_CutFree;
	    rtip->rti_CutFree = cutp++;
	    bytes -= sizeof(union cutter);
	}
    }
    cutp = rtip->rti_CutFree;
    rtip->rti_CutFree = cutp->cut_forw;
    bu_semaphore_release(RT_SEM_MODEL);

    cutp->cut_forw = CUTTER_NULL;
    return cutp;
}


/*
 * Release subordinate storage
 */
HIDDEN void
rt_ct_release_storage(register union cutter *cutp)
{
    size_t i;

    switch (cutp->cut_type) {

	case CUT_CUTNODE:
	    break;

	case CUT_BOXNODE:
	    if (cutp->bn.bn_list) {
		bu_free((char *)cutp->bn.bn_list, "bn_list[]");
		cutp->bn.bn_list = (struct soltab **)NULL;
	    }
	    cutp->bn.bn_len = 0;
	    cutp->bn.bn_maxlen = 0;

	    if (cutp->bn.bn_piecelist) {
		for (i=0; i<cutp->bn.bn_piecelen; i++) {
		    struct rt_piecelist *olp = &cutp->bn.bn_piecelist[i];
		    if (olp->pieces) {
			bu_free((char *)olp->pieces, "olp->pieces");
		    }
		}
		bu_free((char *)cutp->bn.bn_piecelist, "bn_piecelist[]");
		cutp->bn.bn_piecelist = (struct rt_piecelist *)NULL;
	    }
	    cutp->bn.bn_piecelen = 0;
	    cutp->bn.bn_maxpiecelen = 0;
	    break;

	default:
	    bu_log("rt_ct_release_storage: Unknown type [%d]\n", cutp->cut_type);
	    break;
    }
}


/*
 * This routine must run in parallel
 */
HIDDEN void
rt_ct_free(struct rt_i *rtip, register union cutter *cutp)
{
    RT_CK_RTI(rtip);

    rt_ct_release_storage(cutp);

    /* Put on global free list */
    bu_semaphore_acquire(RT_SEM_MODEL);
    cutp->cut_forw = rtip->rti_CutFree;
    rtip->rti_CutFree = cutp;
    bu_semaphore_release(RT_SEM_MODEL);
}


void
rt_pr_cut(const union cutter *cutp, int lvl)
{
    size_t i, j;

    bu_log("%p ", (void *)cutp);
    for (i=lvl; i>0; i--)
	bu_log("   ");

    if (cutp == CUTTER_NULL) {
	bu_log("Null???\n");
	return;
    }

    switch (cutp->cut_type) {

	case CUT_CUTNODE:
	    bu_log("CUT L %c < %f\n",
		   "XYZ?"[cutp->cn.cn_axis],
		   cutp->cn.cn_point);
	    rt_pr_cut(cutp->cn.cn_l, lvl+1);

	    bu_log("%p ", (void *)cutp);
	    for (i=lvl; i>0; i--)
		bu_log("   ");
	    bu_log("CUT R %c >= %f\n",
		   "XYZ?"[cutp->cn.cn_axis],
		   cutp->cn.cn_point);
	    rt_pr_cut(cutp->cn.cn_r, lvl+1);
	    return;

	case CUT_BOXNODE:
	    bu_log("BOX Contains %zu primitives (%zu alloc), %zu primitives with pieces:\n",
		   cutp->bn.bn_len, cutp->bn.bn_maxlen,
		   cutp->bn.bn_piecelen);
	    bu_log("        ");
	    for (i=lvl; i>0; i--)
		bu_log("   ");
	    VPRINT(" min", cutp->bn.bn_min);
	    bu_log("        ");
	    for (i=lvl; i>0; i--)
		bu_log("   ");
	    VPRINT(" max", cutp->bn.bn_max);

	    /* Print names of regular solids */
	    for (i=0; i < cutp->bn.bn_len; i++) {
		bu_log("        ");
		for (j=lvl; j>0; j--)
		    bu_log("   ");
		bu_log("    %s\n",
		       cutp->bn.bn_list[i]->st_name);
	    }

	    /* Print names and piece lists of solids with pieces */
	    for (i=0; i < cutp->bn.bn_piecelen; i++) {
		struct rt_piecelist *plp = &(cutp->bn.bn_piecelist[i]);
		struct soltab *stp;

		RT_CK_PIECELIST(plp);
		stp = plp->stp;
		RT_CK_SOLTAB(stp);

		bu_log("        ");
		for (j=lvl; j>0; j--)
		    bu_log("   ");
		bu_log("    %s, %ld pieces: ",
		       stp->st_name, plp->npieces);

		/* Loop for every piece of this solid */
		for (j=0; j < plp->npieces; j++) {
		    long indx = plp->pieces[j];
		    bu_log("%ld, ", indx);
		}
		bu_log("\n");
	    }
	    return;

	default:
	    bu_log("Unknown type [%d]\n", cutp->cut_type);
	    break;
    }
    return;
}


void
rt_fr_cut(struct rt_i *rtip, register union cutter *cutp)
{
    RT_CK_RTI(rtip);
    if (cutp == CUTTER_NULL) {
	bu_log("rt_fr_cut NULL\n");
	return;
    }

    switch (cutp->cut_type) {

	case CUT_CUTNODE:
	    rt_fr_cut(rtip, cutp->cn.cn_l);
	    rt_ct_free(rtip, cutp->cn.cn_l);
	    cutp->cn.cn_l = CUTTER_NULL;

	    rt_fr_cut(rtip, cutp->cn.cn_r);
	    rt_ct_free(rtip, cutp->cn.cn_r);
	    cutp->cn.cn_r = CUTTER_NULL;
	    return;

	case CUT_BOXNODE:
	    rt_ct_release_storage(cutp);
	    return;

	default:
	    bu_log("rt_fr_cut: Unknown type [%d]\n", cutp->cut_type);
	    break;
    }
    return;
}


HIDDEN void
rt_plot_cut(FILE *fp, struct rt_i *rtip, register union cutter *cutp, int lvl)
{
    RT_CK_RTI(rtip);
    switch (cutp->cut_type) {
	case CUT_CUTNODE:
	    rt_plot_cut(fp, rtip, cutp->cn.cn_l, lvl+1);
	    rt_plot_cut(fp, rtip, cutp->cn.cn_r, lvl+1);
	    return;
	case CUT_BOXNODE:
	    /* Should choose color based on lvl, need a table */
	    pl_color(fp,
		     (AXIS(lvl)==0)?255:0,
		     (AXIS(lvl)==1)?255:0,
		     (AXIS(lvl)==2)?255:0);
	    pdv_3box(fp, cutp->bn.bn_min, cutp->bn.bn_max);
	    return;
    }
    return;
}


/*
 * Find the maximum number of solids in a leaf node, and other
 * interesting statistics.
 */
HIDDEN void
rt_ct_measure(register struct rt_i *rtip, register union cutter *cutp, int depth)
{
    register int len;

    RT_CK_RTI(rtip);
    switch (cutp->cut_type) {
	case CUT_CUTNODE:
	    rtip->rti_ncut_by_type[CUT_CUTNODE]++;
	    rt_ct_measure(rtip, cutp->cn.cn_l, len = (depth+1));
	    rt_ct_measure(rtip, cutp->cn.cn_r, len);
	    return;
	case CUT_BOXNODE:
	    rtip->rti_ncut_by_type[CUT_BOXNODE]++;
	    rtip->rti_cut_totobj += (len = cutp->bn.bn_len);
	    if (rtip->rti_cut_maxlen < len)
		rtip->rti_cut_maxlen = len;
	    if (rtip->rti_cut_maxdepth < depth)
		rtip->rti_cut_maxdepth = depth;
	    BU_HIST_TALLY(&rtip->rti_hist_cellsize, len);
	    len = rt_ct_piececount(cutp) - len;
	    BU_HIST_TALLY(&rtip->rti_hist_cell_pieces, len);
	    BU_HIST_TALLY(&rtip->rti_hist_cutdepth, depth);
	    if (len == 0) {
		rtip->nempty_cells++;
	    }
	    return;
	default:
	    bu_log("rt_ct_measure: bad node [%d]\n", cutp->cut_type);
	    return;
    }
}


void
rt_cut_clean(struct rt_i *rtip)
{
    void **p;

    RT_CK_RTI(rtip);

    if (rtip->rti_cuts_waiting.l.magic)
	bu_ptbl_free(&rtip->rti_cuts_waiting);

    /* Abandon the linked list of diced-up structures */
    rtip->rti_CutFree = CUTTER_NULL;

    if (!BU_LIST_IS_INITIALIZED(&rtip->rti_busy_cutter_nodes.l))
	return;

    /* Release the blocks we got from bu_calloc() */
    for (BU_PTBL_FOR(p, (void **), &rtip->rti_busy_cutter_nodes)) {
	bu_free(*p, "rt_ct_get");
    }
    bu_ptbl_free(&rtip->rti_busy_cutter_nodes);
}


void
rt_pr_cut_info(const struct rt_i *rtip, const char *str)
{
    RT_CK_RTI(rtip);

    bu_log("%s %s: %d cut, %d box (%ld empty)\n",
	   str,
	   rtip->rti_space_partition == RT_PART_NUBSPT ?
	   "NUBSP" : "unknown",
	   rtip->rti_ncut_by_type[CUT_CUTNODE],
	   rtip->rti_ncut_by_type[CUT_BOXNODE],
	   rtip->nempty_cells);
    bu_log("Cut: maxdepth=%d, nbins=%d, maxlen=%d, avg=%g\n",
	   rtip->rti_cut_maxdepth,
	   rtip->rti_ncut_by_type[CUT_BOXNODE],
	   rtip->rti_cut_maxlen,
	   ((double)rtip->rti_cut_totobj) /
	   rtip->rti_ncut_by_type[CUT_BOXNODE]);
    bu_hist_pr(&rtip->rti_hist_cellsize,
	       "cut_tree: Number of primitives per leaf cell");
    bu_hist_pr(&rtip->rti_hist_cell_pieces,
	       "cut_tree: Number of primitive pieces per leaf cell");
    bu_hist_pr(&rtip->rti_hist_cutdepth,
	       "cut_tree: Depth (height)");
}


void
remove_from_bsp(struct soltab *stp, union cutter *cutp, struct bn_tol *tol)
{
    size_t idx;
    size_t i;

    switch (cutp->cut_type) {
	case CUT_BOXNODE:
	    if (stp->st_npieces) {
		int remove_count, new_count;
		struct rt_piecelist *new_piece_list;

		idx = 0;
		remove_count = 0;
		for (idx=0; idx<cutp->bn.bn_piecelen; idx++) {
		    if (cutp->bn.bn_piecelist[idx].stp == stp) {
			remove_count++;
		    }
		}

		if (remove_count) {
		    new_count = cutp->bn.bn_piecelen - remove_count;
		    if (new_count > 0) {
			new_piece_list = (struct rt_piecelist *)bu_calloc(
			    new_count,
			    sizeof(struct rt_piecelist),
			    "bn_piecelist");

			i = 0;
			for (idx=0; idx<cutp->bn.bn_piecelen; idx++) {
			    if (cutp->bn.bn_piecelist[idx].stp != stp) {
				new_piece_list[i] = cutp->bn.bn_piecelist[idx];
				i++;
			    }
			}
		    } else {
			new_count = 0;
			new_piece_list = NULL;
		    }

		    for (idx=0; idx<cutp->bn.bn_piecelen; idx++) {
			if (cutp->bn.bn_piecelist[idx].stp == stp) {
			    bu_free(cutp->bn.bn_piecelist[idx].pieces, "pieces");
			}
		    }
		    bu_free(cutp->bn.bn_piecelist, "piecelist");
		    cutp->bn.bn_piecelist = new_piece_list;
		    cutp->bn.bn_piecelen = new_count;
		    cutp->bn.bn_maxpiecelen = new_count;
		}
	    } else {
		for (idx=0; idx < cutp->bn.bn_len; idx++) {
		    if (cutp->bn.bn_list[idx] == stp) {
			/* found it, now remove it */
			cutp->bn.bn_len--;
			for (i=idx; i < cutp->bn.bn_len; i++) {
			    cutp->bn.bn_list[i] = cutp->bn.bn_list[i+1];
			}
			return;
		    }
		}
	    }
	    break;
	case CUT_CUTNODE:
	    if (stp->st_min[cutp->cn.cn_axis] > cutp->cn.cn_point + tol->dist) {
		remove_from_bsp(stp, cutp->cn.cn_r, tol);
	    } else if (stp->st_max[cutp->cn.cn_axis] < cutp->cn.cn_point - tol->dist) {
		remove_from_bsp(stp, cutp->cn.cn_l, tol);
	    } else {
		remove_from_bsp(stp, cutp->cn.cn_r, tol);
		remove_from_bsp(stp, cutp->cn.cn_l, tol);
	    }
	    break;
	default:
	    bu_log("remove_from_bsp(): unrecognized cut type (%d) in BSP!\n", cutp->cut_type);
	    bu_bomb("remove_from_bsp(): unrecognized cut type in BSP!\n");
    }
}


#define PIECE_BLOCK 512

void
insert_in_bsp(struct soltab *stp, union cutter *cutp)
{
    int i, j;

    switch (cutp->cut_type) {
	case CUT_BOXNODE:
	    if (stp->st_npieces == 0) {
		/* add the solid in this box */
		if (cutp->bn.bn_len >= cutp->bn.bn_maxlen) {
		    /* need more space */
		    if (cutp->bn.bn_maxlen <= 0) {
			/* Initial allocation */
			cutp->bn.bn_maxlen = 5;
			cutp->bn.bn_list = (struct soltab **)bu_calloc(
			    cutp->bn.bn_maxlen, sizeof(struct soltab *),
			    "insert_in_bsp: initial list alloc");
		    } else {
			cutp->bn.bn_maxlen += 5;
			cutp->bn.bn_list = (struct soltab **) bu_realloc(
			    (void *)cutp->bn.bn_list,
			    sizeof(struct soltab *) * cutp->bn.bn_maxlen,
			    "insert_in_bsp: list extend");
		    }
		}
		cutp->bn.bn_list[cutp->bn.bn_len++] = stp;

	    } else {
		/* this solid uses pieces, add the appropriate pieces to this box */
		long pieces[PIECE_BLOCK];
		long *more_pieces=NULL;
		long more_pieces_alloced=0;
		long more_pieces_count=0;
		long piece_count=0;
		struct rt_piecelist *plp;

		for (i=0; i<stp->st_npieces; i++) {
		    struct bound_rpp *piece_rpp=&stp->st_piece_rpps[i];
		    if (V3RPP_OVERLAP(piece_rpp->min, piece_rpp->max, cutp->bn.bn_min, cutp->bn.bn_max)) {
			if (piece_count < PIECE_BLOCK) {
			    pieces[piece_count++] = i;
			} else if (more_pieces_alloced == 0) {
			    more_pieces_alloced = stp->st_npieces - PIECE_BLOCK;
			    more_pieces = (long *)bu_calloc(more_pieces_alloced, sizeof(long),
							    "more_pieces");
			    more_pieces[more_pieces_count++] = i;
			} else {
			    more_pieces[more_pieces_count++] = i;
			}
		    }
		}

		if (cutp->bn.bn_piecelen >= cutp->bn.bn_maxpiecelen) {
		    cutp->bn.bn_piecelist = (struct rt_piecelist *)bu_realloc(cutp->bn.bn_piecelist,
									      sizeof(struct rt_piecelist) * (++cutp->bn.bn_maxpiecelen),
									      "cutp->bn.bn_piecelist");
		}

		if (!piece_count) {
		    return;
		}

		plp = &cutp->bn.bn_piecelist[cutp->bn.bn_piecelen++];
		plp->magic = RT_PIECELIST_MAGIC;
		plp->stp = stp;
		plp->npieces = piece_count + more_pieces_count;
		plp->pieces = (long *)bu_calloc(plp->npieces, sizeof(long), "plp->pieces");
		for (i=0; i<piece_count; i++) {
		    plp->pieces[i] = pieces[i];
		}
		j = piece_count;
		for (i=0; i<more_pieces_count; i++) {
		    plp->pieces[j++] = more_pieces[i];
		}

		if (more_pieces) {
		    bu_free((char *)more_pieces, "more_pieces");
		}
	    }
	    break;
	case CUT_CUTNODE:
	    if (stp->st_min[cutp->cn.cn_axis] >= cutp->cn.cn_point) {
		insert_in_bsp(stp, cutp->cn.cn_r);
	    } else if (stp->st_max[cutp->cn.cn_axis] < cutp->cn.cn_point) {
		insert_in_bsp(stp, cutp->cn.cn_l);
	    } else {
		insert_in_bsp(stp, cutp->cn.cn_r);
		insert_in_bsp(stp, cutp->cn.cn_l);
	    }
	    break;
	default:
	    bu_log("insert_in_bsp(): unrecognized cut type (%d) in BSP!\n", cutp->cut_type);
	    bu_bomb("insert_in_bsp(): unrecognized cut type in BSP!\n");
    }

}

void
fill_out_bsp(struct rt_i *rtip, union cutter *cutp, struct resource *resp, fastf_t bb[6])
{
    fastf_t bb2[6];
    int i, j;

    switch (cutp->cut_type) {
	case CUT_BOXNODE:
	    j = 3;
	    for (i=0; i<3; i++) {
		if (bb[i] >= INFINITY) {
		    /* this node is at the edge of the model BB, make it fill the BB */
		    cutp->bn.bn_min[i] = rtip->mdl_min[i];
		}
		if (bb[j] <= -INFINITY) {
		    /* this node is at the edge of the model BB, make it fill the BB */
		    cutp->bn.bn_max[i] = rtip->mdl_max[i];
		}
		j++;
	    }
	    break;
	case CUT_CUTNODE:
	    VMOVE(bb2, bb);
	    VMOVE(&bb2[3], &bb[3]);
	    bb[cutp->cn.cn_axis] = cutp->cn.cn_point;
	    fill_out_bsp(rtip, cutp->cn.cn_r, resp, bb);
	    bb2[cutp->cn.cn_axis + 3] = cutp->cn.cn_point;
	    fill_out_bsp(rtip, cutp->cn.cn_l, resp, bb2);
	    break;
	default:
	    bu_log("fill_out_bsp(): unrecognized cut type (%d) in BSP!\n", cutp->cut_type);
	    bu_bomb("fill_out_bsp(): unrecognized cut type in BSP!\n");
    }

}

/*
 * Local Variables:
 * mode: C
 * tab-width: 8
 * indent-tabs-mode: t
 * c-file-style: "stroustrup"
 * End:
 * ex: shiftwidth=4 tabstop=8
 */<|MERGE_RESOLUTION|>--- conflicted
+++ resolved
@@ -1,11 +1,7 @@
 /*                           C U T . C
  * BRL-CAD
  *
-<<<<<<< HEAD
- * Copyright (c) 1990-2018 United States Government as represented by
-=======
  * Copyright (c) 1990-2020 United States Government as represented by
->>>>>>> 2965d039
  * the U.S. Army Research Laboratory.
  *
  * This library is free software; you can redistribute it and/or
@@ -579,11 +575,7 @@
 {
     RT_CHECK_SOLTAB(stp);
 
-<<<<<<< HEAD
-    if (RT_G_DEBUG&DEBUG_BOXING) {
-=======
     if (RT_G_DEBUG&RT_DEBUG_BOXING) {
->>>>>>> 2965d039
 	bu_log("rt_ck_overlap(%s)\n", stp->st_name);
 	VPRINT(" box min", min);
 	VPRINT(" sol min", stp->st_min);
