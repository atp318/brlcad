set(LIBRT_SOURCES
    bezier_2d_isect.c
    binary_obj.c
    bomb.c
    bool.c
    bundle.c
    cmd.c
<<<<<<< HEAD
=======
    constraint.c
>>>>>>> 5f0eecff
    cut.c
    db5_alloc.c
    db5_bin.c
    db5_comb.c
    db5_io.c
    db5_scan.c
    db5_types.c
    db_alloc.c
    db_anim.c
    db_comb.c
    db_flags.c
    db_inmem.c
    db_io.c
    db_lookup.c
    db_match.c
    db_open.c
    db_path.c
    db_scan.c
    db_tree.c
    db_walk.c
    dir.c
    dspline.c
    fortray.c
    globals.c
    htbl.c
    many.c
    mater.c
    memalloc.c
    mirror.c
    mkbundle.c
    opennurbs_ext.cpp
    oslo_calc.c
    oslo_map.c
    pr.c
    prep.c
    primitives/arb8/arb8.c
    primitives/arbn/arbn.c
    primitives/ars/ars.c
    primitives/bot/bot.c
    primitives/brep/brep.cpp
    primitives/bspline/bspline.c
    primitives/bspline/nurb_basis.c
    primitives/bspline/nurb_bezier.c
    primitives/bspline/nurb_bound.c
    primitives/bspline/nurb_c2.c
    primitives/bspline/nurb_copy.c
    primitives/bspline/nurb_diff.c
    primitives/bspline/nurb_eval.c
    primitives/bspline/nurb_flat.c
    primitives/bspline/nurb_interp.c
    primitives/bspline/nurb_knot.c
    primitives/bspline/nurb_norm.c
    primitives/bspline/nurb_plot.c
    primitives/bspline/nurb_poly.c
    primitives/bspline/nurb_ray.c
    primitives/bspline/nurb_refine.c
    primitives/bspline/nurb_reverse.c
    primitives/bspline/nurb_solve.c
    primitives/bspline/nurb_split.c
    primitives/bspline/nurb_tess.c
    primitives/bspline/nurb_trim.c
    primitives/bspline/nurb_trim_util.c
    primitives/bspline/nurb_util.c
    primitives/bspline/nurb_xsplit.c
    primitives/cline/cline.c
    primitives/dsp/dsp.c
    primitives/ebm/ebm.c
    primitives/ehy/ehy.c
    primitives/ell/ell.c
    primitives/epa/epa.c
    primitives/eto/eto.c
    primitives/extrude/extrude.c
    primitives/grip/grip.c
    primitives/half/half.c
    primitives/hf/hf.c
    primitives/hyp/hyp.c
    primitives/metaball/metaball.c
    primitives/nmg/nmg.c
    primitives/nmg/nmg_bool.c
    primitives/nmg/nmg_ck.c
    primitives/nmg/nmg_class.c
    primitives/nmg/nmg_eval.c
    primitives/nmg/nmg_extrude.c
    primitives/nmg/nmg_fcut.c
    primitives/nmg/nmg_fuse.c
    primitives/nmg/nmg_index.c
    primitives/nmg/nmg_info.c
    primitives/nmg/nmg_inter.c
    primitives/nmg/nmg_manif.c
    primitives/nmg/nmg_mesh.c
    primitives/nmg/nmg_misc.c
    primitives/nmg/nmg_mk.c
    primitives/nmg/nmg_mod.c
    primitives/nmg/nmg_plot.c
    primitives/nmg/nmg_pr.c
    primitives/nmg/nmg_pt_fu.c
    primitives/nmg/nmg_rt_isect.c
    primitives/nmg/nmg_rt_segs.c
    primitives/nmg/nmg_tri.c
    primitives/nmg/nmg_visit.c
    primitives/part/part.c
    primitives/pipe/pipe.c
<<<<<<< HEAD
    primitives/poly/poly.c
    primitives/rec/rec.c
=======
    primitives/pnts/pnts.c
    primitives/poly/poly.c
    primitives/rec/rec.c
    primitives/revolve/revolve.c
>>>>>>> 5f0eecff
    primitives/rhc/rhc.c
    primitives/rpc/rpc.c
    primitives/sketch/sketch.c
    primitives/sph/sph.c
    primitives/submodel/submodel.c
    primitives/superell/superell.c
    primitives/tgc/tgc.c
    primitives/tor/tor.c
    primitives/vol/vol.c
    regionfix.c
    roots.c
    shoot.c
    spectrum.c
    storage.c
    table.c
    tcl.c
    transform.c
    tree.c
    vers.c
    vlist.c
    wdb.c
)

set(IGNORED_SOURCES
    brep_test.cpp
    nurb_example.c
    primitives/xxx/xxx.c
)

if(MSVC)
    set(LIBRT_SOURCES
        ${LIBRT_SOURCES}
        timer-nt.c
    )
else(MSVC)
    set(LIBRT_SOURCES
        ${LIBRT_SOURCES}
        timer42.c
    )
endif(MSVC)

include_directories(
    ../../include
    ../other/libz
    ../other/openNURBS
    ../other/libregex
    ../other/tcl/generic
    ../other/tnt
)

add_definitions(
    -DHAVE_CONFIG_H
    -DBRLCADBUILD
    -DON_DLL_IMPORTS
)

add_library(librt ${LIBRT_SOURCES})<|MERGE_RESOLUTION|>--- conflicted
+++ resolved
@@ -5,10 +5,7 @@
     bool.c
     bundle.c
     cmd.c
-<<<<<<< HEAD
-=======
     constraint.c
->>>>>>> 5f0eecff
     cut.c
     db5_alloc.c
     db5_bin.c
@@ -111,15 +108,10 @@
     primitives/nmg/nmg_visit.c
     primitives/part/part.c
     primitives/pipe/pipe.c
-<<<<<<< HEAD
-    primitives/poly/poly.c
-    primitives/rec/rec.c
-=======
     primitives/pnts/pnts.c
     primitives/poly/poly.c
     primitives/rec/rec.c
     primitives/revolve/revolve.c
->>>>>>> 5f0eecff
     primitives/rhc/rhc.c
     primitives/rpc/rpc.c
     primitives/sketch/sketch.c
