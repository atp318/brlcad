--- conflicted
+++ resolved
@@ -1,11 +1,7 @@
 /*                        B W C R O P . C
  * BRL-CAD
  *
-<<<<<<< HEAD
- * Copyright (c) 1986-2018 United States Government as represented by
-=======
  * Copyright (c) 1986-2020 United States Government as represented by
->>>>>>> 60304d81
  * the U.S. Army Research Laboratory.
  *
  * This program is free software; you can redistribute it and/or
@@ -109,7 +105,7 @@
     if (buf_start < 0)
 	buf_start = 0;
 
-    fseek(ifp, buf_start * scanlen, 0);
+    bu_fseek(ifp, buf_start * scanlen, 0);
     ret = fread(buffer, scanlen, buflines, ifp);
     if (ret == 0)
 	perror("fread");
