#              L O A D A R C H E R L I B S . T C L
# BRL-CAD
#
# Copyright (c) 2006-2010 United States Government as represented by
# the U.S. Army Research Laboratory.
#
# This library is free software; you can redistribute it and/or
# modify it under the terms of the GNU Lesser General Public License
# version 2.1 as published by the Free Software Foundation.
#
# This library is distributed in the hope that it will be useful, but
# WITHOUT ANY WARRANTY; without even the implied warranty of
# MERCHANTABILITY or FITNESS FOR A PARTICULAR PURPOSE.  See the GNU
# Lesser General Public License for more details.
#
# You should have received a copy of the GNU Lesser General Public
# License along with this file; see the file named COPYING for more
# information.
#
###
#
# Author(s):
#    Bob Parker (SURVICE Engineering Company)
#
# Description:
#    Code to load Archer's shared libraries.
###

proc LoadArcherCoreLibs {} {
    global tcl_platform

    # load tkpng
    if {$tcl_platform(platform) == "windows"} {
	set ext "dll"
	set tkpngdir [bu_brlcad_root "bin"]
        # can't use sharedlibextension without changing tkpng build
        if {![file exists [file join $tkpngdir tkpng.$ext]]} {
	   puts "ERROR: Unable to initialize ArcherCore imagery"
	   exit 1
        }
        load [file join $tkpngdir tkpng.$ext]
    } else {
	package require tkpng
    }

    package require hv3 0.1

    if { [catch {package require Swidgets} _initialized] } {
	puts "$_initialized"
	puts ""
	puts "ERROR: Unable to load ArcherCore Scripting"
	exit 1
    }
<<<<<<< HEAD
=======

    # load Tkhtml
    catch {package require hv3 0.1} hv3
>>>>>>> e068a605
}

proc LoadArcherLibs {} {
    # Nothing for now
}

# Local Variables:
# mode: Tcl
# tab-width: 8
# c-basic-offset: 4
# tcl-indent-level: 4
# indent-tabs-mode: t
# End:
# ex: shiftwidth=4 tabstop=8<|MERGE_RESOLUTION|>--- conflicted
+++ resolved
@@ -33,17 +33,21 @@
     if {$tcl_platform(platform) == "windows"} {
 	set ext "dll"
 	set tkpngdir [bu_brlcad_root "bin"]
-        # can't use sharedlibextension without changing tkpng build
-        if {![file exists [file join $tkpngdir tkpng.$ext]]} {
-	   puts "ERROR: Unable to initialize ArcherCore imagery"
-	   exit 1
-        }
-        load [file join $tkpngdir tkpng.$ext]
     } else {
-	package require tkpng
+	set ext "so"
+	set tkpngdir [bu_brlcad_root "lib"]
+	if {![file exists $tkpngdir]} {
+	    set tkpngdir [file join [bu_brlcad_data "src"] other tkpng .libs]
+	}
     }
 
-    package require hv3 0.1
+    # can't use sharedlibextension without changing tkpng build
+    if {![file exists [file join $tkpngdir tkpng.$ext]]} {
+	puts "ERROR: Unable to initialize ArcherCore imagery"
+	exit 1
+    }
+
+    load [file join $tkpngdir tkpng.$ext]
 
     if { [catch {package require Swidgets} _initialized] } {
 	puts "$_initialized"
@@ -51,12 +55,9 @@
 	puts "ERROR: Unable to load ArcherCore Scripting"
 	exit 1
     }
-<<<<<<< HEAD
-=======
 
     # load Tkhtml
     catch {package require hv3 0.1} hv3
->>>>>>> e068a605
 }
 
 proc LoadArcherLibs {} {
