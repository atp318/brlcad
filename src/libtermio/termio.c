--- conflicted
+++ resolved
@@ -29,14 +29,6 @@
 #  include <sys/file.h>
 #endif
 
-<<<<<<< HEAD
-#if HAVE_SYS_IOCTL_COMPAT_H
-#	include <sys/ioctl_compat.h>
-#	define TAB3 (TAB1|TAB2)
-#	if !defined(OCRNL)
-#		define OCRNL   0000010
-#	endif
-=======
 #ifdef HAVE_SYS_IOCTL_COMPAT_H
 #  if defined(__FreeBSD__) && !defined(COMPAT_43TTY) /* TODO: figure out a better way, mebbe 43bsd tty semantics isn't right anymore? */
 #    define COMPAT_43TTY 1
@@ -45,16 +37,15 @@
 #  if !defined(OCRNL)
 #    define OCRNL 0000010
 #  endif
->>>>>>> f79d8f05
 #endif
 
 #include "bio.h"
 
 /*
- *  This file will work IFF one of these three flags is set:
- *	HAVE_TERMIOS_H	use POXIX termios and tcsetattr() call with XOPEN flags
- *	SYSV		use SysV Rel3 termio and TCSETA ioctl
- *	BSD		use Version 7 / BSD sgttyb and TIOCSETP ioctl
+ * This file will work IFF one of these three flags is set:
+ * HAVE_TERMIOS_H	use POXIX termios and tcsetattr() call with XOPEN flags
+ * SYSV			use SysV Rel3 termio and TCSETA ioctl
+ * BSD			use Version 7 / BSD sgttyb and TIOCSETP ioctl
  */
 
 #if defined(HAVE_MEMORY_H)
@@ -68,19 +59,19 @@
  */
 
 #if !defined(FOPEN_MAX) && defined(_NFILE)
-#	define FOPEN_MAX	_NFILE
+#  define FOPEN_MAX _NFILE
 #endif
 #if !defined(FOPEN_MAX) && defined(NOFILE)
-#	define FOPEN_MAX	NOFILE
+#  define FOPEN_MAX NOFILE
 #endif
 #if !defined(FOPEN_MAX) && defined(OPEN_MAX)
-#	define FOPEN_MAX	OPEN_MAX
+#  define FOPEN_MAX OPEN_MAX
 #endif
 #if !defined(FOPEN_MAX) && defined(_SYS_OPEN)
-#	define FOPEN_MAX	_SYS_OPEN
+#  define FOPEN_MAX _SYS_OPEN
 #endif
 #if !defined(FOPEN_MAX)
-#	define FOPEN_MAX	32
+#  define FOPEN_MAX 32
 #endif
 
 
@@ -107,7 +98,7 @@
 #  undef BSD
 #  include <termios.h>
 
-static struct termios	save_tio[FOPEN_MAX], curr_tio[FOPEN_MAX];
+static struct termios save_tio[FOPEN_MAX], curr_tio[FOPEN_MAX];
 
 #else	/* !defined(HAVE_TERMIOS_H) */
 
@@ -115,264 +106,200 @@
 #    undef BSD
 #    include <termio.h>
 #    include <memory.h>
-static struct termio	save_tio[FOPEN_MAX], curr_tio[FOPEN_MAX];
+static struct termio save_tio[FOPEN_MAX], curr_tio[FOPEN_MAX];
 #  endif /* SYSV */
 
 #  ifdef BSD
 #    undef SYSV
 #    include <sys/ioctl.h>
-<<<<<<< HEAD
-#      ifndef	XTABS
-#	define	XTABS	(TAB1 | TAB2)
-#      endif /* XTABS */
-=======
->>>>>>> f79d8f05
-
-static struct sgttyb	save_tio[FOPEN_MAX], curr_tio[FOPEN_MAX];
+
+static struct sgttyb save_tio[FOPEN_MAX], curr_tio[FOPEN_MAX];
 #  endif /* BSD */
 
 #endif /* HAVE_TERMIOS_H */
 
 #include "libtermio.h"
 
-static int		fileStatus[FOPEN_MAX];
-void			prnt_Tio();
-static void		copy_Tio();
-
-/*	c l r _ C b r e a k ( )
-	Clear CBREAK mode, for file descriptor 'fd'.
-*/
-void
-clr_Cbreak( fd )
-    int	fd;
+static int fileStatus[FOPEN_MAX];
+void prnt_Tio();
+static void copy_Tio();
+
+/* c l r _ C b r e a k ()
+   Clear CBREAK mode, for file descriptor 'fd'.
+*/
+void
+clr_Cbreak(int fd)
 {
 #ifdef BSD
     curr_tio[fd].sg_flags &= ~CBREAK;	/* CBREAK mode OFF.	*/
-    (void) ioctl( fd, TIOCSETP, &curr_tio[fd] );
+    (void) ioctl(fd, TIOCSETP, &curr_tio[fd]);
 #endif
 #ifdef SYSV
     curr_tio[fd].c_lflag |= ICANON;		/* Canonical input ON.	*/
     curr_tio[fd].c_cc[VEOF] = 4;		/* defaults!		*/
-<<<<<<< HEAD
-    curr_tio[fd].c_cc[VEOL] = 0;		/*   best we can do.... */
-
-    (void) ioctl( fd, TCSETA, &curr_tio[fd] );
-=======
     curr_tio[fd].c_cc[VEOL] = 0;		/* best we can do.... */
     (void) ioctl(fd, TCSETA, &curr_tio[fd]);
->>>>>>> f79d8f05
 #endif
 #ifdef HAVE_TERMIOS_H
     curr_tio[fd].c_lflag |= ICANON;		/* Canonical input ON.	*/
     curr_tio[fd].c_cc[VEOF] = 4;		/* defaults!		*/
-    curr_tio[fd].c_cc[VEOL] = 0;		/*   best we can do.... */
-    (void)tcsetattr( fd, TCSAFLUSH, &curr_tio[fd] );
-#endif
-    return;
-}
-
-/*	s e t _ C b r e a k ( )
-	Set CBREAK mode, 'fd'.
-*/
-void
-set_Cbreak( fd )
-    int	fd;
+    curr_tio[fd].c_cc[VEOL] = 0;		/* best we can do.... */
+    (void)tcsetattr(fd, TCSAFLUSH, &curr_tio[fd]);
+#endif
+    return;
+}
+
+/* s e t _ C b r e a k ()
+   Set CBREAK mode, 'fd'.
+*/
+void
+set_Cbreak(int fd)
 {
 #ifdef BSD
     curr_tio[fd].sg_flags |= CBREAK;	/* CBREAK mode ON.	*/
-    (void) ioctl( fd, TIOCSETP, &curr_tio[fd] );
+    (void) ioctl(fd, TIOCSETP, &curr_tio[fd]);
 #endif
 #ifdef SYSV
     curr_tio[fd].c_lflag &= ~ICANON;	/* Canonical input OFF. */
     curr_tio[fd].c_cc[VMIN] = 1;
     curr_tio[fd].c_cc[VTIME] = 0;
-<<<<<<< HEAD
-
-    (void) ioctl( fd, TCSETA, &curr_tio[fd] );
-=======
-    (void) ioctl(fd, TCSETA, &curr_tio[fd]);
->>>>>>> f79d8f05
+    (void) ioctl(fd, TCSETA, &curr_tio[fd]);
 #endif
 #ifdef HAVE_TERMIOS_H
     curr_tio[fd].c_lflag &= ~ICANON;	/* Canonical input OFF. */
     curr_tio[fd].c_cc[VMIN] = 1;
     curr_tio[fd].c_cc[VTIME] = 0;
-    (void)tcsetattr( fd, TCSANOW, &curr_tio[fd] );
-#endif
-    return;
-}
-
-/*	c l r _ R a w ( )
-	Set cooked mode, 'fd'.
-*/
-void
-clr_Raw( fd )
-    int	fd;
+    (void)tcsetattr(fd, TCSANOW, &curr_tio[fd]);
+#endif
+    return;
+}
+
+/* c l r _ R a w ()
+   Set cooked mode, 'fd'.
+*/
+void
+clr_Raw(int fd)
 {
 #ifdef BSD
     curr_tio[fd].sg_flags &= ~RAW;		/* Raw mode OFF.	*/
-    (void) ioctl( fd, TIOCSETP, &curr_tio[fd] );
+    (void) ioctl(fd, TIOCSETP, &curr_tio[fd]);
 #endif
 #ifdef SYSV
     curr_tio[fd].c_lflag |= ICANON;		/* Canonical input ON.	*/
     curr_tio[fd].c_lflag |= ISIG;		/* Signals ON.		*/
     curr_tio[fd].c_cc[VEOF] = 4;		/* defaults!		*/
-<<<<<<< HEAD
-    curr_tio[fd].c_cc[VEOL] = 0;		/*   best we can do.... */
-
-    (void) ioctl( fd, TCSETA, &curr_tio[fd] );
-=======
     curr_tio[fd].c_cc[VEOL] = 0;		/* best we can do.... */
     (void) ioctl(fd, TCSETA, &curr_tio[fd]);
->>>>>>> f79d8f05
 #endif
 #ifdef HAVE_TERMIOS_H
     curr_tio[fd].c_lflag |= ICANON;		/* Canonical input ON.	*/
     curr_tio[fd].c_lflag |= ISIG;		/* Signals ON.		*/
     curr_tio[fd].c_cc[VEOF] = 4;		/* defaults!		*/
-    curr_tio[fd].c_cc[VEOL] = 0;		/*   best we can do.... */
-    (void)tcsetattr( fd, TCSAFLUSH, &curr_tio[fd] );
-#endif
-    return;
-}
-
-/*	s e t _ R a w ( )
-	Set raw mode, 'fd'.
-*/
-void
-set_Raw( fd )
-    int	fd;
+    curr_tio[fd].c_cc[VEOL] = 0;		/* best we can do.... */
+    (void)tcsetattr(fd, TCSAFLUSH, &curr_tio[fd]);
+#endif
+    return;
+}
+
+/* s e t _ R a w ()
+   Set raw mode, 'fd'.
+*/
+void
+set_Raw(int fd)
 {
 #ifdef BSD
     curr_tio[fd].sg_flags |= RAW;		/* Raw mode ON.		*/
-    (void) ioctl( fd, TIOCSETP, &curr_tio[fd] );
+    (void) ioctl(fd, TIOCSETP, &curr_tio[fd]);
 #endif
 #ifdef SYSV
     curr_tio[fd].c_lflag &= ~ICANON;	/* Canonical input OFF. */
     curr_tio[fd].c_lflag &= ~ISIG;		/* Signals OFF.		*/
     curr_tio[fd].c_cc[VMIN] = 1;
     curr_tio[fd].c_cc[VTIME] = 0;
-<<<<<<< HEAD
-
-    (void) ioctl( fd, TCSETA, &curr_tio[fd] );
-=======
-    (void) ioctl(fd, TCSETA, &curr_tio[fd]);
->>>>>>> f79d8f05
+    (void) ioctl(fd, TCSETA, &curr_tio[fd]);
 #endif
 #ifdef HAVE_TERMIOS_H
     curr_tio[fd].c_lflag &= ~ICANON;	/* Canonical input OFF. */
     curr_tio[fd].c_lflag &= ~ISIG;		/* Signals OFF.		*/
     curr_tio[fd].c_cc[VMIN] = 1;
     curr_tio[fd].c_cc[VTIME] = 0;
-    (void)tcsetattr( fd, TCSANOW, &curr_tio[fd] );
-#endif
-    return;
-}
-
-/*	s e t _ E c h o ( )
-	Set echo mode, 'fd'.
-*/
-void
-set_Echo( fd )
-    int	fd;
+    (void)tcsetattr(fd, TCSANOW, &curr_tio[fd]);
+#endif
+    return;
+}
+
+/* s e t _ E c h o ()
+   Set echo mode, 'fd'.
+*/
+void
+set_Echo(int fd)
 {
 #ifdef BSD
     curr_tio[fd].sg_flags |= ECHO;		/* Echo mode ON.	*/
-    (void) ioctl( fd, TIOCSETP, &curr_tio[fd] );
+    (void) ioctl(fd, TIOCSETP, &curr_tio[fd]);
 #endif
 #ifdef SYSV
     curr_tio[fd].c_lflag |= ECHO;		/* Echo mode ON.	*/
-    (void) ioctl( fd, TCSETA, &curr_tio[fd] );
+    (void) ioctl(fd, TCSETA, &curr_tio[fd]);
 #endif
 #ifdef HAVE_TERMIOS_H
     curr_tio[fd].c_lflag |= ECHO;		/* Echo mode ON.	*/
-    (void)tcsetattr( fd, TCSANOW, &curr_tio[fd] );
-#endif
-    return;
-}
-
-/*	c l r _ E c h o ( )
-	Clear echo mode, 'fd'.
-*/
-void
-clr_Echo( fd )
-    int	fd;
+    (void)tcsetattr(fd, TCSANOW, &curr_tio[fd]);
+#endif
+    return;
+}
+
+/* c l r _ E c h o ()
+   Clear echo mode, 'fd'.
+*/
+void
+clr_Echo(int fd)
 {
 #ifdef BSD
     curr_tio[fd].sg_flags &= ~ECHO;		/* Echo mode OFF.	*/
-    (void) ioctl( fd, TIOCSETP, &curr_tio[fd] );
+    (void) ioctl(fd, TIOCSETP, &curr_tio[fd]);
 #endif
 #ifdef SYSV
     curr_tio[fd].c_lflag &= ~ECHO;		/* Echo mode OFF.	*/
-    (void) ioctl( fd, TCSETA, &curr_tio[fd] );
+    (void) ioctl(fd, TCSETA, &curr_tio[fd]);
 #endif
 #ifdef HAVE_TERMIOS_H
     curr_tio[fd].c_lflag &= ~ECHO;		/* Echo mode OFF.	*/
-    (void)tcsetattr( fd, TCSANOW, &curr_tio[fd] );
-#endif
-    return;
-}
-
-/*	s e t _ T a b s ( )
-	Turn on tab expansion, 'fd'.
-*/
-void
-set_Tabs( fd )
-    int	fd;
-{
-#ifdef BSD
-<<<<<<< HEAD
-    curr_tio[fd].sg_flags |= XTABS;		/* Tab expansion ON.	*/
-    (void) ioctl( fd, TIOCSETP, &curr_tio[fd] );
-=======
+    (void)tcsetattr(fd, TCSANOW, &curr_tio[fd]);
+#endif
+    return;
+}
+
+/* s e t _ T a b s ()
+   Turn on tab expansion, 'fd'.
+*/
+void
+set_Tabs(int fd)
+{
+#ifdef BSD
     curr_tio[fd].sg_flags |= TAB_EXPANSION;		/* Tab expansion ON.	*/
     (void) ioctl(fd, TIOCSETP, &curr_tio[fd]);
->>>>>>> f79d8f05
-#endif
-
-<<<<<<< HEAD
-    (void) ioctl( fd, TCSETA, &curr_tio[fd] );
-=======
+#endif
+
 #ifdef SYSV
     curr_tio[fd].c_oflag |= TAB_EXPANSION;		/* Tab expansion ON.	*/
     (void) ioctl(fd, TCSETA, &curr_tio[fd]);
->>>>>>> f79d8f05
-#endif
-
-#ifdef HAVE_TERMIOS_H
-<<<<<<< HEAD
-    curr_tio[fd].c_oflag |= TAB3;		/* Tab expansion ON.	*/
-    (void)tcsetattr( fd, TCSANOW, &curr_tio[fd] );
-=======
+#endif
+
+#ifdef HAVE_TERMIOS_H
     curr_tio[fd].c_oflag |= TAB_EXPANSION;		/* Tab expansion ON.	*/
     (void)tcsetattr(fd, TCSANOW, &curr_tio[fd]);
->>>>>>> f79d8f05
-#endif
-    return;
-}
-
-/*	c l r _ T a b s ( )
-	Turn off tab expansion, 'fd'.
-*/
-void
-clr_Tabs( fd )
-    int	fd;
-{
-#ifdef BSD
-<<<<<<< HEAD
-    curr_tio[fd].sg_flags &= ~XTABS;	/* Tab expans. OFF.	*/
-    (void) ioctl( fd, TIOCSETP, &curr_tio[fd] );
-#endif
-#ifdef SYSV
-
-    curr_tio[fd].c_oflag &= ~TAB3;		/* Tab expans. OFF.	*/
-
-    (void) ioctl( fd, TCSETA, &curr_tio[fd] );
-#endif
-#ifdef HAVE_TERMIOS_H
-    curr_tio[fd].c_oflag &= ~TAB3;		/* Tab expans. OFF.	*/
-    (void)tcsetattr( fd, TCSANOW, &curr_tio[fd] );
-=======
+#endif
+    return;
+}
+
+/* c l r _ T a b s ()
+   Turn off tab expansion, 'fd'.
+*/
+void
+clr_Tabs(int fd)
+{
+#ifdef BSD
     curr_tio[fd].sg_flags &= ~TAB_EXPANSION;		/* Tab expans. OFF.	*/
     (void) ioctl(fd, TIOCSETP, &curr_tio[fd]);
 #endif
@@ -383,223 +310,211 @@
 #ifdef HAVE_TERMIOS_H
     curr_tio[fd].c_oflag &= ~TAB_EXPANSION;		/* Tab expans. OFF.	*/
     (void)tcsetattr(fd, TCSANOW, &curr_tio[fd]);
->>>>>>> f79d8f05
-#endif
-    return;
-}
-
-/*	s e t _ H U P C L ( )
-	Turn on "Hang up on last close", 'fd'.
-*/
-void
-set_HUPCL( fd )
-    int	fd;
-{
-#ifdef BSD
-    (void) ioctl( fd, TIOCHPCL, NULL );
+#endif
+    return;
+}
+
+/* s e t _ H U P C L ()
+   Turn on "Hang up on last close", 'fd'.
+*/
+void
+set_HUPCL(int fd)
+{
+#ifdef BSD
+    (void) ioctl(fd, TIOCHPCL, NULL);
 #endif
 
 #ifdef SYSV
     curr_tio[fd].c_cflag |= HUPCL;
-    (void) ioctl( fd, TCSETA, &curr_tio[fd] );
+    (void) ioctl(fd, TCSETA, &curr_tio[fd]);
 #endif
 
 #ifdef HAVE_TERMIOS_H
     curr_tio[fd].c_cflag |= HUPCL;
-    (void)tcsetattr( fd, TCSANOW, &curr_tio[fd] );
-#endif
-    return;
-}
-
-/*	c l r _ C R N L ( )
-	Turn off CR/LF mapping, fd.
-*/
-void
-clr_CRNL( int fd )
+    (void)tcsetattr(fd, TCSANOW, &curr_tio[fd]);
+#endif
+    return;
+}
+
+/* c l r _ C R N L ()
+   Turn off CR/LF mapping, fd.
+*/
+void
+clr_CRNL(int fd)
 {
 #ifdef BSD
     curr_tio[fd].sg_flags &= ~CRMOD;
-    (void) ioctl( fd, TIOCSETP, &curr_tio[fd] );
+    (void) ioctl(fd, TIOCSETP, &curr_tio[fd]);
 #endif
 #ifdef SYSV
     curr_tio[fd].c_oflag &= ~(ONLCR|OCRNL);
     curr_tio[fd].c_iflag &= ~(ICRNL|INLCR);
-<<<<<<< HEAD
-
-    (void) ioctl( fd, TCSETA, &curr_tio[fd] );
-=======
-    (void) ioctl(fd, TCSETA, &curr_tio[fd]);
->>>>>>> f79d8f05
+    (void) ioctl(fd, TCSETA, &curr_tio[fd]);
 #endif
 #ifdef HAVE_TERMIOS_H
     curr_tio[fd].c_oflag &= ~(ONLCR|OCRNL);
     curr_tio[fd].c_iflag &= ~(ICRNL|INLCR);
-    (void)tcsetattr( fd, TCSAFLUSH, &curr_tio[fd] );
-#endif
-}
-
-/*	g e t _ O _ S p e e d ( )
-	Get the terminals output speed, 'fd'.
+    (void)tcsetattr(fd, TCSAFLUSH, &curr_tio[fd]);
+#endif
+}
+
+/* g e t _ O _ S p e e d ()
+   Get the terminals output speed, 'fd'.
 */
 unsigned short
-get_O_Speed( int fd )
-{
-#ifdef BSD
-    return	(unsigned short) save_tio[fd].sg_ospeed;
-#endif
-#ifdef SYSV
-    return	save_tio[fd].c_cflag & CBAUD;
-#endif
-#ifdef HAVE_TERMIOS_H
-    return	cfgetospeed( &save_tio[fd] );
-#endif
-}
-
-/*	s a v e _ T t y ( )
-	Get and save terminal parameters, 'fd'.
-*/
-void
-save_Tty( fd )
-    int	fd;
-{
-#ifdef BSD
-    (void) ioctl( fd, TIOCGETP, &save_tio[fd] );
-#endif
-#ifdef SYSV
-    (void) ioctl( fd, TCGETA, &save_tio[fd] );
-#endif
-#ifdef HAVE_TERMIOS_H
-    (void)tcgetattr( fd, &save_tio[fd] );
-#endif
-    copy_Tio( &curr_tio[fd], &save_tio[fd] );
-    return;
-}
-
-/*	r e s e t _ T t y ( )
-	Set the terminal back to the mode that the user had last time
-	save_Tty() was called for 'fd'.
-*/
-void
-reset_Tty( fd )
-    int	fd;
-{
-#ifdef BSD
-    (void) ioctl( fd, TIOCSETP, &save_tio[fd] ); /* Write setting.		*/
-#endif
-#ifdef SYSV
-    (void) ioctl( fd, TCSETA, &save_tio[fd] ); /* Write setting.		*/
+get_O_Speed(int fd)
+{
+#ifdef BSD
+    return (unsigned short) save_tio[fd].sg_ospeed;
+#endif
+#ifdef SYSV
+    return save_tio[fd].c_cflag & CBAUD;
+#endif
+#ifdef HAVE_TERMIOS_H
+    return cfgetospeed(&save_tio[fd]);
+#endif
+}
+
+/* s a v e _ T t y ()
+   Get and save terminal parameters, 'fd'.
+*/
+void
+save_Tty(int fd)
+{
+#ifdef BSD
+    (void) ioctl(fd, TIOCGETP, &save_tio[fd]);
+#endif
+#ifdef SYSV
+    (void) ioctl(fd, TCGETA, &save_tio[fd]);
+#endif
+#ifdef HAVE_TERMIOS_H
+    (void)tcgetattr(fd, &save_tio[fd]);
+#endif
+    copy_Tio(&curr_tio[fd], &save_tio[fd]);
+    return;
+}
+
+/* r e s e t _ T t y ()
+   Set the terminal back to the mode that the user had last time
+   save_Tty() was called for 'fd'.
+*/
+void
+reset_Tty(int fd)
+{
+#ifdef BSD
+    (void) ioctl(fd, TIOCSETP, &save_tio[fd]); /* Write setting.		*/
+#endif
+#ifdef SYSV
+    (void) ioctl(fd, TCSETA, &save_tio[fd]); /* Write setting.		*/
 #endif
 #if HAVE_TERMIOS_H
-    (void)tcsetattr( fd, TCSAFLUSH, &save_tio[fd] );
-#endif
-    return;
-}
-
-/*	s a v e _ F i l _ S t a t ( )
-	Save file status flags for 'fd'.
+    (void)tcsetattr(fd, TCSAFLUSH, &save_tio[fd]);
+#endif
+    return;
+}
+
+/* s a v e _ F i l _ S t a t ()
+   Save file status flags for 'fd'.
 */
 int
-save_Fil_Stat( fd )
-    int	fd;
-{
-    return	fileStatus[fd] = fcntl( fd, F_GETFL, 0 );
-}
-
-/*	r e s e t _ F i l _ S t a t ( )
-	Restore file status flags for file desc. 'fd' to what they were the
-	last time saveFilStat(fd) was called.
+save_Fil_Stat(int fd)
+{
+    return fileStatus[fd] = fcntl(fd, F_GETFL, 0);
+}
+
+/* r e s e t _ F i l _ S t a t ()
+   Restore file status flags for file desc. 'fd' to what they were the
+   last time saveFilStat(fd) was called.
 */
 int
-reset_Fil_Stat( fd )
-    int	fd;
-{
-    return	fcntl( fd, F_SETFL, fileStatus[fd] );
-}
-
-/*	s e t _ O _ N D E L A Y ( )
-	Set non-blocking read on 'fd'.
+reset_Fil_Stat(int fd)
+{
+    return fcntl(fd, F_SETFL, fileStatus[fd]);
+}
+
+/* s e t _ O _ N D E L A Y ()
+   Set non-blocking read on 'fd'.
 */
 int
-set_O_NDELAY( fd )
-    int	fd;
+set_O_NDELAY(int fd)
 {
 #if defined(O_NDELAY)
-    return	fcntl( fd, F_SETFL, O_NDELAY );
+    return fcntl(fd, F_SETFL, O_NDELAY);
 #else
 #if HAVE_TERMIOS_H
-    return	fcntl( fd, F_SETFL, FNDELAY );
-#endif
-#endif
-}
-
-/*	c o p y _ T i o ( )						*/
+    return fcntl(fd, F_SETFL, FNDELAY);
+#endif
+#endif
+}
+
+/* c o p y _ T i o ()						*/
 static void
-copy_Tio( to, from )
-#ifdef BSD
-    struct sgttyb	*to, *from;
-#endif
-#ifdef SYSV
-    struct termio	*to, *from;
-#endif
-#ifdef HAVE_TERMIOS_H
-    struct termios	*to, *from;
+copy_Tio(to, from)
+#ifdef BSD
+    struct sgttyb *to, *from;
+#endif
+#ifdef SYSV
+    struct termio *to, *from;
+#endif
+#ifdef HAVE_TERMIOS_H
+    struct termios *to, *from;
 #endif
 {
     (void)memcpy((char *) to, (char *) from, sizeof(*from));
     return;
 }
 
-/*	p r n t _ T i o ( )						*/
-void
-prnt_Tio( msg, tio_ptr )
-    char		*msg;
-#ifdef BSD
-    struct sgttyb	*tio_ptr;
-#endif
-#ifdef SYSV
-    struct termio	*tio_ptr;
-#endif
-#ifdef HAVE_TERMIOS_H
-    struct termios	*tio_ptr;
-#endif
-{
-    register int	i;
-    (void) fprintf( stderr, "%s :\n\r", msg );
-#ifdef BSD
-    (void) fprintf( stderr, "\tsg_ispeed=%d\n\r", (int) tio_ptr->sg_ispeed );
-    (void) fprintf( stderr, "\tsg_ospeed=%d\n\r", (int) tio_ptr->sg_ospeed );
-    (void) fprintf( stderr, "\tsg_erase='%c'\n\r", tio_ptr->sg_erase );
-    (void) fprintf( stderr, "\tsg_kill='%c'\n\r", tio_ptr->sg_kill );
-    (void) fprintf( stderr, "\tsg_flags=0x%x\n\r", tio_ptr->sg_flags );
-#endif
-#ifdef SYSV
-
-    (void) fprintf( stderr, "\tc_iflag=0x%x\n\r", tio_ptr->c_iflag );
-    (void) fprintf( stderr, "\tc_oflag=0x%x\n\r", tio_ptr->c_oflag );
-    (void) fprintf( stderr, "\tc_cflag=0x%x\n\r", tio_ptr->c_cflag );
-    (void) fprintf( stderr, "\tc_lflag=0x%x\n\r", tio_ptr->c_lflag );
-    (void) fprintf( stderr, "\tc_line=%c\n\r", tio_ptr->c_line );
-    for ( i = 0; i < NCC; ++i )
+/* p r n t _ T i o ()						*/
+void
+prnt_Tio(msg, tio_ptr)
+    char *msg;
+#ifdef BSD
+    struct sgttyb *tio_ptr;
+#endif
+#ifdef SYSV
+    struct termio *tio_ptr;
+#endif
+#ifdef HAVE_TERMIOS_H
+    struct termios *tio_ptr;
+#endif
+{
+    register int i;
+    (void) fprintf(stderr, "%s :\n\r", msg);
+#ifdef BSD
+    (void) fprintf(stderr, "\tsg_ispeed=%d\n\r", (int) tio_ptr->sg_ispeed);
+    (void) fprintf(stderr, "\tsg_ospeed=%d\n\r", (int) tio_ptr->sg_ospeed);
+    (void) fprintf(stderr, "\tsg_erase='%c'\n\r", tio_ptr->sg_erase);
+    (void) fprintf(stderr, "\tsg_kill='%c'\n\r", tio_ptr->sg_kill);
+    (void) fprintf(stderr, "\tsg_flags=0x%x\n\r", tio_ptr->sg_flags);
+#endif
+#ifdef SYSV
+
+    (void) fprintf(stderr, "\tc_iflag=0x%x\n\r", tio_ptr->c_iflag);
+    (void) fprintf(stderr, "\tc_oflag=0x%x\n\r", tio_ptr->c_oflag);
+    (void) fprintf(stderr, "\tc_cflag=0x%x\n\r", tio_ptr->c_cflag);
+    (void) fprintf(stderr, "\tc_lflag=0x%x\n\r", tio_ptr->c_lflag);
+    (void) fprintf(stderr, "\tc_line=%c\n\r", tio_ptr->c_line);
+    for (i = 0; i < NCC; ++i)
     {
-	(void) fprintf( stderr,
-			"\tc_cc[%d]=0%o\n\r",
-			i,
-			tio_ptr->c_cc[i]
+	(void) fprintf(stderr,
+		       "\tc_cc[%d]=0%o\n\r",
+		       i,
+		       tio_ptr->c_cc[i]
 	    );
     }
 #endif
 #ifdef HAVE_TERMIOS_H
 
-    (void) fprintf( stderr, "\tc_iflag=0x%x\n\r", (unsigned int)tio_ptr->c_iflag );
-    (void) fprintf( stderr, "\tc_oflag=0x%x\n\r", (unsigned int)tio_ptr->c_oflag );
-    (void) fprintf( stderr, "\tc_cflag=0x%x\n\r", (unsigned int)tio_ptr->c_cflag );
-    (void) fprintf( stderr, "\tc_lflag=0x%x\n\r", (unsigned int)tio_ptr->c_lflag );
-    for ( i = 0; i < NCCS; ++i )
+    (void) fprintf(stderr, "\tc_iflag=0x%x\n\r", (unsigned int)tio_ptr->c_iflag);
+    (void) fprintf(stderr, "\tc_oflag=0x%x\n\r", (unsigned int)tio_ptr->c_oflag);
+    (void) fprintf(stderr, "\tc_cflag=0x%x\n\r", (unsigned int)tio_ptr->c_cflag);
+    (void) fprintf(stderr, "\tc_lflag=0x%x\n\r", (unsigned int)tio_ptr->c_lflag);
+    for (i = 0; i < NCCS; ++i)
     {
-	(void) fprintf( stderr,
-			"\tc_cc[%d]=0%o\n\r",
-			i,
-			tio_ptr->c_cc[i]
+	(void) fprintf(stderr,
+		       "\tc_cc[%d]=0%o\n\r",
+		       i,
+		       tio_ptr->c_cc[i]
 	    );
     }
 #endif
