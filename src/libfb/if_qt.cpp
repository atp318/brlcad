/*                       I F _ Q T . C P P
 * BRL-CAD
 *
 * Copyright (c) 2014 United States Government as represented by
 * the U.S. Army Research Laboratory.
 *
 * This library is free software; you can redistribute it and/or
 * modify it under the terms of the GNU Lesser General Public License
 * version 2.1 as published by the Free Software Foundation.
 *
 * This library is distributed in the hope that it will be useful, but
 * WITHOUT ANY WARRANTY; without even the implied warranty of
 * MERCHANTABILITY or FITNESS FOR A PARTICULAR PURPOSE.  See the GNU
 * Lesser General Public License for more details.
 *
 * You should have received a copy of the GNU Lesser General Public
 * License along with this file; see the file named COPYING for more
 * information.
 */
/** @addtogroup if */
/** @{ */
/** @file if_qt.cpp
 *
 * A Qt Frame Buffer.
 *
 */
/** @} */

#include "common.h"

#include <stdio.h>
#include <stdlib.h>
#include <string.h>
#include <sys/types.h>
#include <ctype.h>

#include <QApplication>
#include <QPainter>
#include <QWindow>
#include <QBackingStore>
#include <QResizeEvent>
#include <QImage>

#include "fb.h"
#include "bu/file.h"
#include "bu/str.h"

class QMainWindow: public QWindow {

public:
    QMainWindow(fb *ifp, QImage *image, QWindow *parent = 0);
    ~QMainWindow();

    virtual void render(QPainter *painter);
public slots:
    void renderNow();

protected:
    bool event(QEvent *event);

    void resizeEvent(QResizeEvent *event);
    void exposeEvent(QExposeEvent *event);

private:
    fb *ifp;
    QImage *image;
    QBackingStore *m_backingStore;
    bool m_update_pending;
};

struct qtinfo {
    QApplication *qapp;
    QWindow *win;
    QImage *qi_image;
    void **qi_parent_img;
    QPainter *qi_painter;

    int alive;
    int *drawFb;

    unsigned long qi_mode;
    unsigned long qi_flags;

    unsigned char *qi_mem;
    unsigned char *qi_pix;

    int qi_iwidth;
    int qi_iheight;

    int qi_ilf;		/* Image coordinate of LLHC image */
    int qi_ibt;		/* pixel */
    int qi_irt;		/* Image coordinate of URHC image */
    int qi_itp;		/* pixel */

    int qi_ilf_w;	/* Width of leftmost image pixels */
    int qi_irt_w;	/* Width of rightmost image pixels */
    int qi_ibt_h;	/* Height of bottommost image pixels */
    int qi_itp_h;	/* Height of topmost image pixels */

    int qi_qwidth;	/* Width of Qwindow */
    int qi_qheight;	/* Height of Qwindow */

    int qi_xlf;		/* X-coord of leftmost pixels */
    int qi_xrt;		/* X-coord of rightmost pixels */
    int qi_xtp;		/* Y-coord of topmost pixels */
    int qi_xbt;		/* Y-coord of bottommost pixels */

    ColorMap *qi_rgb_cmap;	/* User's libfb colormap */
    unsigned char *qi_redmap;
    unsigned char *qi_blumap;
    unsigned char *qi_grnmap;
};

#define QI(ptr) ((struct qtinfo *)((ptr)->u1.p))
#define QI_SET(ptr, val) ((ptr)->u1.p) = (char *) val;

/* Flags in qi_flags */
#define FLG_LINCMAP 0x10	/* We're using a linear colormap */
#define FLG_INIT    0x40	/* Display is fully initialized */

/* Mode flags for open */
#define MODE1_MASK	(1<<1)
#define MODE1_TRANSIENT	(0<<1)
#define MODE1_LINGERING (1<<1)

#define MODEV_MASK	(7<<1)

#define MODE10_MASK	(1<<10)
#define MODE10_MALLOC	(0<<10)
#define MODE10_SHARED	(1<<10)

#define MODE11_MASK	(1<<11)
#define MODE11_NORMAL	(0<<11)
#define MODE11_ZAP	(1<<11)

static struct modeflags {
    char c;
    unsigned long mask;
    unsigned long value;
    const char *help;
} modeflags[] = {
    { 'l',	MODE1_MASK, MODE1_LINGERING,
      "Lingering window" },
    { 't',	MODE1_MASK, MODE1_TRANSIENT,
      "Transient window" },
    { 's',  MODE10_MASK, MODE10_SHARED,
      "Use shared memory backing store" },
    { '\0', 0, 0, "" },
};


HIDDEN void
qt_updstate(fb *ifp)
{
    struct qtinfo *qi = QI(ifp);

    int xwp, ywp;		/* Size of Qt window in image pixels */
    int xrp, yrp;		/* Leftover Qt pixels */

    int tp_h, bt_h;		/* Height of top/bottom image pixel slots */
    int lf_w, rt_w;		/* Width of left/right image pixel slots */

    int want, avail;		/* Wanted/available image pixels */

    FB_CK_fb(ifp);

    /*
     * Set ?wp to the number of whole zoomed image pixels we could display
     * in the window.
     */
    xwp = qi->qi_qwidth / ifp->if_xzoom;
    ywp = qi->qi_qheight / ifp->if_yzoom;

    /*
     * Set ?rp to the number of leftover pixels we have, after displaying
     * wp whole zoomed image pixels.
     */
    xrp = qi->qi_qwidth % ifp->if_xzoom;
    yrp = qi->qi_qheight % ifp->if_yzoom;

    /*
     * Force ?wp to be the same as the window width (mod 2).  This
     * keeps the image from jumping around when using large zoom
     * factors.
     */
    if (xwp && (xwp ^ qi->qi_qwidth) & 1) {
	xwp--;
	xrp += ifp->if_xzoom;
    }

    if (ywp && (ywp ^ qi->qi_qheight) & 1) {
	ywp--;
	yrp += ifp->if_yzoom;
    }

    /*
     * Now we calculate the height/width of the outermost image pixel
     * slots.  If we've got any leftover pixels, we'll make
     * truncated slots out of them; if not, the outermost ones end up
     * full size.  We'll adjust ?wp to be the number of full and
     * truncated slots available.
     */
    switch (xrp) {
	case 0:
	    lf_w = ifp->if_xzoom;
	    rt_w = ifp->if_xzoom;
	    break;

	case 1:
	    lf_w = 1;
	    rt_w = ifp->if_xzoom;
	    xwp += 1;
	    break;

	default:
	    lf_w = xrp / 2;
	    rt_w = xrp - lf_w;
	    xwp += 2;
	    break;
    }

    switch (yrp) {
	case 0:
	    tp_h = ifp->if_yzoom;
	    bt_h = ifp->if_yzoom;
	    break;

	case 1:
	    tp_h = 1;
	    bt_h = ifp->if_yzoom;
	    ywp += 1;
	    break;

	default:
	    tp_h = yrp / 2;
	    bt_h = yrp - tp_h;
	    ywp += 2;
	    break;
    }

    /*
     * We've now divided our Qt window up into image pixel slots as
     * follows:
     *
     * - All slots are xzoom by yzoom pixels in size, except:
     *     slots in the top row are tp_h pixels high
     *     slots in the bottom row are bt_h pixels high
     *     slots in the left column are lf_w pixels wide
     *     slots in the right column are rt_w pixels wide
     * - The window is xwp by ywp slots in size.
     */

    /*
     * We can think of xcenter as being "number of pixels we'd like
     * displayed on the left half of the screen".  We have xwp/2
     * pixels available on the left half.  We use this information to
     * calculate the remaining parameters as noted.
     */
    want = ifp->if_xcenter;
    avail = xwp/2;
    if (want >= avail) {
	/*
	 * Just enough or too many pixels to display.  We'll be butted
	 * up against the left edge, so
	 *  - the leftmost pixels will have an x coordinate of 0;
	 *  - the leftmost column of image pixels will be as wide as the
	 *    leftmost column of image pixel slots; and
	 *  - the leftmost image pixel displayed will have an x
	 *    coordinate equal to the number of pixels that didn't fit.
	 */
	qi->qi_xlf = 0;
	qi->qi_ilf_w = lf_w;
	qi->qi_ilf = want - avail;
    } else {
	/*
	 * Not enough image pixels to fill the area.  We'll be offset
	 * from the left edge, so
	 *  - the leftmost pixels will have an x coordinate equal
	 *    to the number of pixels taken up by the unused image
	 *    pixel slots;
	 *  - the leftmost column of image pixels will be as wide as the
	 *    xzoom width; and
	 *  - the leftmost image pixel displayed will have a zero
	 *    x coordinate.
	 */
	qi->qi_xlf = lf_w + (avail - want - 1) * ifp->if_xzoom;
	qi->qi_ilf_w = ifp->if_xzoom;
	qi->qi_ilf = 0;
    }

    /* Calculation for bottom edge. */
    want = ifp->if_ycenter;
    avail = ywp/2;
    if (want >= avail) {
	/*
	 * Just enough or too many pixels to display.  We'll be
	 * butted up against the bottom edge, so
	 *  - the bottommost pixels will have a y coordinate
	 *    equal to the window height minus 1;
	 *  - the bottommost row of image pixels will be as tall as the
	 *    bottommost row of image pixel slots; and
	 *  - the bottommost image pixel displayed will have a y
	 *    coordinate equal to the number of pixels that didn't fit.
	 */
	qi->qi_xbt = qi->qi_qheight - 1;
	qi->qi_ibt_h = bt_h;
	qi->qi_ibt = want - avail;
    } else {
	/*
	 * Not enough image pixels to fill the area.  We'll be
	 * offset from the bottom edge, so
	 *  - the bottommost pixels will have a y coordinate equal
	 *    to the window height, less the space taken up by the
	 *    unused image pixel slots, minus 1;
	 *  - the bottom row of image pixels will be as tall as the
	 *    yzoom width; and
	 *  - the bottommost image pixel displayed will have a zero
	 *    y coordinate.
	 */
	qi->qi_xbt = qi->qi_qheight - (bt_h + (avail - want - 1) *
				       ifp->if_yzoom) - 1;
	qi->qi_ibt_h = ifp->if_yzoom;
	qi->qi_ibt = 0;
    }

    /* Calculation for right edge. */
    want = qi->qi_iwidth - ifp->if_xcenter;
    avail =  xwp - xwp/2;
    if (want >= avail) {
	/*
	 * Just enough or too many pixels to display.  We'll be
	 * butted up against the right edge, so
	 *  - the rightmost pixels will have an x coordinate equal
	 *    to the window width minus 1;
	 *  - the rightmost column of image pixels will be as wide as
	 *    the rightmost column of image pixel slots; and
	 *  - the rightmost image pixel displayed will have an x
	 *    coordinate equal to the center plus the number of pixels
	 *    that fit, minus 1.
	 */
	qi->qi_xrt = qi->qi_qwidth - 1;
	qi->qi_irt_w = rt_w;
	qi->qi_irt = ifp->if_xcenter + avail - 1;
    } else {
	/*
	 * Not enough image pixels to fill the area.  We'll be
	 * offset from the right edge, so
	 *  - the rightmost pixels will have an x coordinate equal
	 *    to the window width, less the space taken up by the
	 *    unused image pixel slots, minus 1;
	 *  - the rightmost column of image pixels will be as wide as
	 *    the xzoom width; and
	 *  - the rightmost image pixel displayed will have an x
	 *    coordinate equal to the width of the image minus 1.
	 */
	qi->qi_xrt = qi->qi_qwidth - (rt_w + (avail - want - 1) *
				      ifp->if_xzoom) - 1;
	qi->qi_irt_w = ifp->if_xzoom;
	qi->qi_irt = qi->qi_iwidth - 1;
    }

    /* Calculation for top edge. */
    want = qi->qi_iheight - ifp->if_ycenter;
    avail = ywp - ywp/2;
    if (want >= avail) {
	/*
	 * Just enough or too many pixels to display.  We'll be
	 * butted up against the top edge, so
	 *  - the topmost pixels will have a y coordinate of 0;
	 *  - the topmost row of image pixels will be as tall as
	 *    the topmost row of image pixel slots; and
	 *  - the topmost image pixel displayed will have a y
	 *    coordinate equal to the center plus the number of pixels
	 *    that fit, minus 1.
	 */
	qi->qi_xtp = 0;
	qi->qi_itp_h = tp_h;
	qi->qi_itp = ifp->if_ycenter + avail - 1;
    } else {
	/*
	 * Not enough image pixels to fill the area.  We'll be
	 * offset from the top edge, so
	 *  - the topmost pixels will have a y coordinate equal
	 *    to the space taken up by the unused image pixel slots;
	 *  - the topmost row of image pixels will be as tall as
	 *    the yzoom height; and
	 *  - the topmost image pixel displayed will have a y
	 *    coordinate equal to the height of the image minus 1.
	 */
	qi->qi_xtp = tp_h + (avail - want - 1) * ifp->if_yzoom;
	qi->qi_itp_h = ifp->if_yzoom;
	qi->qi_itp = qi->qi_iheight - 1;
    }
}

__BEGIN_DECLS

void
qt_configureWindow(fb *ifp, int width, int height)
{
    struct qtinfo *qi = QI(ifp);

    FB_CK_fb(ifp);

    if (!qi) {
	return;
    }

    if (width == qi->qi_qwidth && height == qi->qi_qheight) {
	return;
    }

    ifp->if_width = width;
    ifp->if_height = height;

    qi->qi_qwidth = qi->qi_iwidth = width;
    qi->qi_qheight = qi->qi_iheight = height;

    ifp->if_xcenter = width/2;
    ifp->if_ycenter = height/2;

    /* destroy old image struct and image buffers */
    delete qi->qi_image;
    free(qi->qi_pix);

    if ((qi->qi_pix = (unsigned char *) calloc((width + 1) * (height + 1) * sizeof(RGBpixel),
	sizeof(char))) == NULL) {
	fb_log("qt_open_existing: pix malloc failed");
    }

    qi->qi_image = new QImage(qi->qi_pix, width, height, QImage::Format_RGB888);
    *qi->qi_parent_img = qi->qi_image;

    qt_updstate(ifp);
}

int
qt_close_existing(fb *ifp)
{
    struct qtinfo *qi = QI(ifp);
    FB_CK_fb(ifp);

    if (qi->qi_image)
	delete qi->qi_image;

    free((char *)qi);

    return 0;
}

__END_DECLS


HIDDEN void
qt_update(fb *ifp, int x1, int y1, int w, int h)
{
    struct qtinfo *qi = QI(ifp);

    int x2 = x1 + w - 1;	/* Convert to rectangle corners */
    int y2 = y1 + h - 1;

    int x1wd, x2wd, y1ht, y2ht;
    int ox, oy;
    int xdel, ydel;
    int xwd, xht;

    unsigned char *ip;
    unsigned char *op;

    int x, y;

    unsigned int a_pixel;

    unsigned char *red = qi->qi_redmap;
    unsigned char *grn = qi->qi_grnmap;
    unsigned char *blu = qi->qi_blumap;

    FB_CK_fb(ifp);

    /*
     * Figure out sizes of outermost image pixels
     */
    x1wd = (x1 == qi->qi_ilf) ? qi->qi_ilf_w : ifp->if_xzoom;
    x2wd = (x2 == qi->qi_irt) ? qi->qi_irt_w : ifp->if_xzoom;
    y1ht = (y1 == qi->qi_ibt) ? qi->qi_ibt_h : ifp->if_yzoom;
    y2ht = (y2 == qi->qi_itp) ? qi->qi_itp_h : ifp->if_yzoom;

    /* Compute ox: offset from left edge of window to left pixel */
    xdel = x1 - qi->qi_ilf;
    if (xdel) {
	ox = x1wd + ((xdel - 1) * ifp->if_xzoom) + qi->qi_xlf;
    } else {
	ox = qi->qi_xlf;
    }

    /* Compute oy: offset from top edge of window to bottom pixel */
    ydel = y1 - qi->qi_ibt;
    if (ydel) {
	oy = qi->qi_xbt - (y1ht + ((ydel - 1) * ifp->if_yzoom));
    } else {
	oy = qi->qi_xbt;
    }

    if (x2 == x1) {
	xwd = x1wd;
    } else {
	xwd = x1wd + x2wd + ifp->if_xzoom * (x2 - x1 - 1);
    }

    if (y2 == y1) {
	xht = y1ht;
    } else {
	xht = y1ht + y2ht + ifp->if_yzoom * (y2 - y1 - 1);
    }

    /*
     * Set pointers to start of source and destination areas; note
     * that we're going from lower to higher image coordinates, so
     * irgb increases, but since images are in quadrant I and Qt uses
     * quadrant IV, opix _decreases_.
     */
    ip = &(qi->qi_mem[(y1 * qi->qi_iwidth + x1) *
				 sizeof (RGBpixel)]);
    op = &qi->qi_pix[oy * qi->qi_image->bytesPerLine() + ox];

    for (y = y1; y <= y2; y++) {
	unsigned char *line_irgb;
	unsigned char *p;

	/* Save pointer to start of line */
	line_irgb = ip;
	p = (unsigned char *)op;

	/* For the first line, convert/copy pixels */
	for (x = x1; x <= x2; x++) {
	    int pxwd;
	    /* Calculate # pixels needed */
	    if (x == x1) {
		pxwd = x1wd;
	    } else if (x == x2) {
		pxwd = x2wd;
	    } else {
		pxwd = ifp->if_xzoom;
	    }

	    /*
	     * Construct a pixel with the color components
	     * in the right places as described by the
	     * red, green and blue masks.
	     */
	    if (qi->qi_flags & FLG_LINCMAP) {
		a_pixel  = (line_irgb[0] << 16);
		a_pixel |= (line_irgb[1] << 8);
		a_pixel |= (line_irgb[2]);
	    } else {
		a_pixel  = (red[line_irgb[0]] << 16);
		a_pixel |= (grn[line_irgb[1]] << 8);
		a_pixel |= (blu[line_irgb[2]]);
	    }

	    while (pxwd--) {
		*p++ = (a_pixel >> 16) & 0xff;
		*p++ = (a_pixel >> 8) & 0xff;
		*p++ = a_pixel & 0xff;
	    }

	    /*
	     * Move to the next input line.
	     */
	    line_irgb += sizeof (RGBpixel);
	}

	/*
	 * move to the next line
	 */
	op -= qi->qi_image->bytesPerLine();

	ip += qi->qi_iwidth * sizeof(RGBpixel);
    }

    if (qi->alive == 0) {
	qi->qi_painter->drawImage(ox, oy - xht + 1, *qi->qi_image, ox, oy - xht + 1, xwd, xht);
     }

    QApplication::sendEvent(qi->win, new QEvent(QEvent::UpdateRequest));
    qi->qapp->processEvents();
}


HIDDEN int
qt_rmap(fb *ifp, ColorMap *cmp)
{
    struct qtinfo *qi = QI(ifp);
    FB_CK_fb(ifp);

    memcpy(cmp, qi->qi_rgb_cmap, sizeof (ColorMap));

    return 0;
}


HIDDEN int
qt_wmap(fb *ifp, const ColorMap *cmp)
{
    struct qtinfo *qi = QI(ifp);
    ColorMap *map = qi->qi_rgb_cmap;
    int waslincmap;
    int i;
    unsigned char *red = qi->qi_redmap;
    unsigned char *grn = qi->qi_grnmap;
    unsigned char *blu = qi->qi_blumap;

    FB_CK_fb(ifp);

    /* Did we have a linear colormap before this call? */
    waslincmap = qi->qi_flags & FLG_LINCMAP;

    /* Clear linear colormap flag, since it may be changing */
    qi->qi_flags &= ~FLG_LINCMAP;

    /* Copy in or generate colormap */

    if (cmp) {
	if (cmp != map)
	    memcpy(map, cmp, sizeof (ColorMap));
    } else {
	fb_make_linear_cmap(map);
	qi->qi_flags |= FLG_LINCMAP;
    }

    /* Decide if this colormap is linear */
    if (!(qi->qi_flags & FLG_LINCMAP)) {
	int nonlin = 0;

	for (i = 0; i < 256; i++)
	    if (map->cm_red[i] >> 8 != i ||
		map->cm_green[i] >> 8 != i ||
		map->cm_blue[i] >> 8 != i) {
		nonlin = 1;
		break;
	    }

	if (!nonlin)
	    qi->qi_flags |= FLG_LINCMAP;
    }

    /*
     * If it was linear before, and they're making it linear again,
     * there's nothing to do.
     */
    if (waslincmap && qi->qi_flags & FLG_LINCMAP)
	return 0;

    /* Copy into our fake colormap arrays. */
    for (i = 0; i < 256; i++) {
	red[i] = map->cm_red[i] >> 8;
	grn[i] = map->cm_green[i] >> 8;
	blu[i] = map->cm_blue[i] >> 8;
    }

    /*
     * If we're initialized, redraw the screen to make changes
     * take effect.
     */
    if (qi->qi_flags & FLG_INIT)
	qt_update(ifp, 0, 0, qi->qi_iwidth, qi->qi_iheight);

    return 0;
}

HIDDEN int
qt_setup(fb *ifp, int width, int height)
{
    struct qtinfo *qi = QI(ifp);
    int argc = 1;
    char *argv[] = {(char *)"Frame buffer"};
    FB_CK_fb(ifp);

    qi->qi_qwidth = width;
    qi->qi_qheight = height;

    qi->qapp = new QApplication(argc, argv);

    if ((qi->qi_pix = (unsigned char *) calloc(width * height * sizeof(RGBpixel),
	sizeof(char))) == NULL) {
	fb_log("qt_open: pix malloc failed");
    }

    qi->qi_image = new QImage(qi->qi_pix, width, height, QImage::Format_RGB888);

    qi->win = new QMainWindow(ifp, qi->qi_image);
    qi->win->setWidth(width);
    qi->win->setHeight(height);
    qi->win->show();

    while(!qi->win->isExposed()) {
	qi->qapp->processEvents();
    }

    return 0;
}

HIDDEN void
qt_destroy(struct qtinfo *qi)
{
    if (qi) {
	free(qi);
    }
}

HIDDEN int
qt_open(fb *ifp, const char *file, int width, int height)
{
    struct qtinfo *qi;

    unsigned long mode;
    size_t size;
    unsigned char *mem = NULL;

    FB_CK_fb(ifp);
    mode = MODE1_LINGERING;

    if (file != NULL) {
	const char *cp;
	char modebuf[80];
	char *mp;
	int alpha;
	struct modeflags *mfp;

	if (bu_strncmp(file, ifp->if_name, strlen(ifp->if_name))) {
	    mode = 0;
	} else {
	    alpha = 0;
	    mp = &modebuf[0];
	    cp = &file[sizeof("/dev/Qt")-1];
	    while (*cp != '\0' && !isspace((int)(*cp))) {
		*mp++ = *cp;
		if (isdigit((int)(*cp))) {
		    cp++;
		    continue;
		}
		alpha++;
		for (mfp = modeflags; mfp->c != '\0'; mfp++) {
		    if (mfp->c == *cp) {
			mode = (mode&~mfp->mask)|mfp->value;
			break;
		    }
		}
		if (mfp->c == '\0' && *cp != '-') {
		    fb_log("if_qt: unknown option '%c' ignored\n", *cp);
		}
		cp++;
	    }
	    *mp = '\0';
	    if (!alpha)
		mode |= atoi(modebuf);
	}
    }

    if (width <= 0)
	width = ifp->if_width;
    if(height <= 0)
	height = ifp->if_height;
    if (width > ifp->if_max_width)
	width = ifp->if_max_width;
    if (height > ifp->if_max_height)
	height = ifp->if_max_height;

    ifp->if_width = width;
    ifp->if_height = height;

    ifp->if_xzoom = 1;
    ifp->if_yzoom = 1;
    ifp->if_xcenter = width/2;
    ifp->if_ycenter = height/2;

    if ((qi = (struct qtinfo *)calloc(1, sizeof(struct qtinfo))) ==
	NULL) {
	fb_log("qt_open: qtinfo malloc failed\n");
	return -1;
    }
    QI_SET(ifp, qi);

    qi->qi_mode = mode;
    qi->qi_iwidth = width;
    qi->qi_iheight = height;

    /* allocate backing store */
    size = ifp->if_max_height * ifp->if_max_width * sizeof(RGBpixel) + sizeof (*qi->qi_rgb_cmap);;
    if ((mem = (unsigned char *)malloc(size)) == 0) {
	fb_log("if_qt: Unable to allocate %d bytes of backing \
		store\n  Run shell command 'limit datasize unlimited' and try again.\n", size);
	return -1;
    }
    qi->qi_rgb_cmap = (ColorMap *) mem;
    qi->qi_redmap = (unsigned char *)malloc(256);
    qi->qi_grnmap = (unsigned char *)malloc(256);
    qi->qi_blumap = (unsigned char *)malloc(256);

    if (!qi->qi_redmap || !qi->qi_grnmap || !qi->qi_blumap) {
	fb_log("if_qt: Can't allocate colormap memory\n");
	return -1;
    }
    qi->qi_mem = (unsigned char *) mem + sizeof (*qi->qi_rgb_cmap);

    /* Set up an Qt window */
    if (qt_setup(ifp, width, height) < 0) {
	qt_destroy(qi);
	return -1;
    }

    qt_updstate(ifp);

    qi->alive = 1;

    /* Mark display ready */
    qi->qi_flags |= FLG_INIT;

    /* Set up default linear colormap */
    qt_wmap(ifp, NULL);

    return 0;
}

int
_qt_open_existing(fb *ifp, int width, int height, void *qapp, void *qwin, void *qpainter, void *draw, void **qimg)
{
    struct qtinfo *qi;

    unsigned long mode;
    size_t size;
    unsigned char *mem = NULL;

    FB_CK_fb(ifp);

    mode = MODE1_LINGERING;

    if (width <= 0)
	width = ifp->if_width;
    if(height <= 0)
	height = ifp->if_height;
    if (width > ifp->if_max_width)
	width = ifp->if_max_width;
    if (height > ifp->if_max_height)
	height = ifp->if_max_height;

    ifp->if_width = width;
    ifp->if_height = height;

    ifp->if_xzoom = 1;
    ifp->if_yzoom = 1;
    ifp->if_xcenter = width/2;
    ifp->if_ycenter = height/2;

    if ((qi = (struct qtinfo *)calloc(1, sizeof(struct qtinfo))) ==
	NULL) {
	fb_log("qt_open: qtinfo malloc failed\n");
	return -1;
    }
    QI_SET(ifp, qi);

    qi->qi_mode = mode;
    qi->qi_iwidth = width;
    qi->qi_iheight = height;

    /* allocate backing store */
    size = ifp->if_max_height * ifp->if_max_width * sizeof(RGBpixel) + sizeof (*qi->qi_rgb_cmap);;
    if ((mem = (unsigned char *)malloc(size)) == 0) {
	fb_log("if_qt: Unable to allocate %d bytes of backing \
		store\n  Run shell command 'limit datasize unlimited' and try again.\n", size);
	return -1;
    }
    qi->qi_rgb_cmap = (ColorMap *) mem;
    qi->qi_redmap = (unsigned char *)malloc(256);
    qi->qi_grnmap = (unsigned char *)malloc(256);
    qi->qi_blumap = (unsigned char *)malloc(256);

    if (!qi->qi_redmap || !qi->qi_grnmap || !qi->qi_blumap) {
	fb_log("if_qt: Can't allocate colormap memory\n");
	return -1;
    }
    qi->qi_mem = (unsigned char *) mem + sizeof (*qi->qi_rgb_cmap);

    /* Set up an Qt window */
    qi->qi_qwidth = width;
    qi->qi_qheight = height;

    qi->qapp = (QApplication *)qapp;

    if ((qi->qi_pix = (unsigned char *) calloc(width * height * sizeof(RGBpixel),
	sizeof(char))) == NULL) {
	fb_log("qt_open_existing: pix malloc failed");
    }

    qi->qi_image = new QImage(qi->qi_pix, width, height, QImage::Format_RGB888);
    *qimg = qi->qi_image;

    qi->qi_parent_img = qimg;
    qi->qi_painter = (QPainter *)qpainter;
    qi->win = (QWindow *)qwin;

    qt_updstate(ifp);
    qi->alive = 0;
    qi->drawFb = (int *)draw;

    /* Set up default linear colormap */
    qt_wmap(ifp, NULL);

    /* Mark display ready */
    qi->qi_flags |= FLG_INIT;

    return 0;
}

HIDDEN int
qt_configure_window(fb *UNUSED(ifp), int UNUSED(width), int UNUSED(height))
{
    return 0;
}

HIDDEN int
qt_refresh(fb *UNUSED(ifp), int UNUSED(x), int UNUSED(y), int UNUSED(w), int UNUSED(h))
{
    return 0;
}

HIDDEN int
qt_close(fb *ifp)
{
    struct qtinfo *qi = QI(ifp);

    /* if a window was created wait for user input and process events */
    if (qi->alive == 1) {
	return qi->qapp->exec();
    }

    qt_destroy(qi);

    return 0;
}


HIDDEN int
qt_clear(fb *ifp, unsigned char *pp)
{
    struct qtinfo *qi = QI(ifp);

    int red, grn, blu;
    int npix;
    int n;
    unsigned char *cp;

    FB_CK_fb(ifp);

    if (pp == (unsigned char *)NULL) {
	red = grn = blu = 0;
    } else {
	red = pp[0];
	grn = pp[1];
	blu = pp[2];
    }

    /* Clear the backing store */
    npix = qi->qi_iwidth * qi->qi_qheight;

    if (red == grn && red == blu) {
	memset(qi->qi_mem, red, npix*3);
    } else {
	cp = qi->qi_mem;
	n = npix;
	while (n--) {
	    *cp++ = red;
	    *cp++ = grn;
	    *cp++ = blu;
	}
    }

    qt_update(ifp, 0, 0, qi->qi_iwidth, qi->qi_iheight);

    return 0;
}


HIDDEN ssize_t
qt_read(fb *ifp, int x, int y, unsigned char *pixelp, size_t count)
{
    struct qtinfo *qi = QI(ifp);
    size_t maxcount;

    FB_CK_fb(ifp);

    /* check origin bounds */
    if (x < 0 || x >= qi->qi_iwidth || y < 0 || y >= qi->qi_iheight)
	return -1;

    /* clip read length */
    maxcount = qi->qi_iwidth * (qi->qi_iheight - y) - x;
    if (count > maxcount)
	count = maxcount;

    memcpy(pixelp, &(qi->qi_mem[(y*qi->qi_iwidth + x)*sizeof(RGBpixel)]), count*sizeof(RGBpixel));

    return count;
}


HIDDEN ssize_t
qt_write(fb *ifp, int x, int y, const unsigned char *pixelp, size_t count)
{
    struct qtinfo *qi = QI(ifp);
    size_t maxcount;

    FB_CK_fb(ifp);

    /* Check origin bounds */
    if (x < 0 || x >= qi->qi_iwidth || y < 0 || y >= qi->qi_iheight)
	return -1;

    /* Clip write length */
    maxcount = qi->qi_iwidth * (qi->qi_iheight - y) - x;
    if (count > maxcount)
	count = maxcount;

    /* Save it in 24bit backing store */
    memcpy(&(qi->qi_mem[(y * qi->qi_iwidth + x) * sizeof(RGBpixel)]),
	   pixelp, count * sizeof(RGBpixel));

    if (qi->alive == 0) {
	if (*qi->drawFb == 0)
	    *qi->drawFb = 1;
    }

    if (x + count <= (size_t)qi->qi_iwidth) {
	qt_update(ifp, x, y, count, 1);
    } else {
	size_t ylines, tcount;

	tcount = count - (qi->qi_iwidth - x);
	ylines = 1 + (tcount + qi->qi_iwidth - 1) / qi->qi_iwidth;

	qt_update(ifp, 0, y, qi->qi_iwidth, ylines);
    }
    return count;
}


HIDDEN int
qt_view(fb *ifp, int xcenter, int ycenter, int xzoom, int yzoom)
{
    struct qtinfo *qi = QI(ifp);

    FB_CK_fb(ifp);

    /* bypass if no change */
    if (ifp->if_xcenter == xcenter && ifp->if_ycenter == ycenter
	&& ifp->if_xzoom == xcenter && ifp->if_yzoom == ycenter)
	return 0;

    /* check bounds */
    if (xcenter < 0 || xcenter >= qi->qi_iwidth
	|| ycenter < 0 || ycenter >= qi->qi_iheight)
	return -1;
    if (xzoom <= 0 || xzoom >= qi->qi_iwidth/2
	|| yzoom <= 0 || yzoom >= qi->qi_iheight/2)
	return -1;

    ifp->if_xcenter = xcenter;
    ifp->if_ycenter = ycenter;
    ifp->if_xzoom = xzoom;
    ifp->if_yzoom = yzoom;

    qt_updstate(ifp);
    qt_update(ifp, 0, 0, qi->qi_iwidth, qi->qi_iheight);

    return 0;
}


HIDDEN int
qt_getview(fb *ifp, int *xcenter, int *ycenter, int *xzoom, int *yzoom)
{
    FB_CK_fb(ifp);

    *xcenter = ifp->if_xcenter;
    *ycenter = ifp->if_ycenter;
    *xzoom = ifp->if_xzoom;
    *yzoom = ifp->if_yzoom;

    return 0;
}


HIDDEN int
qt_setcursor(fb *UNUSED(ifp), const unsigned char *UNUSED(bits), int UNUSED(xbits), int UNUSED(ybits), int UNUSED(xorig), int UNUSED(yorig))
{
    fb_log("qt_setcursor\n");

    return 0;
}


HIDDEN int
qt_cursor(fb *UNUSED(ifp), int UNUSED(mode), int UNUSED(x), int UNUSED(y))
{
    fb_log("qt_cursor\n");

    return 0;
}


HIDDEN int
qt_getcursor(fb *UNUSED(ifp), int *UNUSED(mode), int *UNUSED(x), int *UNUSED(y))
{
    fb_log("qt_getcursor\n");

    return 0;
}


HIDDEN int
qt_readrect(fb *ifp, int xmin, int ymin, int width, int height, unsigned char *pp)
{
    struct qtinfo *qi = QI(ifp);
    FB_CK_fb(ifp);

    /* Clip arguments */
    if (xmin < 0)
	xmin = 0;
    if (ymin < 0)
	ymin = 0;
    if (xmin + width > qi->qi_iwidth)
	width = qi->qi_iwidth - xmin;
    if (ymin + height > qi->qi_iheight)
	height = qi->qi_iheight - ymin;

    /* Do copy to backing store */
    if (xmin == 0 && width == qi->qi_iwidth) {
	/* We can do it all in one copy */
	memcpy(pp, &(qi->qi_mem[ymin * qi->qi_iwidth *
				sizeof (RGBpixel)]),
	       width * height * sizeof (RGBpixel));
    } else {
	/* Need to do individual lines */
	int ht = height;
	unsigned char *p = &(qi->qi_mem[(ymin * qi->qi_iwidth + xmin) *
					sizeof (RGBpixel)]);

	while (ht--) {
	    memcpy(pp, p, width * sizeof (RGBpixel));
	    p += qi->qi_iwidth * sizeof (RGBpixel);
	    pp += width * sizeof (RGBpixel);
	}
    }

    return width * height;
}


HIDDEN int
qt_writerect(fb *ifp, int xmin, int ymin, int width, int height, const unsigned char *pp)
{
    struct qtinfo *qi = QI(ifp);
    FB_CK_fb(ifp);

    /* Clip arguments */
    if (xmin < 0)
	xmin = 0;
    if (ymin < 0)
	ymin = 0;
    if (xmin + width > qi->qi_iwidth)
	width = qi->qi_iwidth - xmin;
    if (ymin + height > qi->qi_iheight)
	height = qi->qi_iheight - ymin;

    /* Do copy to backing store */
    if (xmin == 0 && width == qi->qi_iwidth) {
	/* We can do it all in one copy */
	memcpy(&(qi->qi_mem[ymin * qi->qi_iwidth * sizeof (RGBpixel)]),
	       pp, width * height * sizeof (RGBpixel));
    } else {
	/* Need to do individual lines */
	int ht = height;
	unsigned char *p = &(qi->qi_mem[(ymin * qi->qi_iwidth + xmin) *
					sizeof (RGBpixel)]);

	while (ht--) {
	    memcpy(p, pp, width * sizeof (RGBpixel));
	    p += qi->qi_iwidth * sizeof (RGBpixel);
	    pp += width * sizeof (RGBpixel);
	}
    }

    /* Flush to screen */
    qt_update(ifp, xmin, ymin, width, height);

    return width * height;
}


HIDDEN int
qt_help(FBIO *ifp)
{
    fb_log("Description: %s\n", qt_interface.if_type);
    fb_log("Device: %s\n", ifp->if_name);
    fb_log("Max width/height: %d %d\n",
	   qt_interface.if_max_width,
	   qt_interface.if_max_height);
    fb_log("Default width/height: %d %d\n",
	   qt_interface.if_width,
	   qt_interface.if_height);
    fb_log("Useful for Benchmarking/Debugging\n");
    return 0;
}


HIDDEN void
qt_handle_event(fb *ifp, QEvent *event)
{
    struct qtinfo *qi = QI(ifp);
    FB_CK_fb(ifp);

    switch (event->type()) {
	case QEvent::MouseButtonPress:
	    {
		QMouseEvent *ev = (QMouseEvent *)event;
		int button = ev->button();

		switch (button) {
		    case Qt::LeftButton:
			break;
		    case Qt::MiddleButton:
			{
			    int x, sy;
			    int ix, isy;
			    unsigned char *cp;

			    x = ev->x();
			    sy = qi->qi_qheight - ev->y() - 1;

			    x -= qi->qi_xlf;
			    sy -= qi->qi_qheight - qi->qi_xbt - 1;
			    if (x < 0 || sy < 0) {
				fb_log("No RGB (outside image) 1\n");
				break;
			    }

			    if (x < qi->qi_ilf_w)
				ix = qi->qi_ilf;
			    else
				ix = qi->qi_ilf + (x - qi->qi_ilf_w + ifp->if_xzoom - 1) / ifp->if_xzoom;

			    if (sy < qi->qi_ibt_h)
				isy = qi->qi_ibt;
			    else
				isy = qi->qi_ibt + (sy - qi->qi_ibt_h + ifp->if_yzoom - 1) / ifp->if_yzoom;

			    if (ix >= qi->qi_iwidth || isy >= qi->qi_iheight) {
				fb_log("No RGB (outside image) 2\n");
				break;
			    }

			    cp = &(qi->qi_mem[(isy*qi->qi_iwidth + ix)*3]);
			    fb_log("At image (%d, %d), real RGB=(%3d %3d %3d)\n",
				   ix, isy, cp[0], cp[1], cp[2]);

			    break;
			}
		    case Qt::RightButton:
			qi->qapp->exit();
			break;
		}
		break;
	    }
	case 6 /* QEvent::KeyPress */:
	    {
		QKeyEvent *ev = (QKeyEvent *)event;
		if (ev->key() == Qt::Key_H)
		    qt_help(ifp);
		break;
	    }
	default:
	    break;
    }

    return;
}


HIDDEN int
qt_poll(fb *UNUSED(ifp))
{
    fb_log("qt_poll\n");

    return 0;
}


HIDDEN int
qt_flush(fb *ifp)
{
    struct qtinfo *qi = QI(ifp);

    qi->qapp->processEvents();

    return 0;
}


HIDDEN int
qt_free(fb *UNUSED(ifp))
{
    fb_log("qt_free\n");

    return 0;
}


<<<<<<< HEAD
HIDDEN int
qt_help(fb *ifp)
{
    fb_log("Description: %s\n", qt_interface.if_type);
    fb_log("Device: %s\n", ifp->if_name);
    fb_log("Max width/height: %d %d\n",
	   qt_interface.if_max_width,
	   qt_interface.if_max_height);
    fb_log("Default width/height: %d %d\n",
	   qt_interface.if_width,
	   qt_interface.if_height);
    fb_log("Useful for Benchmarking/Debugging\n");
    return 0;
}


fb qt_interface =  {
=======
FBIO qt_interface =  {
>>>>>>> 85e43be8
    0,
    FB_QT_MAGIC,
    qt_open,		/* device_open */
    qt_open_existing,
    qt_close_existing,
    qt_close,		/* device_close */
    qt_clear,		/* device_clear */
    qt_read,		/* buffer_read */
    qt_write,		/* buffer_write */
    qt_rmap,		/* colormap_read */
    qt_wmap,		/* colormap_write */
    qt_view,		/* set view */
    qt_getview,	/* get view */
    qt_setcursor,	/* define cursor */
    qt_cursor,	/* set cursor */
    qt_getcursor,	/* get cursor */
    qt_readrect,	/* rectangle read */
    qt_writerect,	/* rectangle write */
    qt_readrect,	/* bw rectangle read */
    qt_writerect,	/* bw rectangle write */
    qt_configure_window,
    qt_refresh,
    qt_poll,		/* handle events */
    qt_flush,		/* flush output */
    qt_free,		/* free resources */
    qt_help,		/* help message */
    (char *)"Qt Device",/* device description */
    2048,		/* max width */
    2048,		/* max height */
    (char *)"/dev/Qt",	/* short device name */
    512,		/* default/current width */
    512,		/* default/current height */
    -1,			/* select fd */
    -1,			/* file descriptor */
    1, 1,		/* zoom */
    256, 256,		/* window center */
    0, 0, 0,		/* cursor */
    PIXEL_NULL,		/* page_base */
    PIXEL_NULL,		/* page_curp */
    PIXEL_NULL,		/* page_endp */
    -1,			/* page_no */
    0,			/* page_dirty */
    0L,			/* page_curpos */
    0L,			/* page_pixels */
    0,			/* debug */
    {0}, /* u1 */
    {0}, /* u2 */
    {0}, /* u3 */
    {0}, /* u4 */
    {0}, /* u5 */
    {0}  /* u6 */
};


/**
 * ===================================================== Main window class ===============================================
 */

QMainWindow::QMainWindow(fb *fb, QImage *img, QWindow *win)
    : QWindow(win)
    , m_update_pending(false)
{
    m_backingStore = new QBackingStore(this);
    create();
    image = img;
    ifp = fb;
}

QMainWindow::~QMainWindow()
{
    delete m_backingStore;
    close();
}

void QMainWindow::exposeEvent(QExposeEvent *)
{
    if (isExposed()) {
	renderNow();
    }
}

void QMainWindow::resizeEvent(QResizeEvent *resizeEv)
{
    m_backingStore->resize(resizeEv->size());
    if (isExposed())
	renderNow();
}

bool QMainWindow::event(QEvent *ev)
{
    if (ev->type() == QEvent::UpdateRequest) {
	m_update_pending = false;
	renderNow();
	return true;
    }

    qt_handle_event(ifp, ev);

    return QWindow::event(ev);
}

void QMainWindow::renderNow()
{
    if (!isExposed()) {
	return;
    }

    QRect rect(0, 0, width(), height());
    m_backingStore->beginPaint(rect);

    QPaintDevice *device = m_backingStore->paintDevice();
    QPainter painter(device);

    render(&painter);

    m_backingStore->endPaint();
    m_backingStore->flush(rect);
}

void QMainWindow::render(QPainter *painter)
{
    painter->drawPixmap(0, 0, QPixmap::fromImage(*image));
}


/*
 * Local Variables:
 * mode: C++
 * tab-width: 8
 * indent-tabs-mode: t
 * c-file-style: "stroustrup"
 * End:
 * ex: shiftwidth=4 tabstop=8
 */<|MERGE_RESOLUTION|>--- conflicted
+++ resolved
@@ -48,7 +48,7 @@
 class QMainWindow: public QWindow {
 
 public:
-    QMainWindow(fb *ifp, QImage *image, QWindow *parent = 0);
+    QMainWindow(FBIO *ifp, QImage *image, QWindow *parent = 0);
     ~QMainWindow();
 
     virtual void render(QPainter *painter);
@@ -62,7 +62,7 @@
     void exposeEvent(QExposeEvent *event);
 
 private:
-    fb *ifp;
+    FBIO *ifp;
     QImage *image;
     QBackingStore *m_backingStore;
     bool m_update_pending;
@@ -150,7 +150,7 @@
 
 
 HIDDEN void
-qt_updstate(fb *ifp)
+qt_updstate(FBIO *ifp)
 {
     struct qtinfo *qi = QI(ifp);
 
@@ -162,7 +162,7 @@
 
     int want, avail;		/* Wanted/available image pixels */
 
-    FB_CK_fb(ifp);
+    FB_CK_FBIO(ifp);
 
     /*
      * Set ?wp to the number of whole zoomed image pixels we could display
@@ -396,11 +396,11 @@
 __BEGIN_DECLS
 
 void
-qt_configureWindow(fb *ifp, int width, int height)
-{
-    struct qtinfo *qi = QI(ifp);
-
-    FB_CK_fb(ifp);
+qt_configureWindow(FBIO *ifp, int width, int height)
+{
+    struct qtinfo *qi = QI(ifp);
+
+    FB_CK_FBIO(ifp);
 
     if (!qi) {
 	return;
@@ -435,10 +435,10 @@
 }
 
 int
-qt_close_existing(fb *ifp)
-{
-    struct qtinfo *qi = QI(ifp);
-    FB_CK_fb(ifp);
+qt_close_existing(FBIO *ifp)
+{
+    struct qtinfo *qi = QI(ifp);
+    FB_CK_FBIO(ifp);
 
     if (qi->qi_image)
 	delete qi->qi_image;
@@ -452,7 +452,7 @@
 
 
 HIDDEN void
-qt_update(fb *ifp, int x1, int y1, int w, int h)
+qt_update(FBIO *ifp, int x1, int y1, int w, int h)
 {
     struct qtinfo *qi = QI(ifp);
 
@@ -475,7 +475,7 @@
     unsigned char *grn = qi->qi_grnmap;
     unsigned char *blu = qi->qi_blumap;
 
-    FB_CK_fb(ifp);
+    FB_CK_FBIO(ifp);
 
     /*
      * Figure out sizes of outermost image pixels
@@ -588,10 +588,10 @@
 
 
 HIDDEN int
-qt_rmap(fb *ifp, ColorMap *cmp)
-{
-    struct qtinfo *qi = QI(ifp);
-    FB_CK_fb(ifp);
+qt_rmap(FBIO *ifp, ColorMap *cmp)
+{
+    struct qtinfo *qi = QI(ifp);
+    FB_CK_FBIO(ifp);
 
     memcpy(cmp, qi->qi_rgb_cmap, sizeof (ColorMap));
 
@@ -600,7 +600,7 @@
 
 
 HIDDEN int
-qt_wmap(fb *ifp, const ColorMap *cmp)
+qt_wmap(FBIO *ifp, const ColorMap *cmp)
 {
     struct qtinfo *qi = QI(ifp);
     ColorMap *map = qi->qi_rgb_cmap;
@@ -610,7 +610,7 @@
     unsigned char *grn = qi->qi_grnmap;
     unsigned char *blu = qi->qi_blumap;
 
-    FB_CK_fb(ifp);
+    FB_CK_FBIO(ifp);
 
     /* Did we have a linear colormap before this call? */
     waslincmap = qi->qi_flags & FLG_LINCMAP;
@@ -669,12 +669,12 @@
 }
 
 HIDDEN int
-qt_setup(fb *ifp, int width, int height)
+qt_setup(FBIO *ifp, int width, int height)
 {
     struct qtinfo *qi = QI(ifp);
     int argc = 1;
     char *argv[] = {(char *)"Frame buffer"};
-    FB_CK_fb(ifp);
+    FB_CK_FBIO(ifp);
 
     qi->qi_qwidth = width;
     qi->qi_qheight = height;
@@ -709,7 +709,7 @@
 }
 
 HIDDEN int
-qt_open(fb *ifp, const char *file, int width, int height)
+qt_open(FBIO *ifp, const char *file, int width, int height)
 {
     struct qtinfo *qi;
 
@@ -717,7 +717,7 @@
     size_t size;
     unsigned char *mem = NULL;
 
-    FB_CK_fb(ifp);
+    FB_CK_FBIO(ifp);
     mode = MODE1_LINGERING;
 
     if (file != NULL) {
@@ -823,7 +823,7 @@
 }
 
 int
-_qt_open_existing(fb *ifp, int width, int height, void *qapp, void *qwin, void *qpainter, void *draw, void **qimg)
+_qt_open_existing(FBIO *ifp, int width, int height, void *qapp, void *qwin, void *qpainter, void *draw, void **qimg)
 {
     struct qtinfo *qi;
 
@@ -831,7 +831,7 @@
     size_t size;
     unsigned char *mem = NULL;
 
-    FB_CK_fb(ifp);
+    FB_CK_FBIO(ifp);
 
     mode = MODE1_LINGERING;
 
@@ -912,20 +912,9 @@
     return 0;
 }
 
-HIDDEN int
-qt_configure_window(fb *UNUSED(ifp), int UNUSED(width), int UNUSED(height))
-{
-    return 0;
-}
-
-HIDDEN int
-qt_refresh(fb *UNUSED(ifp), int UNUSED(x), int UNUSED(y), int UNUSED(w), int UNUSED(h))
-{
-    return 0;
-}
-
-HIDDEN int
-qt_close(fb *ifp)
+
+HIDDEN int
+qt_close(FBIO *ifp)
 {
     struct qtinfo *qi = QI(ifp);
 
@@ -941,7 +930,7 @@
 
 
 HIDDEN int
-qt_clear(fb *ifp, unsigned char *pp)
+qt_clear(FBIO *ifp, unsigned char *pp)
 {
     struct qtinfo *qi = QI(ifp);
 
@@ -950,7 +939,7 @@
     int n;
     unsigned char *cp;
 
-    FB_CK_fb(ifp);
+    FB_CK_FBIO(ifp);
 
     if (pp == (unsigned char *)NULL) {
 	red = grn = blu = 0;
@@ -982,12 +971,12 @@
 
 
 HIDDEN ssize_t
-qt_read(fb *ifp, int x, int y, unsigned char *pixelp, size_t count)
+qt_read(FBIO *ifp, int x, int y, unsigned char *pixelp, size_t count)
 {
     struct qtinfo *qi = QI(ifp);
     size_t maxcount;
 
-    FB_CK_fb(ifp);
+    FB_CK_FBIO(ifp);
 
     /* check origin bounds */
     if (x < 0 || x >= qi->qi_iwidth || y < 0 || y >= qi->qi_iheight)
@@ -1005,12 +994,12 @@
 
 
 HIDDEN ssize_t
-qt_write(fb *ifp, int x, int y, const unsigned char *pixelp, size_t count)
+qt_write(FBIO *ifp, int x, int y, const unsigned char *pixelp, size_t count)
 {
     struct qtinfo *qi = QI(ifp);
     size_t maxcount;
 
-    FB_CK_fb(ifp);
+    FB_CK_FBIO(ifp);
 
     /* Check origin bounds */
     if (x < 0 || x >= qi->qi_iwidth || y < 0 || y >= qi->qi_iheight)
@@ -1045,11 +1034,11 @@
 
 
 HIDDEN int
-qt_view(fb *ifp, int xcenter, int ycenter, int xzoom, int yzoom)
-{
-    struct qtinfo *qi = QI(ifp);
-
-    FB_CK_fb(ifp);
+qt_view(FBIO *ifp, int xcenter, int ycenter, int xzoom, int yzoom)
+{
+    struct qtinfo *qi = QI(ifp);
+
+    FB_CK_FBIO(ifp);
 
     /* bypass if no change */
     if (ifp->if_xcenter == xcenter && ifp->if_ycenter == ycenter
@@ -1077,9 +1066,9 @@
 
 
 HIDDEN int
-qt_getview(fb *ifp, int *xcenter, int *ycenter, int *xzoom, int *yzoom)
-{
-    FB_CK_fb(ifp);
+qt_getview(FBIO *ifp, int *xcenter, int *ycenter, int *xzoom, int *yzoom)
+{
+    FB_CK_FBIO(ifp);
 
     *xcenter = ifp->if_xcenter;
     *ycenter = ifp->if_ycenter;
@@ -1091,7 +1080,7 @@
 
 
 HIDDEN int
-qt_setcursor(fb *UNUSED(ifp), const unsigned char *UNUSED(bits), int UNUSED(xbits), int UNUSED(ybits), int UNUSED(xorig), int UNUSED(yorig))
+qt_setcursor(FBIO *UNUSED(ifp), const unsigned char *UNUSED(bits), int UNUSED(xbits), int UNUSED(ybits), int UNUSED(xorig), int UNUSED(yorig))
 {
     fb_log("qt_setcursor\n");
 
@@ -1100,7 +1089,7 @@
 
 
 HIDDEN int
-qt_cursor(fb *UNUSED(ifp), int UNUSED(mode), int UNUSED(x), int UNUSED(y))
+qt_cursor(FBIO *UNUSED(ifp), int UNUSED(mode), int UNUSED(x), int UNUSED(y))
 {
     fb_log("qt_cursor\n");
 
@@ -1109,7 +1098,7 @@
 
 
 HIDDEN int
-qt_getcursor(fb *UNUSED(ifp), int *UNUSED(mode), int *UNUSED(x), int *UNUSED(y))
+qt_getcursor(FBIO *UNUSED(ifp), int *UNUSED(mode), int *UNUSED(x), int *UNUSED(y))
 {
     fb_log("qt_getcursor\n");
 
@@ -1118,10 +1107,10 @@
 
 
 HIDDEN int
-qt_readrect(fb *ifp, int xmin, int ymin, int width, int height, unsigned char *pp)
-{
-    struct qtinfo *qi = QI(ifp);
-    FB_CK_fb(ifp);
+qt_readrect(FBIO *ifp, int xmin, int ymin, int width, int height, unsigned char *pp)
+{
+    struct qtinfo *qi = QI(ifp);
+    FB_CK_FBIO(ifp);
 
     /* Clip arguments */
     if (xmin < 0)
@@ -1157,10 +1146,10 @@
 
 
 HIDDEN int
-qt_writerect(fb *ifp, int xmin, int ymin, int width, int height, const unsigned char *pp)
-{
-    struct qtinfo *qi = QI(ifp);
-    FB_CK_fb(ifp);
+qt_writerect(FBIO *ifp, int xmin, int ymin, int width, int height, const unsigned char *pp)
+{
+    struct qtinfo *qi = QI(ifp);
+    FB_CK_FBIO(ifp);
 
     /* Clip arguments */
     if (xmin < 0)
@@ -1214,10 +1203,10 @@
 
 
 HIDDEN void
-qt_handle_event(fb *ifp, QEvent *event)
-{
-    struct qtinfo *qi = QI(ifp);
-    FB_CK_fb(ifp);
+qt_handle_event(FBIO *ifp, QEvent *event)
+{
+    struct qtinfo *qi = QI(ifp);
+    FB_CK_FBIO(ifp);
 
     switch (event->type()) {
 	case QEvent::MouseButtonPress:
@@ -1287,7 +1276,7 @@
 
 
 HIDDEN int
-qt_poll(fb *UNUSED(ifp))
+qt_poll(FBIO *UNUSED(ifp))
 {
     fb_log("qt_poll\n");
 
@@ -1296,7 +1285,7 @@
 
 
 HIDDEN int
-qt_flush(fb *ifp)
+qt_flush(FBIO *ifp)
 {
     struct qtinfo *qi = QI(ifp);
 
@@ -1307,7 +1296,7 @@
 
 
 HIDDEN int
-qt_free(fb *UNUSED(ifp))
+qt_free(FBIO *UNUSED(ifp))
 {
     fb_log("qt_free\n");
 
@@ -1315,32 +1304,9 @@
 }
 
 
-<<<<<<< HEAD
-HIDDEN int
-qt_help(fb *ifp)
-{
-    fb_log("Description: %s\n", qt_interface.if_type);
-    fb_log("Device: %s\n", ifp->if_name);
-    fb_log("Max width/height: %d %d\n",
-	   qt_interface.if_max_width,
-	   qt_interface.if_max_height);
-    fb_log("Default width/height: %d %d\n",
-	   qt_interface.if_width,
-	   qt_interface.if_height);
-    fb_log("Useful for Benchmarking/Debugging\n");
-    return 0;
-}
-
-
-fb qt_interface =  {
-=======
 FBIO qt_interface =  {
->>>>>>> 85e43be8
     0,
-    FB_QT_MAGIC,
     qt_open,		/* device_open */
-    qt_open_existing,
-    qt_close_existing,
     qt_close,		/* device_close */
     qt_clear,		/* device_clear */
     qt_read,		/* buffer_read */
@@ -1356,8 +1322,6 @@
     qt_writerect,	/* rectangle write */
     qt_readrect,	/* bw rectangle read */
     qt_writerect,	/* bw rectangle write */
-    qt_configure_window,
-    qt_refresh,
     qt_poll,		/* handle events */
     qt_flush,		/* flush output */
     qt_free,		/* free resources */
@@ -1394,7 +1358,7 @@
  * ===================================================== Main window class ===============================================
  */
 
-QMainWindow::QMainWindow(fb *fb, QImage *img, QWindow *win)
+QMainWindow::QMainWindow(FBIO *fb, QImage *img, QWindow *win)
     : QWindow(win)
     , m_update_pending(false)
 {
