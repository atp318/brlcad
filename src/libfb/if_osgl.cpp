--- conflicted
+++ resolved
@@ -1480,13 +1480,8 @@
     osgl_free,		/* free resources */
     osgl_help,		/* help message */
     bu_strdup("OpenSceneGraph OpenGL"),	/* device description */
-<<<<<<< HEAD
-    XMAXSCREEN,		/* max width */
-    YMAXSCREEN,		/* max height */
-=======
     FB_XMAXSCREEN,		/* max width */
     FB_YMAXSCREEN,		/* max height */
->>>>>>> 9b9d70b0
     bu_strdup("/dev/osgl"),		/* short device name */
     512,		/* default/current width */
     512,		/* default/current height */
