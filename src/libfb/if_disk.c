--- conflicted
+++ resolved
@@ -27,10 +27,6 @@
 #include "common.h"
 
 #include <stdlib.h>
-<<<<<<< HEAD
-#include <stdio.h>
-=======
->>>>>>> 2885bf4f
 #include <string.h>
 #include <sys/types.h>
 #ifdef HAVE_SYS_FILE_H
