/*                         R T S R V . C
 * BRL-CAD
 *
<<<<<<< HEAD
 * Copyright (c) 1985-2018 United States Government as represented by
=======
 * Copyright (c) 1985-2020 United States Government as represented by
>>>>>>> 2965d039
 * the U.S. Army Research Laboratory.
 *
 * This program is free software; you can redistribute it and/or
 * modify it under the terms of the GNU Lesser General Public License
 * version 2.1 as published by the Free Software Foundation.
 *
 * This program is distributed in the hope that it will be useful, but
 * WITHOUT ANY WARRANTY; without even the implied warranty of
 * MERCHANTABILITY or FITNESS FOR A PARTICULAR PURPOSE.  See the GNU
 * Lesser General Public License for more details.
 *
 * You should have received a copy of the GNU Lesser General Public
 * License along with this file; see the file named COPYING for more
 * information.
 */
/** @file rtsrv.c
 *
 * Remote Ray Tracing service program, using RT library.
 *
 */

#include "common.h"

#include <stdlib.h>
#include <string.h>
#include <stdarg.h>
#include <ctype.h>
#ifdef HAVE_SYS_TIME_H
#  include <sys/time.h>
#endif
#ifdef HAVE_SYS_IOCTL_H
#  include <sys/ioctl.h>
#endif
#ifdef HAVE_SYS_SOCKET_H
#  include <sys/socket.h>
#endif
#ifdef HAVE_SYS_TYPES_H
#  include <sys/types.h>
#endif
#include "bresource.h"
#include "bsocket.h"

#ifdef VMIN
#  undef VMIN
#endif

<<<<<<< HEAD
#include "bu/list.h"
#include "bu/str.h"
=======
#include "bu/str.h"
#include "bu/process.h"
>>>>>>> 2965d039
#include "bu/snooze.h"
#include "vmath.h"
#include "bn.h"
#include "raytrace.h"
#include "optical/debug.h"
#include "pkg.h"
#include "fb.h"
#include "icv.h"

#include "../rt/rtuif.h"
#include "../rt/ext.h"
#include "./protocol.h"


struct bu_list WorkHead;

struct pkg_queue {
    struct bu_list l;
    unsigned short type;
    char *buf;
};


/***** Variables shared with viewing model *** */
fb *fbp = FB_NULL;	/* Framebuffer handle */
FILE *outfp = NULL;	/* optional pixel output file */

mat_t view2model;
mat_t model2view;
int srv_startpix;	/* offset for view_pixel */
int srv_scanlen = REMRT_MAX_PIXELS;	/* max assignment */
unsigned char *scanbuf;
/***** end of sharing with viewing model *****/

extern void grid_setup();
extern void worker();
extern void application_init(void);

/***** variables shared with worker() ******/
struct application APP;
int report_progress;	/* !0 = user wants progress report */
/***** end variables shared with worker() *****/

/* Variables shared elsewhere */
extern fastf_t rt_dist_tol;	/* Value for rti_tol.dist */
extern fastf_t rt_perp_tol;	/* Value for rti_tol.perp */
<<<<<<< HEAD
extern int rdebug;		/* RT program debugging (not library) */
=======
>>>>>>> 2965d039
static char idbuf[132];		/* First ID record info */

/* State flags */
static int seen_dirbuild;
static int seen_gettrees;
static int seen_matrix;

static char *title_file, *title_obj;	/* name of file and first object */

#define MAX_WIDTH (16*1024)

static int avail_cpus;		/* # of cpus avail on this system */

/* store program parameters in case of restart */
static int original_argc;
static char **original_argv;

int save_overlaps=0;

struct icv_image *bif = NULL;

/*
 * Package Handlers.
 */
void ph_unexp(struct pkg_conn *pc, char *buf);		/* foobar message handler */
void ph_enqueue(struct pkg_conn *pc, char *buf);	/* Adds message to linked list */
void ph_dirbuild(struct pkg_conn *pc, char *buf);
void ph_gettrees(struct pkg_conn *pc, char *buf);
void ph_matrix(struct pkg_conn *pc, char *buf);
void ph_options(struct pkg_conn *pc, char *buf);
void ph_lines(struct pkg_conn *pc, char *buf);
void ph_end(struct pkg_conn *pc, char *buf);
void ph_restart(struct pkg_conn *pc, char *buf);
void ph_loglvl(struct pkg_conn *pc, char *buf);
void ph_cd(struct pkg_conn *pc, char *buf);

void prepare(void);

struct pkg_switch pkgswitch[] = {
    { MSG_DIRBUILD,	ph_dirbuild,	"DirBuild", NULL },
    { MSG_GETTREES,	ph_enqueue,	"Get Trees", NULL },
    { MSG_MATRIX,	ph_enqueue,	"Set Matrix", NULL },
    { MSG_OPTIONS,	ph_enqueue,	"Options", NULL },
    { MSG_LINES,	ph_enqueue,	"Compute lines", NULL },
    { MSG_END,		ph_end,		"End", NULL },
    { MSG_PRINT,	ph_unexp,	"Log Message", NULL },
    { MSG_LOGLVL,	ph_loglvl,	"Change log level", NULL },
    { MSG_RESTART,	ph_restart,	"Restart", NULL },
    { MSG_CD,		ph_cd,		"Change Dir", NULL },
    { 0,		0,		NULL, NULL }
};


struct pkg_conn *pcsrv;	/* PKG connection to server */
char *control_host;	/* name of host running controller */
char *tcp_port;		/* TCP port on control_host */
int debug = 0;		/* 0=off, 1=debug, 2=verbose */

char srv_usage[] = "Usage: rtsrv [-d] control-host tcp-port [cmd]\n";

int
main(int argc, char **argv)
{
    int n;

    if (argc < 2) {
	fprintf(stderr, "%s", srv_usage);
	return 1;
    }
    original_argc = argc;
    original_argv = bu_argv_dup(argc, (const char **)argv);
    while (argv[1][0] == '-') {
	if (BU_STR_EQUAL(argv[1], "-d")) {
	    debug++;
	} else if (BU_STR_EQUAL(argv[1], "-x")) {
<<<<<<< HEAD
	    sscanf(argv[2], "%x", (unsigned int *)&RTG.debug);
	    argc--; argv++;
	} else if (BU_STR_EQUAL(argv[1], "-X")) {
	    sscanf(argv[2], "%x", (unsigned int *)&rdebug);
=======
	    sscanf(argv[2], "%x", (unsigned int *)&rt_debug);
	    argc--; argv++;
	} else if (BU_STR_EQUAL(argv[1], "-X")) {
	    sscanf(argv[2], "%x", (unsigned int *)&optical_debug);
>>>>>>> 2965d039
	    argc--; argv++;
	} else {
	    fprintf(stderr, "%s", srv_usage);
	    return 3;
	}
	argc--; argv++;
    }
    if (argc != 3 && argc != 4) {
	fprintf(stderr, "%s", srv_usage);
	return 2;
    }

    control_host = argv[1];
    tcp_port = argv[2];

    /* Note that the LIBPKG error logger can not be
     * "bu_log", as that can cause bu_log to be entered recursively.
     * Given the special version of bu_log in use here,
     * that will result in a deadlock in bu_semaphore_acquire(res_syscall)!
     * libpkg will default to stderr via pkg_errlog(), which is fine.
     */
    pcsrv = pkg_open(control_host, tcp_port, "tcp", "", "",
		     pkgswitch, NULL);
    if (pcsrv == PKC_ERROR) {
	fprintf(stderr, "rtsrv: unable to contact %s, port %s\n",
		control_host, tcp_port);
	return 1;
    }

    if (argc == 4) {
	/* Slip one command to dispatcher */
	(void)pkg_send(MSG_CMD, argv[3], strlen(argv[3])+1, pcsrv);

	/* Prevent chasing the package with an immediate TCP close */
	bu_snooze(BU_SEC2USEC(1));

	pkg_close(pcsrv);
	return 0;
    }

#ifdef SO_SNDBUF
    /* increase the default send buffer size to 32k since we're
     * sending pixels more than likely.
     */
    {
	int val = 32767;
	n = setsockopt(pcsrv->pkc_fd, SOL_SOCKET, SO_SNDBUF, (const void *)&val, sizeof(val));
	if (n < 0)
	    perror("setsockopt: SO_SNDBUF");
    }
#endif

    if (!debug) {
	int i;
	FILE *fp;

	/* DAEMONIZE */

	/* Get a fresh process */
	i = fork();
	if (i < 0)
	    perror("fork");
	else if (i)
	    return 0;

	/* Go into our own process group */
	n = bu_process_id();
#ifdef HAVE_SETPGID
	if (setpgid(n, n) < 0)
	    perror("setpgid");
#else
	/* SysV uses setpgrp with no args and it can't fail,
	 * obsoleted by setpgid.
	 */
	setpgrp();
#endif

	/* Create our own session */
#ifdef HAVE_SETSID
	if (setsid() < 0)
	    perror("setpgid");
#endif

	/* TODO: need to change directory (e.g., to TEMP) so we don't
	 * make the initial working directory unlinkable on some OS.
	 * However, for rtsrv, we first need a more robust way for
	 * getting geometry from remrt.  See gtransfer.
	 */

	/* Drop to the lowest sensible priority. */
	bu_nice_set(19);

	/* Close off the world */

#ifdef HAVE_WINDOWS_H
#  define DEVNULL "\\\\.\\NUL"
#else
#  define DEVNULL "/dev/null"
#endif

	fp = freopen(DEVNULL, "r", stdin);
	if (fp == NULL)
	    perror("freopen STDIN");

	fp = freopen(DEVNULL, "w", stdout);
	if (fp == NULL)
	    perror("freopen STDOUT");

#if defined(HAVE_SYS_IOCTL_H) && defined(TIOCNOTTY)
	fp = freopen("/dev/tty", "a", stderr);
	if (fp == NULL)
	    perror("freopen(/dev/tty) STDERR");

	(void)ioctl(fileno(fp), TIOCNOTTY, 0);
	(void)fclose(fp);
#endif

	fp = freopen(DEVNULL, "w", stderr);
	if (fp == NULL)
	    perror("freopen STDERR");
    }

    /* Send our version string */
    if (pkg_send(MSG_VERSION, PROTOCOL_VERSION, strlen(PROTOCOL_VERSION)+1, pcsrv) < 0) {
	fprintf(stderr, "pkg_send MSG_VERSION error\n");
	return 1;
    }
    if (debug)
	fprintf(stderr, "PROTOCOL_VERSION='%s'\n", PROTOCOL_VERSION);

    /*
     * Now that the fork() has been done, it is safe to initialize
     * the parallel processing support.
     */

    avail_cpus = bu_avail_cpus();

    /* Need to set rtg_parallel non_zero here for RES_INIT to work */
    npsw = avail_cpus;
    if (npsw > 1) {
	RTG.rtg_parallel = 1;
    } else {
	RTG.rtg_parallel = 0;
    }

    bu_log("using %zu of %d cpus\n",
	   npsw, avail_cpus);

    /* Before option processing, do application-specific initialization */
    RT_APPLICATION_INIT(&APP);
    application_init();

    /* excessive overlap reporting can saturate remrt */
    APP.a_logoverlap = rt_silent_logoverlap;

    BU_LIST_INIT(&WorkHead);

    for (;;) {
	struct pkg_queue *lp;
	fd_set ifds;
	struct timeval tv;

	/* First, process any packages in library buffers */
	if (pkg_process(pcsrv) < 0) {
	    bu_log("pkg_get error\n");
	    break;
	}

	/* Second, see if any input to read */
	FD_ZERO(&ifds);
	FD_SET(pcsrv->pkc_fd, &ifds);
	tv.tv_sec = BU_LIST_NON_EMPTY(&WorkHead) ? 0L : 9999L;
	tv.tv_usec = 0L;

	if (select(pcsrv->pkc_fd+1, &ifds, (fd_set *)0, (fd_set *)0,
		   &tv) != 0) {
	    n = pkg_suckin(pcsrv);
	    if (n < 0) {
		bu_log("pkg_suckin error\n");
		break;
	    } else if (n == 0) {
		/* EOF detected */
		break;
	    } else {
		/* All is well */
	    }
	}

	/* Third, process any new packages in library buffers */
	if (pkg_process(pcsrv) < 0) {
	    bu_log("pkg_get error\n");
	    break;
	}

	/* Finally, more work may have just arrived, check our list */
	if (BU_LIST_NON_EMPTY(&WorkHead)) {
	    lp = BU_LIST_FIRST(pkg_queue, &WorkHead);
	    BU_LIST_DEQUEUE(&lp->l);
	    switch (lp->type) {
		case MSG_MATRIX:
		    ph_matrix((struct pkg_conn *)0, lp->buf);
		    break;
		case MSG_LINES:
		    ph_lines((struct pkg_conn *)0, lp->buf);
		    break;
		case MSG_OPTIONS:
		    ph_options((struct pkg_conn *)0, lp->buf);
		    break;
		case MSG_GETTREES:
		    ph_gettrees((struct pkg_conn *)0, lp->buf);
		    break;
		default:
		    bu_log("bad list element, type=%d\n", lp->type);
		    return 33;
	    }
	    BU_PUT(lp, struct pkg_queue);
	}
    }

    return 0;		/* bu_exit(0, NULL) */
}


/*
 * Generic routine to add a newly arrived PKG to a linked list, for
 * later processing.  Note that the buffer will be freed when the list
 * element is processed.  Presently used for MATRIX and LINES
 * messages.
 */
void
ph_enqueue(struct pkg_conn *pc, char *buf)
{
    struct pkg_queue *lp;

    if (debug)
	fprintf(stderr, "ph_enqueue: %s\n", buf);

    BU_GET(lp, struct pkg_queue);
    lp->type = pc->pkc_type;
    lp->buf = buf;
    BU_LIST_INSERT(&WorkHead, &lp->l);
}


void
ph_cd(struct pkg_conn *UNUSED(pc), char *buf)
{
    if (debug)
	fprintf(stderr, "ph_cd %s\n", buf);
    if (chdir(buf) < 0)
	bu_exit(1, "ph_cd: chdir(%s) failure\n", buf);
    (void)free(buf);
}


void
ph_restart(struct pkg_conn *UNUSED(pc), char *buf)
{

    if (debug)
	fprintf(stderr, "ph_restart %s\n", buf);
    bu_log("Restarting\n");
    pkg_close(pcsrv);
    execvp(original_argv[0], original_argv);
    /* should not reach */
    bu_argv_free(original_argc, original_argv);
    perror("rtsrv");
    bu_exit(1, NULL);
}


/*
 * The only argument is the name of the database file.
 */
void
ph_dirbuild(struct pkg_conn *UNUSED(pc), char *buf)
{
    long max_argc = 0;
    char **argv = NULL;
    struct rt_i *rtip = NULL;
    size_t n = 0;

    if (debug)
	fprintf(stderr, "ph_dirbuild: %s\n", buf);

    /* assume maximal delimiter chars */
    max_argc = (strlen(buf) / 2) + 1;
    argv = (char **)bu_calloc(max_argc+1, sizeof(char *), "alloc argv");

    if ((bu_argv_from_string(argv, max_argc, buf)) <= 0) {
	/* No words in input */
	(void)free(buf);
	bu_free(argv, "free argv");
	return;
    }

    if (seen_dirbuild) {
	bu_log("ph_dirbuild:  MSG_DIRBUILD already seen, ignored\n");
	(void)free(buf);
	bu_free(argv, "free argv");
	return;
    }

    title_file = bu_strdup(argv[0]);
    bu_free(argv, "free argv");

    /* Build directory of GED database */
    if ((rtip=rt_dirbuild(title_file, idbuf, sizeof(idbuf))) == RTI_NULL)
	bu_exit(2, "ph_dirbuild:  rt_dirbuild(%s) failure\n", title_file);
    APP.a_rt_i = rtip;
    seen_dirbuild = 1;

    /*
     * Initialize all the per-CPU memory resources.  Go for the max,
     * as TCL interface may change npsw as we run.
     */
    memset(resource, 0, sizeof(resource));
    for (n=0; n < MAX_PSW; n++) {
	rt_init_resource(&resource[n], n, rtip);
    }

    if (pkg_send(MSG_DIRBUILD_REPLY, idbuf, strlen(idbuf)+1, pcsrv) < 0)
	fprintf(stderr, "MSG_DIRBUILD_REPLY error\n");
}


/*
 * Each word in the command buffer is the name of a treetop.
 */
void
ph_gettrees(struct pkg_conn *UNUSED(pc), char *buf)
{
    long max_argc = 0;
    char **argv = NULL;
    int argc = 0;
    struct rt_i *rtip = APP.a_rt_i;

    RT_CK_RTI(rtip);

    if (debug)
	fprintf(stderr, "ph_gettrees: %s\n", buf);

    /* Copy values from command line options into rtip */
    rtip->useair = use_air;
    if (rt_dist_tol > 0) {
	rtip->rti_tol.dist = rt_dist_tol;
	rtip->rti_tol.dist_sq = rt_dist_tol * rt_dist_tol;
    }
    if (rt_perp_tol > 0) {
	rtip->rti_tol.perp = rt_perp_tol;
	rtip->rti_tol.para = 1 - rt_perp_tol;
    }

    /* assume maximal delimiter chars */
    max_argc = (strlen(buf) / 2) + 1;
    argv = (char **)bu_calloc(max_argc+1, sizeof(char *), "alloc argv");

    if ((argc = bu_argv_from_string(argv, max_argc, buf)) <= 0) {
	/* No words in input */
	(void)free(buf);
	bu_free(argv, "free argv");
	return;
    }
    title_obj = bu_strdup(argv[0]);

    if (rtip->needprep == 0) {
	/* First clean up after the end of the previous frame */
	if (debug)bu_log("Cleaning previous model\n");
	view_end(&APP);
	view_cleanup(rtip);
	rt_clean(rtip);
	if (optical_debug&OPTICAL_DEBUG_RTMEM_END)
	    bu_prmem("After rt_clean");
    }

    /* Load the desired portion of the model */
    if (rt_gettrees(rtip, argc, (const char **)argv, npsw) < 0)
	fprintf(stderr, "rt_gettrees(%s) FAILED\n", argv[0]);
    bu_free(argv, "free argv");

    /* In case it changed from startup time via an OPT command */
    if (npsw > 1) {
	RTG.rtg_parallel = 1;
    } else
	RTG.rtg_parallel = 0;

    seen_gettrees = 1;
    (void)free(buf);

    prepare();

    /* Acknowledge that we are ready */
    if (pkg_send(MSG_GETTREES_REPLY, title_obj, strlen(title_obj)+1, pcsrv) < 0)
	fprintf(stderr, "MSG_START error\n");
}


void
process_cmd(char *buf)
{
    char *cp;
    char *sp;
    char *ep;
    int len;
    extern struct command_tab rt_cmdtab[];	/* from do.c */

    /* Parse the string */
    len = strlen(buf);
    ep = buf+len;
    sp = buf;
    cp = buf;
    while (sp < ep) {
	/* Find next semi-colon */
	while (*cp && *cp != ';') cp++;
	*cp++ = '\0';
	/* Process this command */
	if (debug)
	    bu_log("process_cmd '%s'\n", sp);
	if (rt_do_cmd(APP.a_rt_i, sp, rt_cmdtab) < 0)
	    bu_exit(1, "process_cmd: error on '%s'\n", sp);
	sp = cp;
    }
}


void
ph_options(struct pkg_conn *UNUSED(pc), char *buf)
{

    if (debug)
	fprintf(stderr, "ph_options: %s\n", buf);

    process_cmd(buf);

    /* Just in case command processed was "opt -P" */
    /* need to decouple parsing of user args from the npsw processor
     * thread count being used, which should be an unsigned/size_t
     * type. -- CSM */
/* if (npsw < 0) { */
/* /\* Negative number means "all but #" available *\/ */
/* npsw = avail_cpus - npsw; */
/* } */

    /* basic bounds sanity */
    if (npsw > MAX_PSW)
	npsw = MAX_PSW;
    if (npsw <= 0)
	npsw = 1;

    if (width <= 0 || height <= 0)
	bu_exit(3, "ph_options:  width=%zu, height=%zu\n", width, height);
    (void)free(buf);
}


void
ph_matrix(struct pkg_conn *UNUSED(pc), char *buf)
{
#ifndef NO_MAGIC_CHECKING
    struct rt_i *rtip = APP.a_rt_i;

    RT_CK_RTI(rtip);
#endif

    if (debug)
	fprintf(stderr, "ph_matrix: %s\n", buf);

    /* Start options in a known state */
    AmbientIntensity = 0.4;
    hypersample = 0;
    jitter = 0;
    rt_perspective = 0;
    eye_backoff = M_SQRT2;
    aspect = 1;
    stereo = 0;
    use_air = 0;
    width = height = 0;
    cell_width = cell_height = 0;
    lightmodel = 0;
    incr_mode = 0;
    rt_dist_tol = 0;
    rt_perp_tol = 0;

    process_cmd(buf);
    free(buf);

    seen_matrix = 1;
}


void
prepare(void)
{
    struct rt_i *rtip = APP.a_rt_i;

    RT_CK_RTI(rtip);

    if (debug)
	fprintf(stderr, "prepare()\n");

    /*
     * initialize application -- it will allocate 1 line and
     * set buf_mode=1, as well as do mlib_init().
     */
    (void)view_init(&APP, title_file, title_obj, 0, 0);

    do_prep(rtip);

    if (rtip->nsolids <= 0)
	bu_exit(3, "ph_matrix: No solids remain after prep.\n");

    grid_setup();

    /* initialize lighting */
    view_2init(&APP, NULL);

    rtip->nshots = 0;
    rtip->nmiss_model = 0;
    rtip->nmiss_tree = 0;
    rtip->nmiss_solid = 0;
    rtip->nmiss = 0;
    rtip->nhits = 0;
    rtip->rti_nrays = 0;

}


/*
 * Process pixels from 'a' to 'b' inclusive.  The results are sent
 * back all at once.  Limitation: may not do more than 'width' pixels
 * at once, because that is the size of the buffer (for now).
 */
void
ph_lines(struct pkg_conn *UNUSED(pc), char *buf)
{
    int a, b, fr;
    struct line_info info;
    struct rt_i *rtip = APP.a_rt_i;
    struct bu_external ext;
    int ret;

    RT_CK_RTI(rtip);

    if (debug > 1)
	fprintf(stderr, "ph_lines: %s\n", buf);
    if (!seen_gettrees) {
	bu_log("ph_lines:  no MSG_GETTREES yet\n");
	return;
    }
    if (!seen_matrix) {
	bu_log("ph_lines:  no MSG_MATRIX yet\n");
	return;
    }

    a=0;
    b=0;
    fr=0;
    if (sscanf(buf, "%d %d %d", &a, &b, &fr) != 3)
	bu_exit(2, "ph_lines:  %s conversion error\n", buf);

    srv_startpix = a;		/* buffer un-offset for view_pixel */

    /* FIXME: if we do less than we were assigned, remrt is just going
     * to drop us!  If we go over our scanlen, we'll probably overstep
     * memory in the view front-end.
     */
    if (b-a+1 > srv_scanlen)
	b = a + srv_scanlen - 1;

    rtip->rti_nrays = 0;
    info.li_startpix = a;
    info.li_endpix = b;
    info.li_frame = fr;

    rt_prep_timer();
    do_run(a, b);
    info.li_nrays = rtip->rti_nrays;
    info.li_cpusec = rt_read_timer((char *)0, 0);
    info.li_percent = 42.0;	/* for now */

    if (!bu_struct_export(&ext, (void *)&info, desc_line_info))
	bu_exit(98, "ph_lines: bu_struct_export failure\n");

    if (debug) {
	fprintf(stderr, "PIXELS fr=%d pix=%d..%d, rays=%d, cpu=%g\n",
		info.li_frame,
		info.li_startpix, info.li_endpix,
		info.li_nrays, info.li_cpusec);
    }

    ret = pkg_2send(MSG_PIXELS, (const char *)ext.ext_buf, ext.ext_nbytes, (const char *)scanbuf, (b-a+1)*3, pcsrv);
    if (ret < 0) {
	fprintf(stderr, "MSG_PIXELS send error\n");
	bu_free_external(&ext);
    }

    bu_free_external(&ext);
}


int print_on = 1;

void
ph_loglvl(struct pkg_conn *UNUSED(pc), char *buf)
{
    if (debug)
	fprintf(stderr, "ph_loglvl %s\n", buf);

    if (buf[0] == '0')
	print_on = 0;
    else
	print_on = 1;

    (void)free(buf);
}


/**** Other replacement routines from libbu/log.c ****/
int bu_log_indent_cur_level = 0; /* formerly RTG.rtg_logindent */
/*
 * Change indent level by indicated number of characters.  Call with a
 * large negative number to cancel all indentation.
 */
void
bu_log_indent_delta(int delta)
{
    if ((bu_log_indent_cur_level += delta) < 0)
	bu_log_indent_cur_level = 0;
}


/*
 * For multi-line vls generators, honor logindent level like bu_log()
 * does, and prefix the proper number of spaces.  Should be called at
 * the front of each new line.
 */
void
bu_log_indent_vls(struct bu_vls *v)
{
    bu_vls_spaces(v, bu_log_indent_cur_level);
}


/*
 * Log an error.  This version buffers a full line, to save network
 * traffic.
 */
int
bu_log(const char *fmt, ...)
{
    va_list vap;
    char buf[512];		/* a generous output line.  Must be AUTO, else non-PARALLEL. */
<<<<<<< HEAD
    int ret;

    if (print_on == 0)
	return;
=======
    int ret = 0;

    if (print_on == 0)
	return 0;
>>>>>>> 2965d039

    bu_semaphore_acquire(BU_SEM_SYSCALL);
    va_start(vap, fmt);
    ret = vsprintf(buf, fmt, vap);
    va_end(vap);

    if (pcsrv == PKC_NULL || pcsrv == PKC_ERROR) {
	fprintf(stderr, "%s", buf);
	bu_semaphore_release(BU_SEM_SYSCALL);
	return ret;
    }

    if (debug)
	fprintf(stderr, "%s", buf);

    ret = pkg_send(MSG_PRINT, buf, strlen(buf)+1, pcsrv);
    if (ret < 0) {
	fprintf(stderr, "pkg_send MSG_PRINT failed\n");
	bu_exit(12, NULL);
    }
<<<<<<< HEAD
out:
=======

>>>>>>> 2965d039
    bu_semaphore_release(BU_SEM_SYSCALL);
    return ret;
}


/* override libbu's bu_bomb() function.
 *
 * FIXME: should register a bu_bomb() handler instead of this hack.
 */
void
bu_bomb(const char *str)
{
    char *bomb = "RTSRV terminated by bu_bomb()\n";
    int ret;

    ret = pkg_send(MSG_PRINT, (char *)str, strlen(str)+1, pcsrv);
    if (ret < 0) {
	fprintf(stderr, "bu_bomb MSG_PRINT failed\n");
    }

    ret = pkg_send(MSG_PRINT, bomb, strlen(bomb)+1, pcsrv);
    if (ret < 0) {
	fprintf(stderr, "bu_bomb MSG_PRINT failed\n");
    }

    if (debug)
	fprintf(stderr, "\n%s\n", str);
    fflush(stderr);

    bu_exit(12, NULL);
}


void
ph_unexp(struct pkg_conn *pc, char *buf)
{
    int i;

    if (debug)
	fprintf(stderr, "ph_unexp %s\n", buf);

    for (i=0; pc->pkc_switch[i].pks_handler != NULL; i++) {
	if (pc->pkc_switch[i].pks_type == pc->pkc_type)
	    break;
    }
    bu_log("ph_unexp: unable to handle %s message: len %zu",
	   pc->pkc_switch[i].pks_title, pc->pkc_len);
    *buf = '*';
    (void)free(buf);
}


void
ph_end(struct pkg_conn *UNUSED(pc), char *UNUSED(buf))
{
    if (debug)
	fprintf(stderr, "ph_end\n");

    pkg_close(pcsrv);
    bu_exit(0, NULL);
}


void
ph_print(struct pkg_conn *UNUSED(pc), char *buf)
{
    fprintf(stderr, "msg: %s\n", buf);
    (void)free(buf);
}


/* Stub for do.c */
void
memory_summary(void)
{
}


/*
 * Local Variables:
 * mode: C
 * tab-width: 8
 * indent-tabs-mode: t
 * c-file-style: "stroustrup"
 * End:
 * ex: shiftwidth=4 tabstop=8
 */<|MERGE_RESOLUTION|>--- conflicted
+++ resolved
@@ -1,11 +1,7 @@
 /*                         R T S R V . C
  * BRL-CAD
  *
-<<<<<<< HEAD
- * Copyright (c) 1985-2018 United States Government as represented by
-=======
  * Copyright (c) 1985-2020 United States Government as represented by
->>>>>>> 2965d039
  * the U.S. Army Research Laboratory.
  *
  * This program is free software; you can redistribute it and/or
@@ -52,13 +48,8 @@
 #  undef VMIN
 #endif
 
-<<<<<<< HEAD
-#include "bu/list.h"
-#include "bu/str.h"
-=======
 #include "bu/str.h"
 #include "bu/process.h"
->>>>>>> 2965d039
 #include "bu/snooze.h"
 #include "vmath.h"
 #include "bn.h"
@@ -105,10 +96,6 @@
 /* Variables shared elsewhere */
 extern fastf_t rt_dist_tol;	/* Value for rti_tol.dist */
 extern fastf_t rt_perp_tol;	/* Value for rti_tol.perp */
-<<<<<<< HEAD
-extern int rdebug;		/* RT program debugging (not library) */
-=======
->>>>>>> 2965d039
 static char idbuf[132];		/* First ID record info */
 
 /* State flags */
@@ -184,17 +171,10 @@
 	if (BU_STR_EQUAL(argv[1], "-d")) {
 	    debug++;
 	} else if (BU_STR_EQUAL(argv[1], "-x")) {
-<<<<<<< HEAD
-	    sscanf(argv[2], "%x", (unsigned int *)&RTG.debug);
-	    argc--; argv++;
-	} else if (BU_STR_EQUAL(argv[1], "-X")) {
-	    sscanf(argv[2], "%x", (unsigned int *)&rdebug);
-=======
 	    sscanf(argv[2], "%x", (unsigned int *)&rt_debug);
 	    argc--; argv++;
 	} else if (BU_STR_EQUAL(argv[1], "-X")) {
 	    sscanf(argv[2], "%x", (unsigned int *)&optical_debug);
->>>>>>> 2965d039
 	    argc--; argv++;
 	} else {
 	    fprintf(stderr, "%s", srv_usage);
@@ -847,17 +827,10 @@
 {
     va_list vap;
     char buf[512];		/* a generous output line.  Must be AUTO, else non-PARALLEL. */
-<<<<<<< HEAD
-    int ret;
-
-    if (print_on == 0)
-	return;
-=======
     int ret = 0;
 
     if (print_on == 0)
 	return 0;
->>>>>>> 2965d039
 
     bu_semaphore_acquire(BU_SEM_SYSCALL);
     va_start(vap, fmt);
@@ -878,11 +851,7 @@
 	fprintf(stderr, "pkg_send MSG_PRINT failed\n");
 	bu_exit(12, NULL);
     }
-<<<<<<< HEAD
-out:
-=======
-
->>>>>>> 2965d039
+
     bu_semaphore_release(BU_SEM_SYSCALL);
     return ret;
 }
