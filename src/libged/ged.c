/*                       G E D . C
 * BRL-CAD
 *
 * Copyright (c) 2000-2020 United States Government as represented by
 * the U.S. Army Research Laboratory.
 *
 * This library is free software; you can redistribute it and/or
 * modify it under the terms of the GNU Lesser General Public License
 * version 2.1 as published by the Free Software Foundation.
 *
 * This library is distributed in the hope that it will be useful, but
 * WITHOUT ANY WARRANTY; without even the implied warranty of
 * MERCHANTABILITY or FITNESS FOR A PARTICULAR PURPOSE.  See the GNU
 * Lesser General Public License for more details.
 *
 * You should have received a copy of the GNU Lesser General Public
 * License along with this file; see the file named COPYING for more
 * information.
 */
/** @addtogroup libged */
/** @{ */
/** @file libged/ged.c
 *
 * A quasi-object-oriented database interface.
 *
 * A database object contains the attributes and methods for
 * controlling a BRL-CAD database.
 *
 * Also include routines to allow libwdb to use librt's import/export
 * interface, rather than having to know about the database formats directly.
 *
 */
/** @} */

#include "common.h"

#include <stdlib.h>
#include <string.h>
#include <math.h>


#include "bu/sort.h"
#include "vmath.h"
#include "bn.h"
#include "rt/geom.h"
#include "raytrace.h"
#include "bn/plot3.h"

#include "rt/solid.h"

#include "./ged_private.h"
#include "./qray.h"

/* TODO:  Ew.  Globals. Make this go away... */
struct ged *_ged_current_gedp;
vect_t _ged_eye_model;
mat_t _ged_viewrot;

/* FIXME: this function should not exist.  passing pointers as strings
 * indicates a failure in design and lazy coding.
 */
int
ged_decode_dbip(const char *dbip_string, struct db_i **dbipp)
{
    if (sscanf(dbip_string, "%p", (void **)dbipp) != 1) {
	return GED_ERROR;
    }

    /* Could core dump */
    RT_CK_DBI(*dbipp);

    return GED_OK;
}


void
ged_close(struct ged *gedp)
{
    if (gedp == GED_NULL)
	return;

    if (gedp->ged_wdbp) {
	wdb_close(gedp->ged_wdbp);
	gedp->ged_wdbp = RT_WDB_NULL;
    }

    /* Terminate any ged subprocesses */
    if (gedp != GED_NULL) {
	for (size_t i = 0; i < BU_PTBL_LEN(&gedp->ged_subp); i++) {
	    struct ged_subprocess *rrp = (struct ged_subprocess *)BU_PTBL_GET(&gedp->ged_subp, i);
	    if (!rrp->aborted) {
		bu_terminate(bu_process_pid(rrp->p));
		rrp->aborted = 1;
	    }
	    bu_ptbl_rm(&gedp->ged_subp, (long *)rrp);
	    BU_PUT(rrp, struct ged_subprocess);
	}
	bu_ptbl_reset(&gedp->ged_subp);
    }

    ged_free(gedp);
}

static void
free_selection_set(struct bu_hash_tbl *t)
{
    int i;
    struct rt_selection_set *selection_set;
    struct bu_ptbl *selections;
    struct bu_hash_entry *entry = bu_hash_next(t, NULL);
    void (*free_selection)(struct rt_selection *);

    while (entry) {
	selection_set = (struct rt_selection_set *)bu_hash_value(entry, NULL);
	selections = &selection_set->selections;
	free_selection = selection_set->free_selection;

	/* free all selection objects and containing items */
	for (i = BU_PTBL_LEN(selections) - 1; i >= 0; --i) {
	    long *s = BU_PTBL_GET(selections, i);
	    free_selection((struct rt_selection *)s);
	    bu_ptbl_rm(selections, s);
	}
	bu_ptbl_free(selections);
	BU_FREE(selection_set, struct rt_selection_set);
    	/* Get next entry */
	entry = bu_hash_next(t, entry);
    }
}

static void
free_object_selections(struct bu_hash_tbl *t)
{
    struct rt_object_selections *obj_selections;
    struct bu_hash_entry *entry = bu_hash_next(t, NULL);

    while (entry) {
	obj_selections = (struct rt_object_selections *)bu_hash_value(entry, NULL);
	/* free entries */
	free_selection_set(obj_selections->sets);
	/* free table itself */
	bu_hash_destroy(obj_selections->sets);
	/* free object */
	bu_free(obj_selections, "ged selections entry");
	/* Get next entry */
	entry = bu_hash_next(t, entry);
    }
}

void
ged_free(struct ged *gedp)
{
    struct solid *sp;

    if (gedp == GED_NULL)
	return;

    gedp->ged_wdbp = RT_WDB_NULL;

    bu_vls_free(&gedp->go_name);

    // Note - it is the caller's responsibility to have freed any data
    // associated with the ged or its views in the u_data pointers.
    //
    // Since libged does not link libdm, it's also the responsibility of the
    // caller to close any display managers associated with the view.
    struct bview *gdvp;
    for (size_t i = 0; i < BU_PTBL_LEN(&gedp->ged_views); i++) {
	gdvp = (struct bview *)BU_PTBL_GET(&gedp->ged_views, i);
	bu_vls_free(&gdvp->gv_name);
	bu_ptbl_free(gdvp->callbacks);
	BU_PUT(gdvp->callbacks, struct bu_ptbl);
	bu_free((void *)gdvp, "bview");
    }
    bu_ptbl_free(&gedp->ged_views);

    if (gedp->ged_gdp != GED_DRAWABLE_NULL) {

	for (size_t i = 0; i < BU_PTBL_LEN(&gedp->free_solids); i++) {
	    // TODO - FREE_SOLID macro is stashing on the freesolid list, not
	    // BU_PUT-ing the solid objects themselves - is that what we expect
	    // when doing ged_free?  I.e., is ownership of the free solid list
	    // with the struct ged or with the application as a whole?  We're
	    // BU_PUT-ing gedp->freesolid - above why just that one?
#if 0
	    struct solid *sp = (struct solid *)BU_PTBL_GET(&gedp->free_solids, i);
	    RT_FREE_VLIST(&(sp->s_vlist));
#endif
	}
	bu_ptbl_free(&gedp->free_solids);

	if (gedp->ged_gdp->gd_headDisplay)
	    BU_PUT(gedp->ged_gdp->gd_headDisplay, struct bu_vls);
	if (gedp->ged_gdp->gd_headVDraw)
	    BU_PUT(gedp->ged_gdp->gd_headVDraw, struct bu_vls);
	qray_free(gedp->ged_gdp);
	BU_PUT(gedp->ged_gdp, struct ged_drawable);
    }

    if (gedp->ged_log) {
	bu_vls_free(gedp->ged_log);
	BU_PUT(gedp->ged_log, struct bu_vls);
    }

    if (gedp->ged_results) {
	ged_results_free(gedp->ged_results);
	BU_PUT(gedp->ged_results, struct ged_results);
    }

    if (gedp->ged_result_str) {
	bu_vls_free(gedp->ged_result_str);
	BU_PUT(gedp->ged_result_str, struct bu_vls);
    }

    // TODO - replace freesolid with free_solids ptbl
    {
	struct solid *nsp;
	sp = BU_LIST_NEXT(solid, &gedp->freesolid->l);
	while (BU_LIST_NOT_HEAD(sp, &gedp->freesolid->l)) {
	    nsp = BU_LIST_PNEXT(solid, sp);
	    BU_LIST_DEQUEUE(&((sp)->l));
	    FREE_SOLID(sp, &gedp->freesolid->l);
	    sp = nsp;
	}
    }
    BU_PUT(gedp->freesolid, struct solid);

    free_object_selections(gedp->ged_selections);
    bu_hash_destroy(gedp->ged_selections);

    BU_PUT(gedp->ged_cbs, struct ged_callback_state);

    bu_ptbl_free(&gedp->ged_subp);
}

void
ged_init(struct ged *gedp)
{
    if (gedp == GED_NULL)
	return;

    gedp->ged_wdbp = RT_WDB_NULL;

    // TODO - rename to ged_name
    bu_vls_init(&gedp->go_name);

    BU_PTBL_INIT(&gedp->ged_views);

    BU_GET(gedp->ged_log, struct bu_vls);
    bu_vls_init(gedp->ged_log);

    BU_GET(gedp->ged_results, struct ged_results);
    (void)_ged_results_init(gedp->ged_results);

    BU_PTBL_INIT(&gedp->ged_subp);

    /* For now, we're keeping the string... will go once no one uses it */
    BU_GET(gedp->ged_result_str, struct bu_vls);
    bu_vls_init(gedp->ged_result_str);

    BU_GET(gedp->ged_gdp, struct ged_drawable);
    BU_GET(gedp->ged_gdp->gd_headDisplay, struct bu_list);
    BU_LIST_INIT(gedp->ged_gdp->gd_headDisplay);
    BU_GET(gedp->ged_gdp->gd_headVDraw, struct bu_list);
    BU_LIST_INIT(gedp->ged_gdp->gd_headVDraw);

    gedp->ged_gdp->gd_uplotOutputMode = PL_OUTPUT_MODE_BINARY;
    qray_init(gedp->ged_gdp);

    gedp->ged_selections = bu_hash_create(32);

    /* init the solid list */
    struct solid *freesolid;
    BU_GET(freesolid, struct solid);
    BU_LIST_INIT(&freesolid->l);
    gedp->freesolid = freesolid;

    /* TODO: If we're init-ing the list here, does that mean the gedp has
     * ownership of all solid objects created and stored here, and should we
     * then free them when ged_free is called? (don't appear to be currently,
     * just calling FREE_SOLID which doesn't de-allocate... */
    BU_PTBL_INIT(&gedp->free_solids);

    /* Initialize callbacks */
    BU_GET(gedp->ged_cbs, struct ged_callback_state);
    gedp->ged_refresh_handler = NULL;
    gedp->ged_refresh_clientdata = NULL;
    gedp->ged_output_handler = NULL;
    gedp->ged_create_vlist_solid_callback = NULL;
    gedp->ged_create_vlist_display_list_callback = NULL;
    gedp->ged_destroy_vlist_callback = NULL;
    gedp->ged_create_io_handler = NULL;
    gedp->ged_delete_io_handler = NULL;
    gedp->ged_io_data = NULL;

    /* Out of the gate we don't have display managers or views */
<<<<<<< HEAD
    gedp->ged_gvp = NULL;
=======
    gedp->ged_gvp = GED_VIEW_NULL;
>>>>>>> 591afdd0
    gedp->ged_dmp = NULL;

    /* ? */
    gedp->ged_output_script = NULL;
    gedp->ged_internal_call = 0;

}


void
ged_view_init(struct bview *gvp)
{
    if (gvp == GED_VIEW_NULL)
	return;

    gvp->magic = BVIEW_MAGIC;

    gvp->gv_scale = 500.0;
    gvp->gv_size = 2.0 * gvp->gv_scale;
    gvp->gv_isize = 1.0 / gvp->gv_size;
    VSET(gvp->gv_aet, 35.0, 25.0, 0.0);
    VSET(gvp->gv_eye_pos, 0.0, 0.0, 1.0);
    MAT_IDN(gvp->gv_rotation);
    MAT_IDN(gvp->gv_center);
    VSETALL(gvp->gv_keypoint, 0.0);
    gvp->gv_coord = 'v';
    gvp->gv_rotate_about = 'v';
    gvp->gv_minMouseDelta = -20;
    gvp->gv_maxMouseDelta = 20;
    gvp->gv_rscale = 0.4;
    gvp->gv_sscale = 2.0;

    gvp->gv_adc.a1 = 45.0;
    gvp->gv_adc.a2 = 45.0;
    VSET(gvp->gv_adc.line_color, 255, 255, 0);
    VSET(gvp->gv_adc.tick_color, 255, 255, 255);

    VSET(gvp->gv_grid.anchor, 0.0, 0.0, 0.0);
    gvp->gv_grid.res_h = 1.0;
    gvp->gv_grid.res_v = 1.0;
    gvp->gv_grid.res_major_h = 5;
    gvp->gv_grid.res_major_v = 5;
    VSET(gvp->gv_grid.color, 255, 255, 255);

    gvp->gv_rect.draw = 0;
    gvp->gv_rect.pos[0] = 128;
    gvp->gv_rect.pos[1] = 128;
    gvp->gv_rect.dim[0] = 256;
    gvp->gv_rect.dim[1] = 256;
    VSET(gvp->gv_rect.color, 255, 255, 255);

    gvp->gv_view_axes.draw = 0;
    VSET(gvp->gv_view_axes.axes_pos, 0.85, -0.85, 0.0);
    gvp->gv_view_axes.axes_size = 0.2;
    gvp->gv_view_axes.line_width = 0;
    gvp->gv_view_axes.pos_only = 1;
    VSET(gvp->gv_view_axes.axes_color, 255, 255, 255);
    VSET(gvp->gv_view_axes.label_color, 255, 255, 0);
    gvp->gv_view_axes.triple_color = 1;

    gvp->gv_model_axes.draw = 0;
    VSET(gvp->gv_model_axes.axes_pos, 0.0, 0.0, 0.0);
    gvp->gv_model_axes.axes_size = 2.0;
    gvp->gv_model_axes.line_width = 0;
    gvp->gv_model_axes.pos_only = 0;
    VSET(gvp->gv_model_axes.axes_color, 255, 255, 255);
    VSET(gvp->gv_model_axes.label_color, 255, 255, 0);
    gvp->gv_model_axes.triple_color = 0;
    gvp->gv_model_axes.tick_enabled = 1;
    gvp->gv_model_axes.tick_length = 4;
    gvp->gv_model_axes.tick_major_length = 8;
    gvp->gv_model_axes.tick_interval = 100;
    gvp->gv_model_axes.ticks_per_major = 10;
    gvp->gv_model_axes.tick_threshold = 8;
    VSET(gvp->gv_model_axes.tick_color, 255, 255, 0);
    VSET(gvp->gv_model_axes.tick_major_color, 255, 0, 0);

    gvp->gv_center_dot.gos_draw = 0;
    VSET(gvp->gv_center_dot.gos_line_color, 255, 255, 0);

    gvp->gv_prim_labels.gos_draw = 0;
    VSET(gvp->gv_prim_labels.gos_text_color, 255, 255, 0);

    gvp->gv_view_params.gos_draw = 0;
    VSET(gvp->gv_view_params.gos_text_color, 255, 255, 0);

    gvp->gv_view_scale.gos_draw = 0;
    VSET(gvp->gv_view_scale.gos_line_color, 255, 255, 0);
    VSET(gvp->gv_view_scale.gos_text_color, 255, 255, 255);

    gvp->gv_data_vZ = 1.0;

    /* FIXME: this causes the shaders.sh regression to fail */
    /* _ged_mat_aet(gvp); */

    // Higher values indicate more aggressive behavior (i.e. points further away will be snapped).
    gvp->gv_snap_tol_factor = 10;
    gvp->gv_snap_lines = 0;

    bview_update(gvp);
}


struct ged *
ged_open(const char *dbtype, const char *filename, int existing_only)
{
    struct ged *gedp;
    struct rt_wdb *wdbp;
    struct mater *save_materp = MATER_NULL;

    if (filename == NULL)
      return GED_NULL;

    save_materp = rt_material_head();
    rt_new_material_head(MATER_NULL);

    if (BU_STR_EQUAL(dbtype, "db")) {
	struct db_i *dbip;

	if ((dbip = _ged_open_dbip(filename, existing_only)) == DBI_NULL) {
	    /* Restore RT's material head */
	    rt_new_material_head(save_materp);

	    return GED_NULL;
	}

	RT_CK_DBI(dbip);

	wdbp = wdb_dbopen(dbip, RT_WDB_TYPE_DB_DISK);
    } else if (BU_STR_EQUAL(dbtype, "file")) {
	wdbp = wdb_fopen(filename);
    } else {
	struct db_i *dbip;

	/* FIXME: this call should not exist.  passing pointers as
	 * strings indicates a failure in design and lazy coding.
	 */
	if (sscanf(filename, "%p", (void **)&dbip) != 1) {
	    /* Restore RT's material head */
	    rt_new_material_head(save_materp);

	    return GED_NULL;
	}

	if (dbip == DBI_NULL) {
	    int i;

	    BU_ALLOC(dbip, struct db_i);
	    dbip->dbi_eof = (b_off_t)-1L;
	    dbip->dbi_fp = NULL;
	    dbip->dbi_mf = NULL;
	    dbip->dbi_read_only = 0;

	    /* Initialize fields */
	    for (i = 0; i <RT_DBNHASH; i++) {
		dbip->dbi_Head[i] = RT_DIR_NULL;
	    }

	    dbip->dbi_local2base = 1.0;		/* mm */
	    dbip->dbi_base2local = 1.0;
	    dbip->dbi_title = bu_strdup("Untitled BRL-CAD Database");
	    dbip->dbi_uses = 1;
	    dbip->dbi_filename = NULL;
	    dbip->dbi_filepath = NULL;
	    dbip->dbi_version = 5;

	    bu_ptbl_init(&dbip->dbi_clients, 128, "dbi_clients[]");
	    dbip->dbi_magic = DBI_MAGIC;		/* Now it's valid */
	}

	/* Could core dump */
	RT_CK_DBI(dbip);

	if (BU_STR_EQUAL(dbtype, "disk"))
	    wdbp = wdb_dbopen(dbip, RT_WDB_TYPE_DB_DISK);
	else if (BU_STR_EQUAL(dbtype, "disk_append"))
	    wdbp = wdb_dbopen(dbip, RT_WDB_TYPE_DB_DISK_APPEND_ONLY);
	else if (BU_STR_EQUAL(dbtype, "inmem"))
	    wdbp = wdb_dbopen(dbip, RT_WDB_TYPE_DB_INMEM);
	else if (BU_STR_EQUAL(dbtype, "inmem_append"))
	    wdbp = wdb_dbopen(dbip, RT_WDB_TYPE_DB_INMEM_APPEND_ONLY);
	else {
	    /* Restore RT's material head */
	    rt_new_material_head(save_materp);

	    bu_log("wdb_open %s target type not recognized", dbtype);
	    return GED_NULL;
	}
    }

    BU_GET(gedp, struct ged);
    GED_INIT(gedp, wdbp);

    return gedp;
}


/**
 * @brief
 * Open/Create the database and build the in memory directory.
 */
struct db_i *
_ged_open_dbip(const char *filename, int existing_only)
{
    struct db_i *dbip;

    /* open database */
    if (((dbip = db_open(filename, DB_OPEN_READWRITE)) == DBI_NULL) &&
	((dbip = db_open(filename, DB_OPEN_READONLY)) == DBI_NULL)) {

	/*
	 * Check to see if we can access the database
	 */
	if (bu_file_exists(filename, NULL) && !bu_file_readable(filename)) {
	    bu_log("_ged_open_dbip: %s is not readable", filename);

	    return DBI_NULL;
	}

	if (existing_only)
	    return DBI_NULL;

	/* db_create does a db_dirbuild */
	if ((dbip = db_create(filename, 5)) == DBI_NULL) {
	    bu_log("_ged_open_dbip: failed to create %s\n", filename);

	    return DBI_NULL;
	}
    } else
	/* --- Scan geometry database and build in-memory directory --- */
	db_dirbuild(dbip);


    return dbip;
}


HIDDEN int
_ged_cmp_attr(const void *p1, const void *p2, void *UNUSED(arg))
{
    return bu_strcmp(((struct bu_attribute_value_pair *)p1)->name,
		     ((struct bu_attribute_value_pair *)p2)->name);
}


void
_ged_print_node(struct ged *gedp,
		struct directory *dp,
		size_t pathpos,
		int indentSize,
		char prefix,
		unsigned flags,
		int displayDepth,
		int currdisplayDepth)
{
    size_t i;
    struct directory *nextdp;
    struct rt_db_internal intern;
    struct rt_comb_internal *comb;
    unsigned aflag = (flags & _GED_TREE_AFLAG);
    unsigned cflag = (flags & _GED_TREE_CFLAG);
    struct bu_vls tmp_str = BU_VLS_INIT_ZERO;

    /* cflag = don't show shapes, so return if this is not a combination */
    if (cflag && !(dp->d_flags & RT_DIR_COMB)) {
	return;
    }

    /* set up spacing from the left margin */
    for (i = 0; i < pathpos; i++) {
	if (indentSize < 0) {
	    bu_vls_printf(gedp->ged_result_str, "\t");
	    if (aflag)
		bu_vls_printf(&tmp_str, "\t");

	} else {
	    int j;
	    for (j = 0; j < indentSize; j++) {
		bu_vls_printf(gedp->ged_result_str, " ");
		if (aflag)
		    bu_vls_printf(&tmp_str, " ");
	    }
	}
    }

    /* add the prefix if desired */
    if (prefix) {
	bu_vls_printf(gedp->ged_result_str, "%c ", prefix);
	if (aflag)
	    bu_vls_printf(&tmp_str, " ");
    }

    /* now the object name */
    bu_vls_printf(gedp->ged_result_str, "%s", dp->d_namep);

    /* suffix name if appropriate */
    /* Output Comb and Region flags (-F?) */
    if (dp->d_flags & RT_DIR_COMB)
	bu_vls_printf(gedp->ged_result_str, "/");
    if (dp->d_flags & RT_DIR_REGION)
	bu_vls_printf(gedp->ged_result_str, "R");

    bu_vls_printf(gedp->ged_result_str, "\n");

    /* output attributes if any and if desired */
    if (aflag) {
	struct bu_attribute_value_set avs;
	bu_avs_init_empty(&avs);
	if (db5_get_attributes(gedp->ged_wdbp->dbip, &avs, dp)) {
	    bu_vls_printf(gedp->ged_result_str, "Cannot get attributes for object %s\n", dp->d_namep);
	    /* need a bombing macro or set an error code here: return GED_ERROR; */
	    bu_vls_free(&tmp_str);
	    return;
	}

	/* FIXME: manually list all the attributes, if any.  should be
	 * calling ged_attr() show so output formatting is consistent.
	 */
	if (avs.count) {
	    struct bu_attribute_value_pair *avpp;
	    int max_attr_name_len = 0;

	    /* sort attribute-value set array by attribute name */
	    bu_sort(&avs.avp[0], avs.count, sizeof(struct bu_attribute_value_pair), _ged_cmp_attr, NULL);

	    for (i = 0, avpp = avs.avp; i < avs.count; i++, avpp++) {
		int len = (int)strlen(avpp->name);
		if (len > max_attr_name_len) {
		    max_attr_name_len = len;
		}
	    }
	    for (i = 0, avpp = avs.avp; i < avs.count; i++, avpp++) {
		bu_vls_printf(gedp->ged_result_str, "%s       @ %-*.*s    %s\n",
			      tmp_str.vls_str,
			      max_attr_name_len, max_attr_name_len,
			      avpp->name, avpp->value);
	    }
	}
	bu_vls_free(&tmp_str);
    }

    if (!(dp->d_flags & RT_DIR_COMB))
	return;

    /*
     * This node is a combination (e.g., a directory).
     * Process all the arcs (e.g., directory members).
     */

    if (rt_db_get_internal(&intern, dp, gedp->ged_wdbp->dbip, (fastf_t *)NULL, &rt_uniresource) < 0) {
	bu_vls_printf(gedp->ged_result_str, "Database read error, aborting");
	return;
    }
    comb = (struct rt_comb_internal *)intern.idb_ptr;

    if (comb->tree) {
	size_t node_count;
	size_t actual_count;
	struct rt_tree_array *rt_tree_array;

	if (comb->tree && db_ck_v4gift_tree(comb->tree) < 0) {
	    db_non_union_push(comb->tree, &rt_uniresource);
	    if (db_ck_v4gift_tree(comb->tree) < 0) {
		bu_vls_printf(gedp->ged_result_str, "Cannot flatten tree for listing");
		return;
	    }
	}
	node_count = db_tree_nleaves(comb->tree);
	if (node_count > 0) {
	    rt_tree_array = (struct rt_tree_array *)bu_calloc(node_count,
							      sizeof(struct rt_tree_array), "tree list");
	    actual_count = (struct rt_tree_array *)db_flatten_tree(
		rt_tree_array, comb->tree, OP_UNION,
		1, &rt_uniresource) - rt_tree_array;
	    BU_ASSERT(actual_count == node_count);
	    comb->tree = TREE_NULL;
	} else {
	    actual_count = 0;
	    rt_tree_array = NULL;
	}

	for (i = 0; i < actual_count; i++) {
	    char op;

	    switch (rt_tree_array[i].tl_op) {
		case OP_UNION:
		    op = DB_OP_UNION;
		    break;
		case OP_INTERSECT:
		    op = DB_OP_INTERSECT;
		    break;
		case OP_SUBTRACT:
		    op = DB_OP_SUBTRACT;
		    break;
		default:
		    op = '?';
		    break;
	    }

	    if ((nextdp = db_lookup(gedp->ged_wdbp->dbip, rt_tree_array[i].tl_tree->tr_l.tl_name, LOOKUP_QUIET)) == RT_DIR_NULL) {
		size_t j;

		for (j = 0; j < pathpos+1; j++)
		    bu_vls_printf(gedp->ged_result_str, "\t");

		bu_vls_printf(gedp->ged_result_str, "%c ", op);
		bu_vls_printf(gedp->ged_result_str, "%s\n", rt_tree_array[i].tl_tree->tr_l.tl_name);
	    } else {
		if (currdisplayDepth < displayDepth) {
		    _ged_print_node(gedp, nextdp, pathpos+1, indentSize, op, flags, displayDepth, currdisplayDepth+1);
		}
	    }
	    db_free_tree(rt_tree_array[i].tl_tree, &rt_uniresource);
	}
	if (rt_tree_array) bu_free((char *)rt_tree_array, "printnode: rt_tree_array");
    }
    rt_db_free_internal(&intern);
}

/* Callback wrapper functions */

void
ged_refresh_cb(struct ged *gedp)
{
    if (gedp->ged_refresh_handler != GED_REFRESH_FUNC_NULL) {
	gedp->ged_cbs->ged_refresh_handler_cnt++;
	if (gedp->ged_cbs->ged_refresh_handler_cnt > 1) {
	    bu_log("Warning - recursive call of gedp->ged_refresh_handler!\n");
	}
	(*gedp->ged_refresh_handler)(gedp->ged_refresh_clientdata);
	gedp->ged_cbs->ged_refresh_handler_cnt--;
    }
}

void
ged_output_handler_cb(struct ged *gedp, char *str)
{
    if (gedp->ged_output_handler != (void (*)(struct ged *, char *))0) {
	gedp->ged_cbs->ged_output_handler_cnt++;
	if (gedp->ged_cbs->ged_output_handler_cnt > 1) {
	    bu_log("Warning - recursive call of gedp->ged_output_handler!\n");
	}
	(*gedp->ged_output_handler)(gedp, str);
	gedp->ged_cbs->ged_output_handler_cnt--;
    }
}

void
ged_create_vlist_solid_cb(struct ged *gedp, struct solid *s)
{
    if (gedp->ged_create_vlist_solid_callback != GED_CREATE_VLIST_SOLID_FUNC_NULL) {
	gedp->ged_cbs->ged_create_vlist_solid_callback_cnt++;
	if (gedp->ged_cbs->ged_create_vlist_solid_callback_cnt > 1) {
	    bu_log("Warning - recursive call of gedp->ged_create_vlist_solid_callback!\n");
	}
	(*gedp->ged_create_vlist_solid_callback)(s);
	gedp->ged_cbs->ged_create_vlist_solid_callback_cnt--;
    }
}

void
ged_create_vlist_display_list_cb(struct ged *gedp, struct display_list *dl)
{
    if (gedp->ged_create_vlist_display_list_callback != GED_CREATE_VLIST_DISPLAY_LIST_FUNC_NULL) {
	gedp->ged_cbs->ged_create_vlist_display_list_callback_cnt++;
	if (gedp->ged_cbs->ged_create_vlist_display_list_callback_cnt > 1) {
	    bu_log("Warning - recursive call of gedp->ged_create_vlist_callback!\n");
	}
	(*gedp->ged_create_vlist_display_list_callback)(dl);
	gedp->ged_cbs->ged_create_vlist_display_list_callback_cnt--;
    }
}

void
ged_destroy_vlist_cb(struct ged *gedp, unsigned int i, int j)
{
    if (gedp->ged_destroy_vlist_callback != GED_DESTROY_VLIST_FUNC_NULL) {
	gedp->ged_cbs->ged_destroy_vlist_callback_cnt++;
	if (gedp->ged_cbs->ged_destroy_vlist_callback_cnt > 1) {
	    bu_log("Warning - recursive call of gedp->ged_destroy_vlist_callback!\n");
	}
	(*gedp->ged_destroy_vlist_callback)(i, j);
	gedp->ged_cbs->ged_destroy_vlist_callback_cnt--;
    }
}

#if 0
int
ged_io_handler_cb(struct ged *, ged_io_handler_callback_t *cb, void *, int)
{
    if (
}
#endif

/*
 * Local Variables:
 * mode: C
 * tab-width: 8
 * indent-tabs-mode: t
 * c-file-style: "stroustrup"
 * End:
 * ex: shiftwidth=4 tabstop=8
 */<|MERGE_RESOLUTION|>--- conflicted
+++ resolved
@@ -294,11 +294,7 @@
     gedp->ged_io_data = NULL;
 
     /* Out of the gate we don't have display managers or views */
-<<<<<<< HEAD
-    gedp->ged_gvp = NULL;
-=======
     gedp->ged_gvp = GED_VIEW_NULL;
->>>>>>> 591afdd0
     gedp->ged_dmp = NULL;
 
     /* ? */
