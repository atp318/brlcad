--- conflicted
+++ resolved
@@ -50,7 +50,7 @@
     /* must be wanting help */
     if (argc == 1) {
 	bu_vls_printf(gedp->ged_result_str, "Usage: %s %s", argv[0], usage);
-	return BRLCAD_HELP;
+	return GED_HELP;
     }
 
     if (argc < 3 || 4 < argc) {
@@ -58,11 +58,7 @@
 	return BRLCAD_ERROR;
     }
 
-<<<<<<< HEAD
-    if ((dp = db_lookup(gedp->ged_wdbp->dbip,  argv[1], LOOKUP_NOISY)) == RT_DIR_NULL)
-=======
     if ((dp = db_lookup(gedp->dbip,  argv[1], LOOKUP_NOISY)) == RT_DIR_NULL)
->>>>>>> 031a9ea6
 	return BRLCAD_ERROR;
 
     oper = WMOP_UNION;
