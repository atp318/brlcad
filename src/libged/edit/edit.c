--- conflicted
+++ resolved
@@ -778,17 +778,11 @@
     point_t rpp_max;
     size_t i;
 
-<<<<<<< HEAD
-    if (ged_path_validate(gedp, path) & BRLCAD_ERROR) {
-	bu_vls_printf(gedp->ged_result_str, "path \"%s\" does not exist in"
-		      "the database", db_path_to_string(path));
-=======
     if (!path || path->fp_len <= 0)
 	return BRLCAD_ERROR;
 
     if (ged_path_validate(gedp, path) & BRLCAD_ERROR) {
 	bu_vls_printf(gedp->ged_result_str, "path \"%s\" does not exist in the database", db_path_to_string(path));
->>>>>>> 031a9ea6
 	return BRLCAD_ERROR;
     }
 
@@ -826,11 +820,7 @@
 	    return BRLCAD_ERROR;
     } else {
 	BU_ASSERT(d->d_flags & (RT_DIR_REGION | RT_DIR_COMB));
-<<<<<<< HEAD
-	if (ged_get_obj_bounds(gedp, 1, (const char **)&d->d_namep, 1,
-=======
 	if (rt_obj_bounds(gedp->ged_result_str, gedp->dbip, 1, (const char **)&d->d_namep, 1,
->>>>>>> 031a9ea6
 				rpp_min, rpp_max) == BRLCAD_ERROR)
 	    return BRLCAD_ERROR;
     }
@@ -908,11 +898,7 @@
  * certain meta_arg flags applied and/or consolidated with those of
  * the source objects. Objects + offsets are converted to coordinates.
  *
-<<<<<<< HEAD
- * Set BRLCAD_QUIET or BRLCAD_ERROR bits in 'flags' to suppress or enable
-=======
  * Set GED_QUIET or BRLCAD_ERROR bits in 'flags' to suppress or enable
->>>>>>> 031a9ea6
  * output to ged_result_str, respectively.
  *
  * Returns BRLCAD_ERROR on failure, and BRLCAD_OK on success.
@@ -1379,14 +1365,8 @@
 
     d_obj = DB_FULL_PATH_CUR_DIR(path);
 
-<<<<<<< HEAD
-    if (ged_path_validate(gedp, path) == BRLCAD_ERROR) {
-	bu_vls_printf(gedp->ged_result_str, "path \"%s\" does not exist in"
-		      "the database", db_path_to_string(path));
-=======
     if (ged_path_validate(gedp, path) & BRLCAD_ERROR) {
 	bu_vls_printf(gedp->ged_result_str, "path \"%s\" does not exist in the database", db_path_to_string(path));
->>>>>>> 031a9ea6
 	return BRLCAD_ERROR;
     }
 
@@ -1428,11 +1408,7 @@
 				 &gtd, rpp_min, rpp_max) == BRLCAD_ERROR)
 	    return BRLCAD_ERROR;
 	if (!(d_to_modify->d_flags & RT_DIR_SOLID) &&
-<<<<<<< HEAD
-	    (ged_get_obj_bounds(gedp, 1, (const char **)&d_to_modify->d_namep,
-=======
 	    (rt_obj_bounds(gedp->ged_result_str, gedp->dbip, 1, (const char **)&d_to_modify->d_namep,
->>>>>>> 031a9ea6
 				 1, rpp_min, rpp_max) == BRLCAD_ERROR))
 	    return BRLCAD_ERROR;
 
@@ -1783,11 +1759,7 @@
  * Converts a string to an existing edit_arg. See subcommand manuals
  * for examples of acceptable argument strings.
  *
-<<<<<<< HEAD
- * Set BRLCAD_QUIET or BRLCAD_ERROR bits in 'flags' to suppress or enable
-=======
  * Set GED_QUIET or BRLCAD_ERROR bits in 'flags' to suppress or enable
->>>>>>> 031a9ea6
  * output to ged_result_str, respectively.
  *
  * Returns BRLCAD_ERROR on failure, and BRLCAD_OK on success.
@@ -1915,11 +1887,7 @@
 			  " the path \"%s\" does not exist", str);
 	return BRLCAD_ERROR;
     }
-<<<<<<< HEAD
-    if (ged_path_validate(gedp, arg->object) == BRLCAD_ERROR) {
-=======
     if (ged_path_validate(gedp, arg->object) & BRLCAD_ERROR) {
->>>>>>> 031a9ea6
 	db_free_full_path(arg->object);
 	bu_free((void *)arg->object, "db_string_to_path");
 	arg->object = (struct db_full_path *)NULL;
@@ -1938,11 +1906,7 @@
  * arguments. See subcommand manuals for examples of acceptable
  * argument strings.
  *
-<<<<<<< HEAD
- * Set BRLCAD_QUIET or BRLCAD_ERROR bits in 'flags' to suppress or enable
-=======
  * Set GED_QUIET or BRLCAD_ERROR bits in 'flags' to suppress or enable
->>>>>>> 031a9ea6
  * output to ged_result_str, respectively. Note that output is always
  * suppressed after the first string is successfully converted.
  *
@@ -1975,11 +1939,7 @@
 	    break;
 
 	ret = BRLCAD_OK;
-<<<<<<< HEAD
-	flags = BRLCAD_QUIET; /* only first conv attempt can be noisy */
-=======
 	flags = GED_QUIET; /* only first conv attempt can be noisy */
->>>>>>> 031a9ea6
 	--(*argc);
 	++(*argv);
     }
@@ -2074,7 +2034,7 @@
 	argv += 2;
     } else {
 	/* no subcommand was found */
-	ret = BRLCAD_HELP;
+	ret = GED_HELP;
 
 	if (argc > 1) {
 	    /* no arguments accepted without a subcommand */
@@ -2113,7 +2073,7 @@
 		    if (edit_cmds[i].enabled)
 			bu_vls_printf(gedp->ged_result_str, "%s ",
 				      edit_cmds[i].name);
-		return BRLCAD_HELP;
+		return GED_HELP;
 	    } else {
 		/* get long usage string for a specific command */
 		for (i = 0; edit_cmds[i].name; ++i)
@@ -2141,7 +2101,7 @@
 		/* no args to subcommand; must want usage */
 		bu_vls_printf(gedp->ged_result_str, "Usage: %s [help] | %s",
 			      subcmd.cmd->name, subcmd.cmd->usage);
-		return BRLCAD_HELP;
+		return GED_HELP;
 	    }
 
 	    /* Handle "subcmd help" (identical to "help subcmd"),
@@ -2163,7 +2123,7 @@
 			  "Usage: %s [help] | %s\n\n%s [help] | %s",
 			  subcmd.cmd->name, subcmd.cmd->usage,
 			  subcmd.cmd->name, subcmd.cmd->help);
-	    return BRLCAD_HELP;
+	    return GED_HELP;
     }
 
     /* Now that the cmd type is known (and wasn't "help"), we can
@@ -2221,11 +2181,7 @@
      */
 
     /* no options are required by default, so quietly look for args */
-<<<<<<< HEAD
-    while (edit_strs_to_arg(gedp, &argc, &argv, cur_arg, BRLCAD_QUIET) !=
-=======
     while (edit_strs_to_arg(gedp, &argc, &argv, cur_arg, GED_QUIET) !=
->>>>>>> 031a9ea6
 	   BRLCAD_ERROR) {
 	if (argc == 0) {
 	    if (edit_arg_is_empty(subcmd.cmd_line.args) == BRLCAD_OK) {
@@ -2302,7 +2258,7 @@
 	conv_flags = BRLCAD_ERROR;
 	switch (c) {
 	    case 'n': /* use natural coordinates of object */
-		conv_flags = BRLCAD_QUIET;
+		conv_flags = GED_QUIET;
 		allow_subopts = 0;
 		break;
 	    case 'x': /* singular coord specif. sub-opts */
@@ -2334,7 +2290,7 @@
 			case 'y':
 			case 'z':
 			    /* the only acceptable sub-options here */
-			    conv_flags = BRLCAD_QUIET;
+			    conv_flags = GED_QUIET;
 			    break;
 			default:
 			    if (!isdigit((int)bu_optarg[1]))
@@ -2354,7 +2310,7 @@
 		    }
 
 		/* next element may be an arg */
-		conv_flags = BRLCAD_QUIET;
+		conv_flags = GED_QUIET;
 
 		/* record opt for validation/processing by subcmd */
 		cur_arg->cl_options[idx_cur_opt] = c;
