/*                         L I N T . C P P
 * BRL-CAD
 *
 * Copyright (c) 2014-2022 United States Government as represented by
 * the U.S. Army Research Laboratory.
 *
 * This library is free software; you can redistribute it and/or
 * modify it under the terms of the GNU Lesser General Public License
 * version 2.1 as published by the Free Software Foundation.
 *
 * This library is distributed in the hope that it will be useful, but
 * WITHOUT ANY WARRANTY; without even the implied warranty of
 * MERCHANTABILITY or FITNESS FOR A PARTICULAR PURPOSE.  See the GNU
 * Lesser General Public License for more details.
 *
 * You should have received a copy of the GNU Lesser General Public
 * License along with this file; see the file named COPYING for more
 * information.
 */
/** @file libged/lint.cpp
 *
 * The lint command for finding and reporting problems in .g files.
 */

#include "common.h"

#include <set>
#include <map>
#include <string>

extern "C" {
#include "bu/opt.h"
#include "bg/trimesh.h"
#include "raytrace.h"
#include "../ged_private.h"
}

struct _ged_lint_opts {
    int verbosity;
    int cyclic_check;
    int missing_check;
    int invalid_shape_check;
    struct bu_vls filter;
};

struct _ged_lint_opts *
_ged_lint_opts_create()
{
    struct _ged_lint_opts *o = NULL;
    BU_GET(o, struct _ged_lint_opts);
    o->verbosity = 0;
    o->cyclic_check = 0;
    o->missing_check = 0;
    o->invalid_shape_check = 0;
    o->filter = BU_VLS_INIT_ZERO;
    return o;
}

void
_ged_lint_opts_destroy(struct _ged_lint_opts *o)
{
    if (!o) return;
    BU_PUT(o, struct _ged_lint_opts);
}

/* After option processing, turn on all checks
 * unless some specific subset have already
 * been enabled */
void
_ged_lint_opts_verify(struct _ged_lint_opts *o)
{
    int checks_set = 0;
    if (!o) return;
    if (o->cyclic_check) checks_set = 1;
    if (o->missing_check) checks_set = 1;
    if (o->invalid_shape_check) checks_set = 1;
    if (!checks_set) {
	o->cyclic_check = 1;
	o->missing_check = 1;
	o->invalid_shape_check = 1;
    }
}

struct _ged_cyclic_data {
    struct ged *gedp;
    struct bu_ptbl *paths;
};


struct _ged_missing_data {
    struct ged *gedp;
    std::set<std::string> missing;
};

struct invalid_obj {
    std::string name;
    std::string type;
    std::string error;
};

struct _ged_invalid_data {
    struct ged *gedp;
    struct _ged_lint_opts *o;
    std::set<struct directory *> invalid_dps;
    std::map<struct directory *, struct invalid_obj> invalid_msgs;
};

/* Because lint is intended to be a deep inspection of the .g looking for problems,
 * we need to do this check using the low level tree walk rather than operating on
 * a search result set (which has checks to filter out cyclic paths.) */
static void
_ged_cyclic_search_subtree(struct db_full_path *path, int curr_bool, union tree *tp,
			   void (*traverse_func) (struct db_full_path *path, void *), void *client_data)
{
    struct directory *dp;
    struct _ged_cyclic_data *cdata = (struct _ged_cyclic_data *)client_data;
    struct ged *gedp = cdata->gedp;
    int bool_val = curr_bool;

    if (!tp) {
	return;
    }

    RT_CK_FULL_PATH(path);
    RT_CK_TREE(tp);

    switch (tp->tr_op) {
	case OP_UNION:
	case OP_INTERSECT:
	case OP_SUBTRACT:
	case OP_XOR:
	    if (tp->tr_op == OP_UNION) bool_val = 2;
	    if (tp->tr_op == OP_INTERSECT) bool_val = 3;
	    if (tp->tr_op == OP_SUBTRACT) bool_val = 4;
	    _ged_cyclic_search_subtree(path, bool_val, tp->tr_b.tb_right, traverse_func, client_data);
	    /* fall through */
	case OP_NOT:
	case OP_GUARD:
	case OP_XNOP:
	    _ged_cyclic_search_subtree(path, OP_UNION, tp->tr_b.tb_left, traverse_func, client_data);
	    break;
	case OP_DB_LEAF:
	    dp = db_lookup(gedp->dbip, tp->tr_l.tl_name, LOOKUP_QUIET);
	    if (dp == RT_DIR_NULL) {
		return;
	    } else {
		/* See if we've got a cyclic path */
		db_add_node_to_full_path(path, dp);
		DB_FULL_PATH_SET_CUR_BOOL(path, bool_val);
		if (!db_full_path_cyclic(path, NULL, 0)) {
		    /* Not cyclic - keep going */
		    traverse_func(path, client_data);
		} else {
		    /* Cyclic - report it */
		    char *path_string = db_path_to_string(path);
		    bu_ptbl_ins(cdata->paths, (long *)path_string);
		}
		DB_FULL_PATH_POP(path);
		break;
	    }

	default:
	    bu_log("db_functree_subtree: unrecognized operator %d\n", tp->tr_op);
	    bu_bomb("db_functree_subtree: unrecognized operator\n");
    }
}

void
_ged_cyclic_search(struct db_full_path *fp, void *client_data)
{
    struct _ged_cyclic_data *cdata = (struct _ged_cyclic_data *)client_data;
    struct ged *gedp = cdata->gedp;
    struct directory *dp;

    RT_CK_FULL_PATH(fp);

    dp = DB_FULL_PATH_CUR_DIR(fp);

    if (!dp) return;

    /* If we're not looking at a comb object we can't have
     * cyclic paths - else, walk the comb */
    if (dp->d_flags & RT_DIR_COMB) {
	struct rt_db_internal in;
	struct rt_comb_internal *comb;

	if (rt_db_get_internal(&in, dp, gedp->dbip, NULL, &rt_uniresource) < 0) return;

	comb = (struct rt_comb_internal *)in.idb_ptr;
	_ged_cyclic_search_subtree(fp, OP_UNION, comb->tree, _ged_cyclic_search, client_data);
	rt_db_free_internal(&in);
    }
}

int
_ged_cyclic_check(struct _ged_cyclic_data *cdata, struct ged *gedp, int argc, struct directory **dpa)
{
    int i;
    struct db_full_path *start_path = NULL;
    int ret = BRLCAD_OK;
    if (!gedp) return BRLCAD_ERROR;
    if (argc) {
	if (!dpa) return BRLCAD_ERROR;
	BU_GET(start_path, struct db_full_path);
	db_full_path_init(start_path);
	for (i = 0; i < argc; i++) {
	    db_add_node_to_full_path(start_path, dpa[i]);
	    _ged_cyclic_search(start_path, (void *)cdata);
	    DB_FULL_PATH_POP(start_path);
	}
    } else {
	struct directory *dp;
	BU_GET(start_path, struct db_full_path);
	db_full_path_init(start_path);
	/* We can't do db_ls to get a set of tops objects here, because a cyclic
	 * path can produce a situation where there are no tops objects and/or
	 * hide the paths we need to report. */
	for (i = 0; i < RT_DBNHASH; i++) {
	    for (dp = gedp->dbip->dbi_Head[i]; dp != RT_DIR_NULL; dp = dp->d_forw) {
		db_add_node_to_full_path(start_path, dp);
		_ged_cyclic_search(start_path, (void *)cdata);
		DB_FULL_PATH_POP(start_path);
	    }
	}
    }
    db_free_full_path(start_path);
    BU_PUT(start_path, struct db_full_path);
    return ret;
}

static void
_ged_lint_comb_find_missing(struct _ged_missing_data *mdata, const char *parent, struct db_i *dbip, union tree *tp)
{
    if (!tp) return;

    RT_CHECK_DBI(dbip);
    RT_CK_TREE(tp);

    switch (tp->tr_op) {
	case OP_UNION:
	case OP_INTERSECT:
	case OP_SUBTRACT:
	case OP_XOR:
	    _ged_lint_comb_find_missing(mdata, parent, dbip, tp->tr_b.tb_right);
	    /* fall through */
	case OP_NOT:
	case OP_GUARD:
	case OP_XNOP:
	    _ged_lint_comb_find_missing(mdata, parent, dbip, tp->tr_b.tb_left);
	    break;
	case OP_DB_LEAF:
	    if (db_lookup(dbip, tp->tr_l.tl_name, LOOKUP_QUIET) == RT_DIR_NULL) {
		std::string inst = std::string(parent) + std::string("/") + std::string(tp->tr_l.tl_name);
		mdata->missing.insert(inst);
	    }
	    break;
	default:
	    bu_log("_ged_lint_comb_find_invalid: unrecognized operator %d\n", tp->tr_op);
	    bu_bomb("_ged_lint_comb_find_invalid\n");
    }
}

static void
_ged_lint_shape_find_missing(struct _ged_missing_data *mdata, struct db_i *dbip, struct directory *dp)
{
    struct bu_external ext = BU_EXTERNAL_INIT_ZERO;
    struct db5_raw_internal raw;
    unsigned char *cp;
    char datasrc;
    char *sketch_name;
    struct bu_vls dsp_name = BU_VLS_INIT_ZERO;

    if (!mdata || !dbip || !dp) return;

    switch (dp->d_minor_type) {
	case DB5_MINORTYPE_BRLCAD_DSP:
	    /* For DSP we can't do a full import up front, since the potential invalidity we're looking to detect will cause
	     * the import to fail.  Partially crack it, enough to where we can get what we need */
	    if (db_get_external(&ext, dp, dbip) < 0) return;
	    if (db5_get_raw_internal_ptr(&raw, ext.ext_buf) == NULL) {
		bu_free_external(&ext);
		return;
	    }
	    cp = (unsigned char *)raw.body.ext_buf;
	    cp += 2*SIZEOF_NETWORK_LONG + SIZEOF_NETWORK_DOUBLE * ELEMENTS_PER_MAT + SIZEOF_NETWORK_SHORT;
	    datasrc = *cp;
	    cp++; cp++;
	    bu_vls_strncpy(&dsp_name, (char *)cp, raw.body.ext_nbytes - (cp - (unsigned char *)raw.body.ext_buf));
	    if (datasrc == RT_DSP_SRC_OBJ) {
		if (db_lookup(dbip, bu_vls_addr(&dsp_name), LOOKUP_QUIET) == RT_DIR_NULL) {
		    std::string inst = std::string(dp->d_namep) + std::string("/") + std::string(bu_vls_addr(&dsp_name));
		    mdata->missing.insert(inst);
		}
	    }
	    if (datasrc == RT_DSP_SRC_FILE) {
		if (!bu_file_exists(bu_vls_addr(&dsp_name), NULL)) {
		    std::string inst = std::string(dp->d_namep) + std::string("/") + std::string(bu_vls_addr(&dsp_name));
		    mdata->missing.insert(inst);
		}
	    }
	    bu_vls_free(&dsp_name);
	    bu_free_external(&ext);
	    break;
	case DB5_MINORTYPE_BRLCAD_EXTRUDE:
	    /* For EXTRUDE we can't do a full import up front, since the potential invalidity we're looking to detect will cause
	     * the import to fail.  Partially crack it, enough to where we can get what we need */
	    if (db_get_external(&ext, dp, dbip) < 0) return;
	    if (db5_get_raw_internal_ptr(&raw, ext.ext_buf) == NULL) {
		bu_free_external(&ext);
		return;
	    }
	    cp = (unsigned char *)raw.body.ext_buf;
	    sketch_name = (char *)cp + ELEMENTS_PER_VECT*4*SIZEOF_NETWORK_DOUBLE + SIZEOF_NETWORK_LONG;
	    if (db_lookup(dbip, sketch_name, LOOKUP_QUIET) == RT_DIR_NULL) {
		std::string inst = std::string(dp->d_namep) + std::string("/") + std::string(sketch_name);
		mdata->missing.insert(inst);
	    }
	    bu_free_external(&ext);
	    break;
	default:
	    break;
    }
}

int
_ged_missing_check(struct _ged_missing_data *mdata, struct ged *gedp, int argc, struct directory **dpa)
{
    struct directory *dp;
    int ret = BRLCAD_OK;
    if (!gedp) return BRLCAD_ERROR;
    if (argc) {
	unsigned int i;
	struct bu_ptbl *pc = NULL;
	const char *osearch = "-type comb";
	if (!dpa) return BRLCAD_ERROR;
	BU_ALLOC(pc, struct bu_ptbl);
<<<<<<< HEAD
	if (db_search(pc, DB_SEARCH_RETURN_UNIQ_DP, osearch, argc, dpa, gedp->ged_wdbp->dbip, NULL) < 0) {
=======
	if (db_search(pc, DB_SEARCH_RETURN_UNIQ_DP, osearch, argc, dpa, gedp->dbip, NULL) < 0) {
>>>>>>> 031a9ea6
	    ret = BRLCAD_ERROR;
	    bu_ptbl_free(pc);
	    bu_free(pc, "pc table");
	} else {
	    for (i = 0; i < BU_PTBL_LEN(pc); i++) {
		dp = (struct directory *)BU_PTBL_GET(pc, i);
		if (dp->d_flags & RT_DIR_COMB) {
		    struct rt_db_internal in;
		    struct rt_comb_internal *comb;
		    if (rt_db_get_internal(&in, dp, gedp->dbip, NULL, &rt_uniresource) < 0) continue;
		    comb = (struct rt_comb_internal *)in.idb_ptr;
		    _ged_lint_comb_find_missing(mdata, dp->d_namep, gedp->dbip, comb->tree);
		} else {
		    _ged_lint_shape_find_missing(mdata, gedp->dbip, dp);
		}
	    }
	    bu_ptbl_free(pc);
	    bu_free(pc, "pc table");
	}
    } else {
	int i;
	for (i = 0; i < RT_DBNHASH; i++) {
	    for (dp = gedp->dbip->dbi_Head[i]; dp != RT_DIR_NULL; dp = dp->d_forw) {
		if (dp->d_flags & RT_DIR_COMB) {
		    struct rt_db_internal in;
		    struct rt_comb_internal *comb;
		    if (rt_db_get_internal(&in, dp, gedp->dbip, NULL, &rt_uniresource) < 0) continue;
		    comb = (struct rt_comb_internal *)in.idb_ptr;
		    _ged_lint_comb_find_missing(mdata, dp->d_namep, gedp->dbip, comb->tree);
		} else {
		    _ged_lint_shape_find_missing(mdata, gedp->dbip, dp);
		}
	    }
	}
    }
    return ret;
}

/* Someday, when we have parametric constraint evaluation for parameters for primitives, we can hook
 * that into this logic as well... for now, run various special-case routines that are available to
 * spot various categories of problematic primtivies. */
void
_ged_invalid_prim_check(struct _ged_invalid_data *idata, struct ged *gedp, struct directory *dp)
{
    struct invalid_obj obj;
    struct rt_db_internal intern;
    struct rt_bot_internal *bot;
    struct bu_vls vlog = BU_VLS_INIT_ZERO;
    int not_valid = 0;
    if (!idata || !gedp || !dp) return;

    if (dp->d_flags & RT_DIR_HIDDEN) return;
    if (dp->d_addr == RT_DIR_PHONY_ADDR) return;

    if (rt_db_get_internal(&intern, dp, gedp->dbip, (fastf_t *)NULL, &rt_uniresource) < 0) return;
    if (intern.idb_major_type != DB5_MAJORTYPE_BRLCAD) {
	rt_db_free_internal(&intern);
	return;
    }

    switch (dp->d_minor_type) {
	case DB5_MINORTYPE_BRLCAD_BOT:
	    bot = (struct rt_bot_internal *)intern.idb_ptr;
	    RT_BOT_CK_MAGIC(bot);
	    if (bot->mode == RT_BOT_SOLID) {
		not_valid = bg_trimesh_solid2((int)bot->num_vertices, (int)bot->num_faces, bot->vertices, bot->faces, NULL);
		if (not_valid) {
		    obj.name = std::string(dp->d_namep);
		    obj.type= std::string("bot");
		    obj.error = std::string("failed solidity test, but BoT type is RT_BOT_SOLID");
		}
	    }
	    rt_db_free_internal(&intern);
	    break;
	case DB5_MINORTYPE_BRLCAD_BREP:
	    not_valid = !rt_brep_valid(&vlog, &intern, 0);
	    if (not_valid) {
		obj.name = std::string(dp->d_namep);
		obj.type= std::string("brep");
		if (idata->o->verbosity) {
		    obj.error = std::string(bu_vls_addr(&vlog));
		} else {
		    obj.error = std::string("failed OpenNURBS validity test");
		}
	    }
	    break;
	case DB5_MINORTYPE_BRLCAD_ARB8:
	    // TODO - check for twisted arbs.
	    break;
	case DB5_MINORTYPE_BRLCAD_DSP:
	    // TODO - check for empty data object and zero length dimension vectors.
	    break;
	case DB5_MINORTYPE_BRLCAD_EXTRUDE:
	    // TODO - check for empty sketch and zero length dimension vectors.
	    break;
	default:
	    break;
    }

    if (not_valid) {
	idata->invalid_dps.insert(dp);
	idata->invalid_msgs.insert(std::pair<struct directory *, struct invalid_obj>(dp, obj));
    }

    bu_vls_free(&vlog);
}

int
_ged_invalid_shape_check(struct _ged_invalid_data *idata, struct ged *gedp, int argc, struct directory **dpa)
{
    int ret = BRLCAD_OK;
    struct directory *dp;
    struct _ged_lint_opts *opts = (struct _ged_lint_opts *)idata->o;
    unsigned int i;
    struct bu_ptbl *pc = NULL;
    struct bu_vls sopts = BU_VLS_INIT_ZERO;
    bu_vls_sprintf(&sopts, "! -type comb %s", bu_vls_cstr(&opts->filter));
    BU_ALLOC(pc, struct bu_ptbl);
<<<<<<< HEAD
    if (db_search(pc, DB_SEARCH_RETURN_UNIQ_DP, bu_vls_cstr(&sopts), argc, dpa, gedp->ged_wdbp->dbip, NULL) < 0) {
=======
    if (db_search(pc, DB_SEARCH_RETURN_UNIQ_DP, bu_vls_cstr(&sopts), argc, dpa, gedp->dbip, NULL) < 0) {
>>>>>>> 031a9ea6
	ret = BRLCAD_ERROR;
	bu_free(pc, "pc table");
    } else {
	for (i = 0; i < BU_PTBL_LEN(pc); i++) {
	    dp = (struct directory *)BU_PTBL_GET(pc, i);
	    _ged_invalid_prim_check(idata, gedp, dp);
	}
	bu_ptbl_free(pc);
	bu_free(pc, "pc table");
    }
    bu_vls_free(&sopts);
    return ret;
}

extern "C" int
ged_lint_core(struct ged *gedp, int argc, const char *argv[])
{
    size_t pc;
    int ret = BRLCAD_OK;
    static const char *usage = "Usage: lint [ -CMS ] [obj1] [obj2] [...]\n";
    int print_help = 0;
    struct _ged_lint_opts *opts;
    struct directory **dpa = NULL;
    int nonexist_obj_cnt = 0;

    GED_CHECK_DATABASE_OPEN(gedp, BRLCAD_ERROR);
    GED_CHECK_ARGC_GT_0(gedp, argc, BRLCAD_ERROR);

    struct _ged_cyclic_data *cdata = NULL;
    struct _ged_missing_data *mdata = new struct _ged_missing_data;
    struct _ged_invalid_data *idata = new struct _ged_invalid_data;

<<<<<<< HEAD
    GED_CHECK_DATABASE_OPEN(gedp, BRLCAD_ERROR);
    GED_CHECK_ARGC_GT_0(gedp, argc, BRLCAD_ERROR);

=======
>>>>>>> 031a9ea6
    opts = _ged_lint_opts_create();

    struct bu_opt_desc d[7];
    BU_OPT(d[0],  "h", "help",          "",  NULL,  &print_help,               "Print help and exit");
    BU_OPT(d[1],  "v", "verbose",       "",  &_ged_vopt,  &(opts->verbosity),  "Verbose output (multiple flags increase verbosity)");
    BU_OPT(d[2],  "C", "cyclic",        "",  NULL,  &(opts->cyclic_check),     "Check for cyclic paths (combs whose children reference their parents - potential for infinite looping)");
    BU_OPT(d[3],  "M", "missing",       "",  NULL,  &(opts->missing_check),    "Check for objects reference by combs that are not in the database");
    BU_OPT(d[4],  "I", "invalid-shape", "",  NULL,  &(opts->invalid_shape_check),  "Check for objects that are intended to be valid shapes but do not satisfy that criteria (examples include non-solid BoTs and twisted arbs)");
    BU_OPT(d[5],  "F", "filter",        "",  &bu_opt_vls,  &(opts->filter),  "For checks on existing geometry objects, apply search-style filters to check only the subset of objects that satisfy the filters. In particular these filters do NOT impact cyclic and missing geometry checks.");
    BU_OPT_NULL(d[6]);

    /* skip command name argv[0] */
    argc-=(argc>0); argv+=(argc>0);

    /* initialize result */
    bu_vls_trunc(gedp->ged_result_str, 0);

    /* parse standard options */
    argc = bu_opt_parse(NULL, argc, argv, d);

    if (print_help) {
	_ged_cmd_help(gedp, usage, d);
	ret = BRLCAD_OK;
	goto ged_lint_memfree;
    }

    if (argc) {
	dpa = (struct directory **)bu_calloc(argc+1, sizeof(struct directory *), "dp array");
	nonexist_obj_cnt = _ged_sort_existing_objs(gedp, argc, argv, dpa);
	if (nonexist_obj_cnt) {
	    int i;
	    bu_vls_printf(gedp->ged_result_str, "Object argument(s) supplied to lint that do not exist in the database:\n");
	    for (i = argc - nonexist_obj_cnt - 1; i < argc; i++) {
		bu_vls_printf(gedp->ged_result_str, " %s\n", argv[i]);
	    }
	    ret = BRLCAD_ERROR;
	    goto ged_lint_memfree;
	}
    }

    _ged_lint_opts_verify(opts);


    if (opts->cyclic_check) {
	bu_log("Checking for cyclic paths...\n");
	BU_GET(cdata, struct _ged_cyclic_data);
	cdata->gedp = gedp;
	BU_GET(cdata->paths, struct bu_ptbl);
	bu_ptbl_init(cdata->paths, 0, "path table");
	ret = _ged_cyclic_check(cdata, gedp, argc, dpa);
	if (ret != BRLCAD_OK) {
	    goto ged_lint_memfree;
	}
	if (BU_PTBL_LEN(cdata->paths)) {
	    bu_vls_printf(gedp->ged_result_str, "Found cyclic paths:\n");
	    for (pc = 0; pc < BU_PTBL_LEN(cdata->paths); pc++) {
		char *path = (char *)BU_PTBL_GET(cdata->paths, pc);
		bu_vls_printf(gedp->ged_result_str, "  %s\n", path);
	    }
	}
    }

    if (opts->missing_check) {
	bu_log("Checking for references to non-extant objects...\n");
	mdata->gedp = gedp;
	ret = _ged_missing_check(mdata, gedp, argc, dpa);
	if (ret != BRLCAD_OK) {
	    goto ged_lint_memfree;
	}
	if (mdata->missing.size()) {
	    std::set<std::string>::iterator s_it;
	    bu_vls_printf(gedp->ged_result_str, "Found references to missing objects:\n");
	    for (s_it = mdata->missing.begin(); s_it != mdata->missing.end(); s_it++) {
		std::string mstr = *s_it;
		bu_vls_printf(gedp->ged_result_str, "  %s\n", mstr.c_str());
	    }
	}
    }

    if (opts->invalid_shape_check) {
	bu_log("Checking for invalid objects...\n");
	idata->o = opts;
	ret = _ged_invalid_shape_check(idata, gedp, argc, dpa);
	if (ret != BRLCAD_OK) {
	    goto ged_lint_memfree;
	}
	if (idata->invalid_dps.size()) {
	    std::set<struct directory *>::iterator d_it;
	    bu_vls_printf(gedp->ged_result_str, "Found invalid objects:\n");
	    for (d_it = idata->invalid_dps.begin(); d_it != idata->invalid_dps.end(); d_it++) {
		struct directory *dp = *d_it;
		struct invalid_obj msgdata = idata->invalid_msgs.find(dp)->second;
		std::string msg = msgdata.name + std::string("[") + msgdata.type + std::string("] ") + msgdata.error;
		bu_vls_printf(gedp->ged_result_str, "  %s\n", msg.c_str());
	    }
	}

    }

ged_lint_memfree:
    _ged_lint_opts_destroy(opts);
    if (cdata) {
	for (pc = 0; pc < BU_PTBL_LEN(cdata->paths); pc++) {
	    char *path = (char *)BU_PTBL_GET(cdata->paths, pc);
	    bu_free(path, "free cyclic path");
	}
	bu_ptbl_free(cdata->paths);
	BU_PUT(cdata->paths, struct bu_ptbl);
	BU_PUT(cdata, struct _ged_cyclic_data);
    }

    delete mdata;
    delete idata;

    if (dpa) bu_free(dpa, "dp array");

    return ret;
}


#ifdef GED_PLUGIN
#include "../include/plugin.h"
extern "C" {
struct ged_cmd_impl lint_cmd_impl = { "lint", ged_lint_core, GED_CMD_DEFAULT };
const struct ged_cmd lint_cmd = { &lint_cmd_impl };
const struct ged_cmd *lint_cmds[] = { &lint_cmd,  NULL };

static const struct ged_plugin pinfo = { GED_API,  lint_cmds, 1 };

COMPILER_DLLEXPORT const struct ged_plugin *ged_plugin_info()
{
    return &pinfo;
}
}
#endif

// Local Variables:
// tab-width: 8
// mode: C++
// c-basic-offset: 4
// indent-tabs-mode: t
// c-file-style: "stroustrup"
// End:
// ex: shiftwidth=4 tabstop=8
<|MERGE_RESOLUTION|>--- conflicted
+++ resolved
@@ -334,11 +334,7 @@
 	const char *osearch = "-type comb";
 	if (!dpa) return BRLCAD_ERROR;
 	BU_ALLOC(pc, struct bu_ptbl);
-<<<<<<< HEAD
-	if (db_search(pc, DB_SEARCH_RETURN_UNIQ_DP, osearch, argc, dpa, gedp->ged_wdbp->dbip, NULL) < 0) {
-=======
 	if (db_search(pc, DB_SEARCH_RETURN_UNIQ_DP, osearch, argc, dpa, gedp->dbip, NULL) < 0) {
->>>>>>> 031a9ea6
 	    ret = BRLCAD_ERROR;
 	    bu_ptbl_free(pc);
 	    bu_free(pc, "pc table");
@@ -457,11 +453,7 @@
     struct bu_vls sopts = BU_VLS_INIT_ZERO;
     bu_vls_sprintf(&sopts, "! -type comb %s", bu_vls_cstr(&opts->filter));
     BU_ALLOC(pc, struct bu_ptbl);
-<<<<<<< HEAD
-    if (db_search(pc, DB_SEARCH_RETURN_UNIQ_DP, bu_vls_cstr(&sopts), argc, dpa, gedp->ged_wdbp->dbip, NULL) < 0) {
-=======
     if (db_search(pc, DB_SEARCH_RETURN_UNIQ_DP, bu_vls_cstr(&sopts), argc, dpa, gedp->dbip, NULL) < 0) {
->>>>>>> 031a9ea6
 	ret = BRLCAD_ERROR;
 	bu_free(pc, "pc table");
     } else {
@@ -494,12 +486,6 @@
     struct _ged_missing_data *mdata = new struct _ged_missing_data;
     struct _ged_invalid_data *idata = new struct _ged_invalid_data;
 
-<<<<<<< HEAD
-    GED_CHECK_DATABASE_OPEN(gedp, BRLCAD_ERROR);
-    GED_CHECK_ARGC_GT_0(gedp, argc, BRLCAD_ERROR);
-
-=======
->>>>>>> 031a9ea6
     opts = _ged_lint_opts_create();
 
     struct bu_opt_desc d[7];
