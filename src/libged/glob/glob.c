/*                         G L O B . C
 * BRL-CAD
 *
 * Copyright (c) 2008-2022 United States Government as represented by
 * the U.S. Army Research Laboratory.
 *
 * This library is free software; you can redistribute it and/or
 * modify it under the terms of the GNU Lesser General Public License
 * version 2.1 as published by the Free Software Foundation.
 *
 * This library is distributed in the hope that it will be useful, but
 * WITHOUT ANY WARRANTY; without even the implied warranty of
 * MERCHANTABILITY or FITNESS FOR A PARTICULAR PURPOSE.  See the GNU
 * Lesser General Public License for more details.
 *
 * You should have received a copy of the GNU Lesser General Public
 * License along with this file; see the file named COPYING for more
 * information.
 */
/** @file libged/glob.c
 *
 * The glob command.
 *
 */

#include "common.h"

#include <stdlib.h>
#include <ctype.h>
#include <string.h>
#include "bio.h"

#include "bu/path.h"
#include "bu/vls.h"
#include "raytrace.h"
#include "ged.h"

/* These are general globbing flags. */
#define _GED_GLOB_static       0x1    /**< @brief include hidden objects in results */
#define _GED_GLOB_NON_GEOM     0x2    /**< @brief include non-geometry objects in results */
#define _GED_GLOB_SKIP_FIRST   0x4    /**< @brief do not expand the first item */

/**
 * unescapes various special characters
 */
static void
_debackslash(struct bu_vls *dest, struct bu_vls *src)
{
    char *ptr;

    ptr = bu_vls_addr(src);
    while (*ptr) {
	if (*ptr == '\\')
	    ++ptr;
	if (*ptr == '\0')
	    break;
	bu_vls_putc(dest, *ptr++);
    }
}

/**
 * escapes various special characters
 */
static void
_backslash_specials(struct bu_vls *dest, struct bu_vls *src)
{
    int backslashed;
    char *ptr, buf[2];

    buf[1] = '\0';
    backslashed = 0;
    for (ptr = bu_vls_addr(src); *ptr; ptr++) {
	if (*ptr == '[' && !backslashed)
	    bu_vls_strcat(dest, "\\[");
	else if (*ptr == ']' && !backslashed)
	    bu_vls_strcat(dest, "\\]");
	else if (backslashed) {
	    bu_vls_strcat(dest, "\\");
	    buf[0] = *ptr;
	    bu_vls_strcat(dest, buf);
	    backslashed = 0;
	} else if (*ptr == '\\')
	    backslashed = 1;
	else {
	    buf[0] = *ptr;
	    bu_vls_strcat(dest, buf);
	}
    }
}

static int
_ged_expand_str_glob(struct bu_vls *dest, const char *input, struct db_i *dbip, int flags)
{
    char *start, *end;          /* Start and ends of words */
    int is_fnmatch;                 /* Set to TRUE when word is a is_fnmatch */
    int backslashed;
    int match_cnt = 0;
    int firstword = 1;
    int skip_first = (flags & _GED_GLOB_SKIP_FIRST) ? 1 : 0;
    struct bu_vls word = BU_VLS_INIT_ZERO;         /* Current word being processed */
    struct bu_vls temp = BU_VLS_INIT_ZERO;
    char *src = NULL;

    if (dbip == DBI_NULL) {
	bu_vls_sprintf(dest, "%s", input);
	return 0;
    }

    src = bu_strdup(input);

    end = src;
    while (*end != '\0') {
	/* Run through entire string */

	/* First, pass along leading whitespace. */

	start = end;                   /* Begin where last word ended */
	while (*start != '\0') {
	    if (*start == ' '  ||
		    *start == '\t' ||
		    *start == '\n')
		bu_vls_putc(dest, *start++);
	    else
		break;
	}
	if (*start == '\0')
	    break;
	/* Next, advance "end" pointer to the end of the word, while
	 * adding each character to the "word" vls.  Also make a note
	 * of any unbackslashed wildcard characters.
	 */

	end = start;
	bu_vls_trunc(&word, 0);
	is_fnmatch = 0;
	backslashed = 0;
	while (*end != '\0') {
	    if (*end == ' '  ||
		    *end == '\t' ||
		    *end == '\n')
		break;
	    if ((*end == '*' || *end == '?' || *end == '[') && !backslashed)
		is_fnmatch = 1;
	    if (*end == '\\' && !backslashed)
		backslashed = 1;
	    else
		backslashed = 0;
	    bu_vls_putc(&word, *end++);
	}

	/* If the client told us not to do expansion on the first word
	 * in the stream, disable matching */
	if (firstword && skip_first) {
	    is_fnmatch = 0;
	}

	/* Now, if the word was suspected of being a wildcard, try to
	 * match it to the database.
	 */
	/* Now, if the word was suspected of being a wildcard, try to
	 * match it to the database.
	 */
	if (is_fnmatch) {
	    register int i, num;
	    register struct directory *dp;
	    bu_vls_trunc(&temp, 0);
	    for (i = num = 0; i < RT_DBNHASH; i++) {
		for (dp = dbip->dbi_Head[i]; dp != RT_DIR_NULL; dp = dp->d_forw) {
		    if (bu_path_match(bu_vls_addr(&word), dp->d_namep, 0) != 0) continue;
		    if (!(flags & _GED_GLOB_static) && (dp->d_flags & RT_DIR_HIDDEN)) continue;
		    if (!(flags & _GED_GLOB_NON_GEOM) && (dp->d_flags & RT_DIR_NON_GEOM)) continue;
		    if (num == 0)
			bu_vls_strcat(&temp, dp->d_namep);
		    else {
			bu_vls_strcat(&temp, " ");
			bu_vls_strcat(&temp, dp->d_namep);
		    }
		    match_cnt++;
		    ++num;
		}
	    }

	    if (num == 0) {
		_debackslash(&temp, &word);
		_backslash_specials(dest, &temp);
	    } else
		bu_vls_vlscat(dest, &temp);
	} else {
	    _debackslash(dest, &word);
	}

	firstword = 0;
    }

    bu_vls_free(&temp);
    bu_vls_free(&word);
    bu_free(src, "free input cpy");
    return match_cnt;
}

int
ged_glob_core(struct ged *gedp, int argc, const char *argv[])
{
    static const char *usage = "expression";
    int flags = 0;
    flags |= _GED_GLOB_static;
    flags |= _GED_GLOB_NON_GEOM;
    flags |= _GED_GLOB_SKIP_FIRST;

    /* Silently return */
    if (gedp == GED_NULL)
	return BRLCAD_ERROR;

    /* Initialize result. This behavior is depended upon by mged - apparently
     * the interpretation is that if no database is open, all expressions match
     * nothing and the empty string is returned. */
    bu_vls_trunc(gedp->ged_result_str, 0);

    /* No database to match against, so return. */
<<<<<<< HEAD
    if (gedp->ged_wdbp == RT_WDB_NULL || gedp->ged_wdbp->dbip == DBI_NULL)
=======
    if (gedp->dbip == DBI_NULL)
>>>>>>> 031a9ea6
	return BRLCAD_OK;

    /* must be wanting help */
    if (argc == 1) {
	bu_vls_printf(gedp->ged_result_str, "Usage: %s %s", argv[0], usage);
	return BRLCAD_HELP;
    }

    if (argc != 2) {
	bu_vls_printf(gedp->ged_result_str, "Usage: %s %s", argv[0], usage);
	return BRLCAD_ERROR;
    }


    (void)_ged_expand_str_glob(gedp->ged_result_str, argv[1], gedp->dbip, flags);


    return BRLCAD_OK;
}


#ifdef GED_PLUGIN
#include "../include/plugin.h"
struct ged_cmd_impl glob_cmd_impl = {"glob", ged_glob_core, GED_CMD_DEFAULT};
const struct ged_cmd glob_cmd = { &glob_cmd_impl };

struct ged_cmd_impl db_glob_cmd_impl = {"db_glob", ged_glob_core, GED_CMD_DEFAULT};
const struct ged_cmd db_glob_cmd = { &db_glob_cmd_impl };

const struct ged_cmd *glob_cmds[] = { &glob_cmd, &db_glob_cmd, NULL };

static const struct ged_plugin pinfo = { GED_API,  glob_cmds, 2 };

COMPILER_DLLEXPORT const struct ged_plugin *ged_plugin_info()
{
    return &pinfo;
}
#endif /* GED_PLUGIN */

/*
 * Local Variables:
 * mode: C
 * tab-width: 8
 * indent-tabs-mode: t
 * c-file-style: "stroustrup"
 * End:
 * ex: shiftwidth=4 tabstop=8
 */<|MERGE_RESOLUTION|>--- conflicted
+++ resolved
@@ -36,7 +36,7 @@
 #include "ged.h"
 
 /* These are general globbing flags. */
-#define _GED_GLOB_static       0x1    /**< @brief include hidden objects in results */
+#define _GED_GLOB_HIDDEN       0x1    /**< @brief include hidden objects in results */
 #define _GED_GLOB_NON_GEOM     0x2    /**< @brief include non-geometry objects in results */
 #define _GED_GLOB_SKIP_FIRST   0x4    /**< @brief do not expand the first item */
 
@@ -167,7 +167,7 @@
 	    for (i = num = 0; i < RT_DBNHASH; i++) {
 		for (dp = dbip->dbi_Head[i]; dp != RT_DIR_NULL; dp = dp->d_forw) {
 		    if (bu_path_match(bu_vls_addr(&word), dp->d_namep, 0) != 0) continue;
-		    if (!(flags & _GED_GLOB_static) && (dp->d_flags & RT_DIR_HIDDEN)) continue;
+		    if (!(flags & _GED_GLOB_HIDDEN) && (dp->d_flags & RT_DIR_HIDDEN)) continue;
 		    if (!(flags & _GED_GLOB_NON_GEOM) && (dp->d_flags & RT_DIR_NON_GEOM)) continue;
 		    if (num == 0)
 			bu_vls_strcat(&temp, dp->d_namep);
@@ -203,7 +203,7 @@
 {
     static const char *usage = "expression";
     int flags = 0;
-    flags |= _GED_GLOB_static;
+    flags |= _GED_GLOB_HIDDEN;
     flags |= _GED_GLOB_NON_GEOM;
     flags |= _GED_GLOB_SKIP_FIRST;
 
@@ -217,17 +217,13 @@
     bu_vls_trunc(gedp->ged_result_str, 0);
 
     /* No database to match against, so return. */
-<<<<<<< HEAD
-    if (gedp->ged_wdbp == RT_WDB_NULL || gedp->ged_wdbp->dbip == DBI_NULL)
-=======
     if (gedp->dbip == DBI_NULL)
->>>>>>> 031a9ea6
 	return BRLCAD_OK;
 
     /* must be wanting help */
     if (argc == 1) {
 	bu_vls_printf(gedp->ged_result_str, "Usage: %s %s", argv[0], usage);
-	return BRLCAD_HELP;
+	return GED_HELP;
     }
 
     if (argc != 2) {
