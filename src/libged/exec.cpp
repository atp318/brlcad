/*                        E X E C . C P P
 * BRL-CAD
 *
 * Copyright (c) 2020-2022 United States Government as represented by
 * the U.S. Army Research Laboratory.
 *
 * This library is free software; you can redistribute it and/or
 * modify it under the terms of the GNU Lesser General Public License
 * version 2.1 as published by the Free Software Foundation.
 *
 * This library is distributed in the hope that it will be useful, but
 * WITHOUT ANY WARRANTY; without even the implied warranty of
 * MERCHANTABILITY or FITNESS FOR A PARTICULAR PURPOSE.  See the GNU
 * Lesser General Public License for more details.
 *
 * You should have received a copy of the GNU Lesser General Public
 * License along with this file; see the file named COPYING for more
 * information.
 */
/** @file exec.cpp
 *
 * Brief description
 *
 */

#include "common.h"

#include <map>
#include <string>

#include "bu/time.h"
#include "bu/path.h"
#include "bu/vls.h"
#include "ged.h"
#include "./include/plugin.h"

extern "C" void libged_init(void);


extern "C" int
ged_exec(struct ged *gedp, int argc, const char *argv[])
{
    if (!gedp || !argc || !argv) {
	return BRLCAD_ERROR;
    }

    double start = 0.0;
    const char *tstr = getenv("GED_EXEC_TIME");
    if (tstr) {
	start = bu_gettime();
    }

    // TODO - right now this is the map from the libged load - should
    // probably use this to initialize a struct ged copy when ged_init
    // is called, so client codes can add their own commands to their
    // gedp...
    //
    // The ged_cmds map should always reflect the original, vanilla
    // state of libged's command set so we have a clean fallback
    // available if we ever need it to fall back on/recover with.
    std::map<std::string, const struct ged_cmd *> *cmap = (std::map<std::string, const struct ged_cmd *> *)ged_cmds;

    // On OpenBSD, if the executable was launched in a way that
    // requires bu_setprogname to find the BRL-CAD root directory the
    // initial libged initialization would have failed.  If we have no
    // ged_cmds at all this is probably what happened, so call
    // libged_init again here.  By the time we are calling ged_exec
    // bu_setprogname should be set and we should be ready to actually
    // find the commands.
    if (!cmap->size()) {
	libged_init();
    }

<<<<<<< HEAD
    std::map<std::string, const struct ged_cmd *>::iterator c_it = cmap->find(std::string(argv[0]));
    if (c_it == cmap->end()) {
	bu_vls_printf(gedp->ged_result_str, "unknown command: %s", argv[0]);
	return (BRLCAD_ERROR | BRLCAD_UNKNOWN);
=======
    /* libged is only concerned with the basename in order for
     * command-line applications to pass an argv[0].
     */
    struct bu_vls cmdvls = BU_VLS_INIT_ZERO;
    bu_path_component(&cmdvls, argv[0], BU_PATH_BASENAME);
    std::string cmdname = bu_vls_cstr(&cmdvls);
    bu_vls_free(&cmdvls);

    std::map<std::string, const struct ged_cmd *>::iterator c_it = cmap->find(cmdname);
    if (c_it == cmap->end()) {
	bu_vls_printf(gedp->ged_result_str, "unknown command: %s", cmdname.c_str());
	return (BRLCAD_ERROR | GED_UNKNOWN);
>>>>>>> 031a9ea6
    }

    const struct ged_cmd *cmd = c_it->second;

    // TODO - if interactive command via cmd->i->interactive, don't
    // execute unless we have the necessary callbacks defined in gedp

    int cret = (*cmd->i->cmd)(gedp, argc, argv);

    if (tstr) {
	bu_log("%s time: %g\n", cmdname.c_str(), (bu_gettime() - start)/1e6);
    }

    return cret;
}

// Local Variables:
// tab-width: 8
// mode: C++
// c-basic-offset: 4
// indent-tabs-mode: t
// c-file-style: "stroustrup"
// End:
// ex: shiftwidth=4 tabstop=8<|MERGE_RESOLUTION|>--- conflicted
+++ resolved
@@ -71,12 +71,6 @@
 	libged_init();
     }
 
-<<<<<<< HEAD
-    std::map<std::string, const struct ged_cmd *>::iterator c_it = cmap->find(std::string(argv[0]));
-    if (c_it == cmap->end()) {
-	bu_vls_printf(gedp->ged_result_str, "unknown command: %s", argv[0]);
-	return (BRLCAD_ERROR | BRLCAD_UNKNOWN);
-=======
     /* libged is only concerned with the basename in order for
      * command-line applications to pass an argv[0].
      */
@@ -89,7 +83,6 @@
     if (c_it == cmap->end()) {
 	bu_vls_printf(gedp->ged_result_str, "unknown command: %s", cmdname.c_str());
 	return (BRLCAD_ERROR | GED_UNKNOWN);
->>>>>>> 031a9ea6
     }
 
     const struct ged_cmd *cmd = c_it->second;
