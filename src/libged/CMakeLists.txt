# LIBGED is set up based on a plugin architecture, with common functionality
# defined in a core library.

<<<<<<< HEAD
# if GED command stuff is pushed into the actual subdirs, the autoconf vs cmake
# verification (sh/cmakecheck.sh) will fail on dist-hook.  For now, just
# handle it as part of libged
if(BRLCAD_ENABLE_BULLET)
  add_definitions(-DHAVE_BULLET=1)
  set(LIBGED_CMD_INCLUDE_DIRS
    ${LIBGED_CMD_INCLUDE_DIRS}
    ${CMAKE_CURRENT_SOURCE_DIR}/simulate
    )
  include_directories(SYSTEM
    ${CMAKE_CURRENT_SOURCE_DIR}/simulate/bullet
    ${CMAKE_CURRENT_SOURCE_DIR}/simulate/LinearMath
    ${CMAKE_CURRENT_SOURCE_DIR}/simulate/BulletCollision
    ${CMAKE_CURRENT_SOURCE_DIR}/simulate/BulletDynamics
    ${CMAKE_CURRENT_SOURCE_DIR}/simulate/BulletSoftBody
    )
endif(BRLCAD_ENABLE_BULLET)
include(simulate/bullet/CMakeLists.txt)

if(ADAPTAGRAMS_FOUND)
  set(LIBGED_CMD_LIBS_LIST ${LIBGED_CMD_LIBS_LIST} ${ADAPTAGRAMS_LIBRARIES})
  set(LIBGED_CMD_INCLUDE_DIRS ${LIBGED_CMD_INCLUDE_DIRS} ${AVOID_INCLUDE_DIR})
endif(ADAPTAGRAMS_FOUND)

set(DPLOT_READER dplot)

PERPLEX_TARGET(
  ${DPLOT_READER}_scanner
  ${DPLOT_READER}_scanner.perplex
  OUT_SRC_FILE ${DPLOT_READER}_scanner.c
  OUT_HDR_FILE ${DPLOT_READER}_scanner.h)
LEMON_TARGET(
  ${DPLOT_READER}_parser
  ${DPLOT_READER}_parser.lemon
  OUT_SRC_FILE ${DPLOT_READER}_parser.c
  OUT_HDR_FILE ${DPLOT_READER}_parser.h)
ADD_PERPLEX_LEMON_DEPENDENCY(${DPLOT_READER}_scanner ${DPLOT_READER}_parser)

set(DEBUG_CMD_CPP "${CMAKE_CURRENT_BINARY_DIR}/debug_cmd.cpp")

add_custom_command(OUTPUT ${DEBUG_CMD_CPP}
  COMMAND debug2c ${CMAKE_BINARY_DIR}/cmakefiles.cmake ${DEBUG_CMD_CPP}
  DEPENDS debug2c
  COMMENT "[DEBUG2C] Scanning for debugging variables"
=======
add_custom_command(
  OUTPUT "${CMAKE_BINARY_DIR}/ged_plugins.sentinel"
  COMMAND ${CMAKE_COMMAND} -E touch "${CMAKE_BINARY_DIR}/ged_plugins.sentinel"
>>>>>>> abe3f08b
  )
add_custom_target(ged_plugins_sentinel
  DEPENDS ${CMAKE_BINARY_DIR}/ged_plugins.sentinel
  )
set_target_properties(ged_plugins_sentinel PROPERTIES FOLDER "BRL-CAD Plugins/ged")

function(ged_plugin_library name)
  add_library(${name} ${ARGN})
  add_dependencies(ged_plugins_sentinel ${name})
endfunction(ged_plugin_library name)

# This target is supplied so applications wanting to run libged
# commands at build time can depend on the plugins being built as well as
# libged itself (otherwise LIBGED commands might fail due to their plugins not
# yet having been built.)
add_custom_target(ged_plugins ALL DEPENDS ged_plugins_sentinel)
set_target_properties(ged_plugins PROPERTIES FOLDER "BRL-CAD Plugins")


set(LIBGED_SOURCES
<<<<<<< HEAD
  ${LIBGED_SOURCES}
  ${PERPLEX_${DPLOT_READER}_scanner_SRC}
  ${LEMON_${DPLOT_READER}_parser_SRC}
  3ptarb.c
  adc.c
  adjust.c
  ae2dir.c
  aet.c
  analyze.c
  annotate.c
  arb.c
  arced.c
  arot.c
  attr.cpp
  autoview.c
  bb.c
  bev.c
  bigE.c
  blast.c
  bo.c
  bot/bot.cpp
  bot/check.cpp
  bot/extrude.cpp
  bot/remesh.cpp
  bot_condense.c
  bot_decimate.c
  bot_dump.c
  bot_face_fuse.c
  bot_face_sort.c
  bot_fuse.c
  bot_flip.c
  bot_merge.c
  bot_smooth.c
  bot_split.c
  bot_sync.c
  bot_vertex_fuse.c
  brep/brep.cpp
  brep/conversion.cpp
  brep/csg.cpp
  brep/info.cpp
  brep/intersect.cpp
  brep/pick.cpp
  brep/plot.cpp
  brep/tikz.cpp
  brep/valid.cpp
  cat.c
  cc.c
  center.cpp
  check/check.c
  check/check_adj_air.c
  check/check_centroid.c
  check/check_exp_air.c
  check/check_gap.c
  check/check_mass.c
  check/check_moments.c
  check/check_overlaps.c
  check/check_surf_area.c
  check/check_unconf_air.c
  check/check_volume.c
  clone.c
  coil.c
  color.c
=======
  exec.cpp
  exec_mapping.cpp
  ged_init.cpp
>>>>>>> abe3f08b
  columns.c
  display_list.c
  draw_calc.cpp
  facedef.c
  ged.c
  ged_util.c
  get_obj_bounds.c
  get_solid_kp.c
  inside.c
<<<<<<< HEAD
  instance.c
  isize.c
  item.c
  joint.c
  joint2.c
  keep.c
  keypoint.c
  kill.c
  killall.c
  killrefs.c
  killtree.c
  label.c
  lc.c
  list.c
  loadview.c
  lod.c
  log.c
  lookat.c
  ls.c
  lt.c
  m2v_point.c
  make.c
  make_name.c
  match.c
  mater.cpp
  mirror.c
  model2grid_lu.c
  model2view.c
  model2view_lu.c
  move.c
  move_all.c
  move_arb_edge.c
  move_arb_face.c
  mrot.c
  nirt.c
  nmg.c
  nmg_make_v.c
  nmg_mm.c
  nmg_cmface.c
  nmg_collapse.c
  nmg_fix_normals.c
  nmg_simplify.c
  nmg_kill_v.c
  nmg_kill_f.c
  nmg_move_v.c
  ocenter.c
  open.c
  orient.c
  orotate.c
  oscale.c
  otranslate.c
  overlay.c
=======
>>>>>>> abe3f08b
  path.c
  pipe.c
  pnts_util.c
  polyclip.cpp
  qray.c
  rotate_eto.c
  rotate_extrude.c
  rotate_hyp.c
  rotate_tgc.c
  snap.c
  trace.c
  track.c
  translate_extrude.c
  translate_tgc.c
  vutil.c
  view/data_lines.c
  wdb_importFg4Section.c
  )

set_property(SOURCE ged_init.cpp APPEND PROPERTY COMPILE_DEFINITIONS "GED_PLUGIN_SUFFIX=\"${CMAKE_SHARED_LIBRARY_SUFFIX}\"")

# Include directories needed by libged users
set(GED_INCLUDE_DIRS
  ${BRLCAD_BINARY_DIR}/include
  ${BRLCAD_SOURCE_DIR}/include
  ${ANALYZE_INCLUDE_DIRS}
  ${BG_INCLUDE_DIRS}
  ${BU_INCLUDE_DIRS}
  ${FB_INCLUDE_DIRS}
  ${NMG_INCLUDE_DIRS}
  ${RT_INCLUDE_DIRS}
  ${WDB_INCLUDE_DIRS}
  ${BREP_INCLUDE_DIRS}
  )

# Local include directories
# includes from plugins
set(GED_LOCAL_INCLUDE_DIRS
  ${PNG_INCLUDE_DIRS}
  ${REGEX_INCLUDE_DIRS}
  ${LIBGED_CMD_INCLUDE_DIRS}
  ${CMAKE_CURRENT_SOURCE_DIR}/../libbg
  ${CMAKE_CURRENT_BINARY_DIR}
  ${PERPLEX_${DPLOT_READER}_scanner_INCLUDE_DIR}
  ${LEMON_${DPLOT_READER}_parser_INCLUDE_DIR}
  )

BRLCAD_LIB_INCLUDE_DIRS(ged GED_INCLUDE_DIRS GED_LOCAL_INCLUDE_DIRS)

if(BRLCAD_ENABLE_BULLET)
  set(CADBULLET_LIBRARY cadbullet)
endif(BRLCAD_ENABLE_BULLET)

if (BRLCAD_ENABLE_OPENVDB)
  include_directories(${OpenVDB_INCLUDE_DIRS})
  include_directories(${Tbb_INCLUDE_DIRS})
  include_directories(${IlmBase_INCLUDE_DIRS})
  set(LIBGED_CMD_LIBS_LIST ${LIBGED_CMD_LIBS_LIST} "${OpenVDB_LIBRARIES};${IlmBase_LIBRARIES};${Tbb_LIBRARIES}")
  # disable warnings due to unquellable issues in Boost and IlmBase/half headers
  set_property(SOURCE bot_remesh.cpp APPEND PROPERTY COMPILE_FLAGS "${OpenVDB_DEFINITIONS} -w")
endif (BRLCAD_ENABLE_OPENVDB)

BRLCAD_ADDLIB(libged "${LIBGED_SOURCES}" "libwdb;liboptical;librt;libbrep;libnmg;libdm;libbg;libbn;libbu;libicv;libanalyze;${LIBGED_CMD_LIBS_LIST};${CADBULLET_LIBRARY};${PNG_LIBRARIES};${REGEX_LIBRARIES};${WINSOCK_LIB};${M_LIBRARY}")
SET_TARGET_PROPERTIES(libged PROPERTIES VERSION 20.0.1 SOVERSION 20)

add_subdirectory(tests)
add_subdirectory(simulate/tests)

BRLCAD_ADDEXEC(test_help help/test_help.c libged TEST)

set(ged_ignore_files
  CMakeLists.txt
  README
  TODO
  alphanum.h
  bot/ged_bot.h
  brep/ged_brep.h
  check/check_private.h
  ged_private.h
  joint/joint.h
  osg.cpp
  pscale/pscale.h
  pnts_util.h
  qray.h
  simulate/NOTES
  simulate/rt_collision_algorithm.hpp
  simulate/rt_collision_shape.hpp
  simulate/rt_debug_draw.hpp
  simulate/rt_instance.hpp
  simulate/rt_motion_state.hpp
  simulate/simulation.hpp
  simulate/utility.hpp
  include/plugin.h
  )
CMAKEFILES(${ged_ignore_files})

# Plugins
add_subdirectory(3ptarb)
add_subdirectory(adc)
add_subdirectory(adjust)
add_subdirectory(ae2dir)
add_subdirectory(analyze)
add_subdirectory(annotate)
add_subdirectory(arb)
add_subdirectory(arced)
add_subdirectory(arot)
add_subdirectory(attr)
add_subdirectory(autoview)
add_subdirectory(bb)
add_subdirectory(bev)
add_subdirectory(bigE)
add_subdirectory(blast)
add_subdirectory(bo)
add_subdirectory(bot)
add_subdirectory(brep)
add_subdirectory(cat)
add_subdirectory(cc)
add_subdirectory(check)
add_subdirectory(clone)
add_subdirectory(coil)
add_subdirectory(color)
add_subdirectory(comb)
add_subdirectory(comb_color)
add_subdirectory(comb_std)
add_subdirectory(combmem)
add_subdirectory(concat)
add_subdirectory(constraint)
add_subdirectory(copy)
add_subdirectory(copyeval)
add_subdirectory(copymat)
add_subdirectory(cpi)
add_subdirectory(dag)
add_subdirectory(dbip)
add_subdirectory(debug)
add_subdirectory(debugbu)
add_subdirectory(debugdir)
add_subdirectory(debuglib)
add_subdirectory(debugnmg)
add_subdirectory(decompose)
add_subdirectory(delay)
add_subdirectory(dir2ae)
add_subdirectory(draw)
add_subdirectory(dsp)
add_subdirectory(dump)
add_subdirectory(dup)
add_subdirectory(eac)
add_subdirectory(echo)
add_subdirectory(edarb)
add_subdirectory(edcodes)
add_subdirectory(edcomb)
add_subdirectory(edit)
add_subdirectory(editit)
add_subdirectory(edmater)
add_subdirectory(env)
add_subdirectory(erase)
add_subdirectory(exists)
add_subdirectory(expand)
add_subdirectory(eye_pos)
add_subdirectory(facetize)
add_subdirectory(fb2pix)
add_subdirectory(fbclear)
add_subdirectory(find)
add_subdirectory(form)
add_subdirectory(fracture)
add_subdirectory(gdiff)
add_subdirectory(get)
add_subdirectory(get_autoview)
add_subdirectory(get_comb)
add_subdirectory(get_eyemodel)
add_subdirectory(get_type)
add_subdirectory(glob)
add_subdirectory(gqa)
add_subdirectory(grid)
add_subdirectory(grid2model_lu)
add_subdirectory(grid2view_lu)
add_subdirectory(group)
add_subdirectory(heal)
add_subdirectory(help)
add_subdirectory(hide)
add_subdirectory(how)
add_subdirectory(human)
add_subdirectory(illum)
add_subdirectory(importFg4Section)
add_subdirectory(inside)
add_subdirectory(instance)
add_subdirectory(isize)
add_subdirectory(item)
add_subdirectory(joint)
add_subdirectory(joint2)
add_subdirectory(keep)
add_subdirectory(keypoint)
add_subdirectory(kill)
add_subdirectory(killall)
add_subdirectory(killrefs)
add_subdirectory(killtree)
add_subdirectory(label)
add_subdirectory(lc)
add_subdirectory(libfuncs)
add_subdirectory(lint)
add_subdirectory(list)
add_subdirectory(lod)
add_subdirectory(log)
add_subdirectory(lookat)
add_subdirectory(ls)
add_subdirectory(lt)
add_subdirectory(m2v_point)
add_subdirectory(make)
add_subdirectory(make_name)
add_subdirectory(match)
add_subdirectory(mater)
add_subdirectory(metaball)
add_subdirectory(mirror)
add_subdirectory(model2grid_lu)
add_subdirectory(model2view)
add_subdirectory(model2view_lu)
add_subdirectory(move)
add_subdirectory(move_all)
add_subdirectory(move_arb_edge)
add_subdirectory(move_arb_face)
add_subdirectory(mrot)
add_subdirectory(nirt)
add_subdirectory(nmg)
add_subdirectory(ocenter)
add_subdirectory(open)
add_subdirectory(orient)
add_subdirectory(orotate)
add_subdirectory(oscale)
add_subdirectory(otranslate)
add_subdirectory(overlay)
add_subdirectory(pathlist)
add_subdirectory(pathsum)
add_subdirectory(perspective)
add_subdirectory(pipe)
add_subdirectory(pix2fb)
add_subdirectory(plot)
add_subdirectory(pmat)
add_subdirectory(pmodel2view)
add_subdirectory(png)
add_subdirectory(png2fb)
add_subdirectory(pnts)
add_subdirectory(prcolor)
add_subdirectory(prefix)
add_subdirectory(process)
add_subdirectory(protate)
add_subdirectory(ps)
add_subdirectory(pscale)
add_subdirectory(pset)
add_subdirectory(ptranslate)
add_subdirectory(pull)
add_subdirectory(push)
add_subdirectory(put)
add_subdirectory(put_comb)
add_subdirectory(putmat)
add_subdirectory(qray)
add_subdirectory(qvrot)
add_subdirectory(rcodes)
add_subdirectory(rect)
add_subdirectory(red)
add_subdirectory(regdef)
add_subdirectory(region)
add_subdirectory(remove)
add_subdirectory(rfarb)
add_subdirectory(rmap)
add_subdirectory(rmat)
add_subdirectory(rmater)
add_subdirectory(rot)
add_subdirectory(rot_point)
add_subdirectory(rrt)
add_subdirectory(rt)
add_subdirectory(rtabort)
add_subdirectory(rtcheck)
add_subdirectory(rtwizard)
add_subdirectory(savekey)
add_subdirectory(saveview)
add_subdirectory(scale)
add_subdirectory(screengrab)
add_subdirectory(search)
add_subdirectory(select)
add_subdirectory(set_output_script)
add_subdirectory(set_transparency)
add_subdirectory(set_uplotOutputMode)
add_subdirectory(setview)
add_subdirectory(shaded_mode)
add_subdirectory(shader)
add_subdirectory(shells)
add_subdirectory(showmats)
add_subdirectory(simulate)
add_subdirectory(slew)
add_subdirectory(solid_report)
add_subdirectory(solids_on_ray)
add_subdirectory(sphgroup)
add_subdirectory(stat)
add_subdirectory(summary)
add_subdirectory(sync)
add_subdirectory(tables)
add_subdirectory(tire)
add_subdirectory(title)
add_subdirectory(tol)
add_subdirectory(tops)
add_subdirectory(tra)
add_subdirectory(track)
add_subdirectory(tree)
add_subdirectory(typein)
add_subdirectory(unhide)
add_subdirectory(units)
add_subdirectory(v2m_point)
add_subdirectory(vdraw)
add_subdirectory(version)
add_subdirectory(view)
add_subdirectory(view2grid_lu)
add_subdirectory(view2model)
add_subdirectory(view2model_lu)
add_subdirectory(view2model_vec)
add_subdirectory(viewdir)
add_subdirectory(voxelize)
add_subdirectory(vrot)
add_subdirectory(wcodes)
add_subdirectory(whatid)
add_subdirectory(which)
add_subdirectory(which_shader)
add_subdirectory(who)
add_subdirectory(wmater)
add_subdirectory(xpush)
add_subdirectory(zap)
add_subdirectory(zoom)

# Local Variables:
# tab-width: 8
# mode: cmake
# indent-tabs-mode: t
# End:
# ex: shiftwidth=2 tabstop=8
<|MERGE_RESOLUTION|>--- conflicted
+++ resolved
@@ -1,56 +1,9 @@
 # LIBGED is set up based on a plugin architecture, with common functionality
 # defined in a core library.
 
-<<<<<<< HEAD
-# if GED command stuff is pushed into the actual subdirs, the autoconf vs cmake
-# verification (sh/cmakecheck.sh) will fail on dist-hook.  For now, just
-# handle it as part of libged
-if(BRLCAD_ENABLE_BULLET)
-  add_definitions(-DHAVE_BULLET=1)
-  set(LIBGED_CMD_INCLUDE_DIRS
-    ${LIBGED_CMD_INCLUDE_DIRS}
-    ${CMAKE_CURRENT_SOURCE_DIR}/simulate
-    )
-  include_directories(SYSTEM
-    ${CMAKE_CURRENT_SOURCE_DIR}/simulate/bullet
-    ${CMAKE_CURRENT_SOURCE_DIR}/simulate/LinearMath
-    ${CMAKE_CURRENT_SOURCE_DIR}/simulate/BulletCollision
-    ${CMAKE_CURRENT_SOURCE_DIR}/simulate/BulletDynamics
-    ${CMAKE_CURRENT_SOURCE_DIR}/simulate/BulletSoftBody
-    )
-endif(BRLCAD_ENABLE_BULLET)
-include(simulate/bullet/CMakeLists.txt)
-
-if(ADAPTAGRAMS_FOUND)
-  set(LIBGED_CMD_LIBS_LIST ${LIBGED_CMD_LIBS_LIST} ${ADAPTAGRAMS_LIBRARIES})
-  set(LIBGED_CMD_INCLUDE_DIRS ${LIBGED_CMD_INCLUDE_DIRS} ${AVOID_INCLUDE_DIR})
-endif(ADAPTAGRAMS_FOUND)
-
-set(DPLOT_READER dplot)
-
-PERPLEX_TARGET(
-  ${DPLOT_READER}_scanner
-  ${DPLOT_READER}_scanner.perplex
-  OUT_SRC_FILE ${DPLOT_READER}_scanner.c
-  OUT_HDR_FILE ${DPLOT_READER}_scanner.h)
-LEMON_TARGET(
-  ${DPLOT_READER}_parser
-  ${DPLOT_READER}_parser.lemon
-  OUT_SRC_FILE ${DPLOT_READER}_parser.c
-  OUT_HDR_FILE ${DPLOT_READER}_parser.h)
-ADD_PERPLEX_LEMON_DEPENDENCY(${DPLOT_READER}_scanner ${DPLOT_READER}_parser)
-
-set(DEBUG_CMD_CPP "${CMAKE_CURRENT_BINARY_DIR}/debug_cmd.cpp")
-
-add_custom_command(OUTPUT ${DEBUG_CMD_CPP}
-  COMMAND debug2c ${CMAKE_BINARY_DIR}/cmakefiles.cmake ${DEBUG_CMD_CPP}
-  DEPENDS debug2c
-  COMMENT "[DEBUG2C] Scanning for debugging variables"
-=======
 add_custom_command(
   OUTPUT "${CMAKE_BINARY_DIR}/ged_plugins.sentinel"
   COMMAND ${CMAKE_COMMAND} -E touch "${CMAKE_BINARY_DIR}/ged_plugins.sentinel"
->>>>>>> abe3f08b
   )
 add_custom_target(ged_plugins_sentinel
   DEPENDS ${CMAKE_BINARY_DIR}/ged_plugins.sentinel
@@ -71,74 +24,9 @@
 
 
 set(LIBGED_SOURCES
-<<<<<<< HEAD
-  ${LIBGED_SOURCES}
-  ${PERPLEX_${DPLOT_READER}_scanner_SRC}
-  ${LEMON_${DPLOT_READER}_parser_SRC}
-  3ptarb.c
-  adc.c
-  adjust.c
-  ae2dir.c
-  aet.c
-  analyze.c
-  annotate.c
-  arb.c
-  arced.c
-  arot.c
-  attr.cpp
-  autoview.c
-  bb.c
-  bev.c
-  bigE.c
-  blast.c
-  bo.c
-  bot/bot.cpp
-  bot/check.cpp
-  bot/extrude.cpp
-  bot/remesh.cpp
-  bot_condense.c
-  bot_decimate.c
-  bot_dump.c
-  bot_face_fuse.c
-  bot_face_sort.c
-  bot_fuse.c
-  bot_flip.c
-  bot_merge.c
-  bot_smooth.c
-  bot_split.c
-  bot_sync.c
-  bot_vertex_fuse.c
-  brep/brep.cpp
-  brep/conversion.cpp
-  brep/csg.cpp
-  brep/info.cpp
-  brep/intersect.cpp
-  brep/pick.cpp
-  brep/plot.cpp
-  brep/tikz.cpp
-  brep/valid.cpp
-  cat.c
-  cc.c
-  center.cpp
-  check/check.c
-  check/check_adj_air.c
-  check/check_centroid.c
-  check/check_exp_air.c
-  check/check_gap.c
-  check/check_mass.c
-  check/check_moments.c
-  check/check_overlaps.c
-  check/check_surf_area.c
-  check/check_unconf_air.c
-  check/check_volume.c
-  clone.c
-  coil.c
-  color.c
-=======
   exec.cpp
   exec_mapping.cpp
   ged_init.cpp
->>>>>>> abe3f08b
   columns.c
   display_list.c
   draw_calc.cpp
@@ -148,61 +36,6 @@
   get_obj_bounds.c
   get_solid_kp.c
   inside.c
-<<<<<<< HEAD
-  instance.c
-  isize.c
-  item.c
-  joint.c
-  joint2.c
-  keep.c
-  keypoint.c
-  kill.c
-  killall.c
-  killrefs.c
-  killtree.c
-  label.c
-  lc.c
-  list.c
-  loadview.c
-  lod.c
-  log.c
-  lookat.c
-  ls.c
-  lt.c
-  m2v_point.c
-  make.c
-  make_name.c
-  match.c
-  mater.cpp
-  mirror.c
-  model2grid_lu.c
-  model2view.c
-  model2view_lu.c
-  move.c
-  move_all.c
-  move_arb_edge.c
-  move_arb_face.c
-  mrot.c
-  nirt.c
-  nmg.c
-  nmg_make_v.c
-  nmg_mm.c
-  nmg_cmface.c
-  nmg_collapse.c
-  nmg_fix_normals.c
-  nmg_simplify.c
-  nmg_kill_v.c
-  nmg_kill_f.c
-  nmg_move_v.c
-  ocenter.c
-  open.c
-  orient.c
-  orotate.c
-  oscale.c
-  otranslate.c
-  overlay.c
-=======
->>>>>>> abe3f08b
   path.c
   pipe.c
   pnts_util.c
@@ -246,8 +79,6 @@
   ${LIBGED_CMD_INCLUDE_DIRS}
   ${CMAKE_CURRENT_SOURCE_DIR}/../libbg
   ${CMAKE_CURRENT_BINARY_DIR}
-  ${PERPLEX_${DPLOT_READER}_scanner_INCLUDE_DIR}
-  ${LEMON_${DPLOT_READER}_parser_INCLUDE_DIR}
   )
 
 BRLCAD_LIB_INCLUDE_DIRS(ged GED_INCLUDE_DIRS GED_LOCAL_INCLUDE_DIRS)
