
# Macro for adding commands to libged.  Use in the command subdirectory as follows:
#
# GED_ADD_CMD(CMD_SRCS CMD_INCLUDES CMD_LIBS)
#
# with the last two arguments being optional.
MACRO(GED_ADD_CMD sources)
	get_filename_component(currentdir ${CMAKE_CURRENT_SOURCE_DIR} NAME)
	FOREACH(srcfile ${${sources}})
		LIST(APPEND cmd_srcs "${currentdir}/${srcfile}")
	ENDFOREACH(srcfile ${${sources}})
	SET(LIBGED_CMD_SRCS ${LIBGED_CMD_SRCS} ${cmd_srcs} CACHE INTERNAL "libged cmd srcs" FORCE)
	IF(${ARGV1})
		SET(LIBGED_CMD_INCLUDE_DIRS ${LIBGED_CMD_INCLUDE_DIRS} ${${ARGV1}} CACHE INTERNAL "libged cmd includes" FORCE)
	ENDIF(${ARGV1})
	IF(${ARGV2})
		SET(LIBGED_CMD_LIBS_LIST ${LIBGED_CMD_LIBS_LIST} ${${ARGV2}} CACHE INTERNAL	"libged cmd libs" FORCE)
	ENDIF(${ARGV2})
ENDMACRO(GED_ADD_CMD)

# if this subdir stuff is pushed into the actual subdirs, the autoconf vs cmake
# verification (sh/cmakecheck.sh) will fail on dist-hook.
IF(BULLET_FOUND)
    GED_ADD_CMD(LIBGED_SIM_SOURCES BULLET_INCLUDE_DIR BULLET_LIBRARIES)
    SET(SIM_SRCS simulate/simphysics.cpp simulate/simulate.c simulate/simcollisionalgo.cpp simulate/simutils.h simulate/simutils.c simulate/simrt.c simulate/simrt.h)
ELSE(BULLET_FOUND)
    SET(SIM_SRCS "")
    SET(ged_ignore_files simulate/simphysics.cpp simulate/simulate.c simulate/simcollisionalgo.cpp simulate/simcollisionalgo.h simulate/simutils.h simulate/simutils.c simulate/simrt.c simulate/simrt.h)
ENDIF(BULLET_FOUND)

set(LIBGED_SOURCES
    3ptarb.c
    adc.c
    adjust.c
    ae2dir.c
    aet.c
    analyze.c
    annotate.c
    arb.c
    arced.c
    arot.c
    attr.c
    autoview.c
    bb.c
    bev.c
    bigE.c
    blast.c
    bo.c
    bot.c
    bot_condense.c
    bot_decimate.c
    bot_dump.c
    bot_face_fuse.c
    bot_face_sort.c
    bot_flip.c
    bot_merge.c
    bot_smooth.c
    bot_split.c
    bot_sync.c
    bot_vertex_fuse.c
    brep.c
    cat.c
    cc.c
    center.c
    clip.c
    clone.c
    color.c
    comb.c
    combmem.c
    comb_color.c
    comb_std.c
    concat.c
    copy.c
    copymat.c
    copyeval.c
    cpi.c
    dbip.c
    debugbu.c
    debugdir.c
    debuglib.c
    debugmem.c
    debugnmg.c
    decompose.c
    delay.c
    dg_obj.c
    dir2ae.c
    draw.c
    dump.c
    dup.c
    eac.c
    echo.c
    edcodes.c
    edcomb.c
    editit.c
    edmater.c
    edpipe.c
    erase.c
    expand.c
    eye.c
    eye_pos.c
    exists.c
    facetize.c
	 fb2pix.c
    find.c
    form.c
    fracture.c
    ged.c
    ged_util.c
    get.c
    get_autoview.c
    get_comb.c
    get_eyemodel.c
    get_obj_bounds.c
    get_solid_kp.c
    get_type.c
    glob.c
    globals.c
    gqa.c
    grid.c
    grid2model_lu.c
    grid2view_lu.c
    group.c
    hide.c
    how.c
    human.c
    illum.c
    importFg4Section.c
    inside.c
    instance.c
    isize.c
    item.c
    keep.c
    keypoint.c
    kill.c
    killall.c
    killrefs.c
    killtree.c
    label.c
    list.c
    loadview.c
    log.c
    lookat.c
    ls.c
    lt.c
    m2v_point.c
    make.c
    make_bb.c
    make_name.c
    make_pnts.c
    match.c
    mater.c
    mirror.c
    model2grid_lu.c
    model2view.c
    model2view_lu.c
    move.c
    move_all.c
    move_arb_edge.c
    move_arb_face.c
    mrot.c
    nirt.c
    nmg_collapse.c
    nmg_fix_normals.c
    nmg_simplify.c
    ocenter.c
    open.c
    orient.c
    orotate.c
    oscale.c
    otranslate.c
    overlay.c
    path.c
    pathlist.c
    pathsum.c
    perspective.c
	 pix2fb.c
    plot.c
    pmat.c
    pmodel2view.c
    png.c
    pov.c
    prcolor.c
    prefix.c
    preview.c
    protate.c
    ps.c
    pscale.c
    ptranslate.c
    push.c
    put.c
    put_comb.c
    putmat.c
    qray.c
    quat.c
    qvrot.c
    rcodes.c
    rect.c
    red.c
    regdef.c
    region.c
    remove.c
    report.c
    rfarb.c
    rmap.c
    rmat.c
    rmater.c
    rot.c
    rot_point.c
    rotate_about.c
    rotate_arb_face.c
    rotate_eto.c
    rotate_extrude.c
    rotate_hyp.c
    rotate_tgc.c
    rrt.c
    rt.c
    rtabort.c
    rtcheck.c
    savekey.c
    saveview.c
    scale.c
    scale_ehy.c
    scale_ell.c
    scale_epa.c
    scale_eto.c
    scale_extrude.c
    scale_hyp.c
    scale_part.c
    scale_rhc.c
    scale_rpc.c
    scale_superell.c
    scale_tgc.c
    scale_tor.c
	 screengrab.c
    search.c
    select.c
    set_output_script.c
    set_transparency.c
    set_uplotOutputMode.c
    setview.c
    shaded_mode.c
    shader.c
    shells.c
    showmats.c
    size.c
    slew.c
    solids_on_ray.c
    sphgroup.c
    summary.c
    sync.c
    tables.c
    tire.c
    title.c
    tol.c
    tops.c
    tra.c
    trace.c
    track.c
    translate.c
    translate_extrude.c
    translate_tgc.c
    tree.c
    typein.c
    unhide.c
    units.c
    v2m_point.c
    vdraw.c
    version.c
    view.c
    view2grid_lu.c
    view2model.c
    view2model_lu.c
    view2model_vec.c
    view_obj.c
    viewdir.c
    vrot.c
    vutil.c
    wcodes.c
    wdb_bigE.c
    wdb_comb_std.c
    wdb_importFg4Section.c
    wdb_nirt.c
    wdb_obj.c
    wdb_qray.c
    wdb_track.c
    wdb_vdraw.c
    whatid.c
    which.c
    which_shader.c
    who.c
    wmater.c
    xpush.c
    ypr.c
    zap.c
<<<<<<< HEAD
    zoom.c
=======
    zoom/zoom.c
    ${SIM_SRCS}
>>>>>>> dd03dbfe
)

# Core logic for adding commands to the libged source/lib/include lists.
FILE(GLOB GED_DIR_CONTENTS ${CMAKE_CURRENT_SOURCE_DIR} *)
FOREACH(item ${GED_DIR_CONTENTS})
	get_filename_component(item_name ${item} NAME)
	IF(IS_DIRECTORY ${item} AND NOT ${item_name} STREQUAL "libged" AND NOT ${item_name} STREQUAL ".svn")
		LIST(APPEND ged_subdirs ${item_name})
	ENDIF(IS_DIRECTORY ${item} AND NOT ${item_name} STREQUAL "libged" AND NOT ${item_name} STREQUAL ".svn")
ENDFOREACH(item ${GED_DIR_CONTENTS})
FOREACH(item ${ged_subdirs})
	IF(EXISTS ${CMAKE_CURRENT_SOURCE_DIR}/${item}/CMakeLists.txt)
		ADD_SUBDIRECTORY(${item})
	ENDIF(EXISTS ${CMAKE_CURRENT_SOURCE_DIR}/${item}/CMakeLists.txt)
ENDFOREACH(item ${ged_subdirs})
SET(LIBGED_SOURCES ${LIBGED_SOURCES} ${LIBGED_CMD_SRCS})
IF(LIBGED_CMD_LIBS_LIST)
	LIST(REMOVE_DUPLICATES LIBGED_CMD_LIBS_LIST)
	FOREACH(lib ${LIBGED_CMD_LIBS_LIST})
		SET(LIBGED_CMD_LIBS "${LIBGED_CMD_LIBS} ${lib}")
	ENDFOREACH(lib ${LIBGED_CMD_LIBS_LIST})
ENDIF(LIBGED_CMD_LIBS_LIST)
IF(LIBGED_CMD_INCLUDE_DIRS)
	LIST(REMOVE_DUPLICATES LIBGED_CMD_INCLUDE_DIRS)
ENDIF(LIBGED_CMD_INCLUDE_DIRS)


# Include directories needed by libged users
SET(GED_INCLUDE_DIRS
	${BRLCAD_BINARY_DIR}/include
	${BRLCAD_SOURCE_DIR}/include
	${ANALYZE_INCLUDE_DIRS}
	${BU_INCLUDE_DIRS}
	${FB_INCLUDE_DIRS}
	${RT_INCLUDE_DIRS}
	${WDB_INCLUDE_DIRS}
	)
BRLCAD_INCLUDE_DIRS(GED_INCLUDE_DIRS)

# includes from plugins
include_directories(
	${PNG_INCLUDE_DIR}
	${LIBGED_CMD_INCLUDE_DIRS}
	${REGEX_INCLUDE_DIR}
	)

BRLCAD_ADDLIB(libged "${LIBGED_SOURCES}" "libwdb librt libfb libbu libanalyze ${LIBGED_CMD_LIBS} ${REGEX_LIBRARY} ${WINSOCK_LIB} ${M_LIBRARY}")
SET_TARGET_PROPERTIES(libged PROPERTIES VERSION 19.0.1 SOVERSION 19)

SET(ged_ignore_files
<<<<<<< HEAD
	ged_private.h
	qray.h
	wdb_qray.h
	)
CMAKEFILES(${ged_ignore_files})
=======
	 ${ged_ignore_files}
    ged_private.h
    qray.h
    simulate/simulate.h
    simulate/simcollisionalgo.h
    simulate/simutils.h
    simulate/simrt.h
    wdb_qray.h
)
CMAKEFILES(${ged_ignore_files})
CMAKEFILES(Makefile.am)
>>>>>>> dd03dbfe
<|MERGE_RESOLUTION|>--- conflicted
+++ resolved
@@ -91,6 +91,7 @@
     echo.c
     edcodes.c
     edcomb.c
+    edit.c
     editit.c
     edmater.c
     edpipe.c
@@ -100,7 +101,7 @@
     eye_pos.c
     exists.c
     facetize.c
-	 fb2pix.c
+    fb2pix.c
     find.c
     form.c
     fracture.c
@@ -173,7 +174,7 @@
     pathlist.c
     pathsum.c
     perspective.c
-	 pix2fb.c
+    pix2fb.c
     plot.c
     pmat.c
     pmodel2view.c
@@ -231,7 +232,7 @@
     scale_superell.c
     scale_tgc.c
     scale_tor.c
-	 screengrab.c
+    screengrab.c
     search.c
     select.c
     set_output_script.c
@@ -256,7 +257,6 @@
     tra.c
     trace.c
     track.c
-    translate.c
     translate_extrude.c
     translate_tgc.c
     tree.c
@@ -292,12 +292,8 @@
     xpush.c
     ypr.c
     zap.c
-<<<<<<< HEAD
-    zoom.c
-=======
     zoom/zoom.c
     ${SIM_SRCS}
->>>>>>> dd03dbfe
 )
 
 # Core logic for adding commands to the libged source/lib/include lists.
@@ -348,13 +344,6 @@
 SET_TARGET_PROPERTIES(libged PROPERTIES VERSION 19.0.1 SOVERSION 19)
 
 SET(ged_ignore_files
-<<<<<<< HEAD
-	ged_private.h
-	qray.h
-	wdb_qray.h
-	)
-CMAKEFILES(${ged_ignore_files})
-=======
 	 ${ged_ignore_files}
     ged_private.h
     qray.h
@@ -365,5 +354,4 @@
     wdb_qray.h
 )
 CMAKEFILES(${ged_ignore_files})
-CMAKEFILES(Makefile.am)
->>>>>>> dd03dbfe
+CMAKEFILES(Makefile.am)