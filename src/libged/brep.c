/*                         B R E P . C
 * BRL-CAD
 *
 * Copyright (c) 2008-2014 United States Government as represented by
 * the U.S. Army Research Laboratory.
 *
 * This library is free software; you can redistribute it and/or
 * modify it under the terms of the GNU Lesser General Public License
 * version 2.1 as published by the Free Software Foundation.
 *
 * This library is distributed in the hope that it will be useful, but
 * WITHOUT ANY WARRANTY; without even the implied warranty of
 * MERCHANTABILITY or FITNESS FOR A PARTICULAR PURPOSE.  See the GNU
 * Lesser General Public License for more details.
 *
 * You should have received a copy of the GNU Lesser General Public
 * License along with this file; see the file named COPYING for more
 * information.
 */
/** @file libged/brep.c
 *
 * The brep command.
 *
 */

#include "common.h"

#include <stdlib.h>
#include <string.h>

<<<<<<< HEAD
#include "bio.h"
#include "bu.h"
=======
>>>>>>> 14f10a5b

#include "raytrace.h"
#include "rtgeom.h"
#include "wdb.h"

#include "./ged_private.h"
#include "dplot_reader.h"

/* TODO - get rid of the need for brep_specific at this level */
#include "../librt/primitives/brep/brep_local.h"

/* FIXME: how should we set up brep functionality without introducing
 * lots of new public librt functions?  right now, we reach into librt
 * directly and export what we need from brep_debug.cpp which sucks.
 */
RT_EXPORT extern int brep_command(struct bu_vls *vls, const char *solid_name, const struct rt_tess_tol *ttol, const struct bn_tol *tol, struct brep_specific* bs, struct rt_brep_internal* bi, struct bn_vlblock *vbp, int argc, const char *argv[], char *commtag);
RT_EXPORT extern int brep_conversion(struct rt_db_internal* in, struct rt_db_internal* out, const struct db_i *dbip);
RT_EXPORT extern int brep_conversion_comb(struct rt_db_internal *old_internal, const char *name, const char *suffix, struct rt_wdb *wdbp, fastf_t local2mm);
RT_EXPORT extern int brep_intersect_point_point(struct rt_db_internal *intern1, struct rt_db_internal *intern2, int i, int j);
RT_EXPORT extern int brep_intersect_point_curve(struct rt_db_internal *intern1, struct rt_db_internal *intern2, int i, int j);
RT_EXPORT extern int brep_intersect_point_surface(struct rt_db_internal *intern1, struct rt_db_internal *intern2, int i, int j);
RT_EXPORT extern int brep_intersect_curve_curve(struct rt_db_internal *intern1, struct rt_db_internal *intern2, int i, int j);
RT_EXPORT extern int brep_intersect_curve_surface(struct rt_db_internal *intern1, struct rt_db_internal *intern2, int i, int j);
RT_EXPORT extern int brep_intersect_surface_surface(struct rt_db_internal *intern1, struct rt_db_internal *intern2, int i, int j, struct bn_vlblock *vbp);
RT_EXPORT extern int rt_brep_boolean(struct rt_db_internal *out, const struct rt_db_internal *ip1, const struct rt_db_internal *ip2, const char* operation);

static int
selection_command(
	struct ged *gedp,
	struct rt_db_internal *ip,
	int argc,
	const char *argv[])
{
    int i;
    struct rt_selection_set *selection_set;
    struct bu_ptbl *selections;
    struct rt_selection *new_selection;
    struct rt_selection_query query;
    const char *cmd, *solid_name, *selection_name;

    /*  0         1          2         3
     * brep <solid_name> selection subcommand
     */
    if (argc < 4) {
	return -1;
    }

    solid_name = argv[1];
    cmd = argv[3];

    if (BU_STR_EQUAL(cmd, "append")) {
	/* append to named selection - selection is created if it doesn't exist */
	void (*free_selection)(struct rt_selection *);

	/*        4         5      6      7     8    9    10
	 * selection_name startx starty startz dirx diry dirz
	 */
	if (argc != 11) {
	    bu_log("wrong args for selection append");
	    return -1;
	}
	selection_name = argv[4];

	/* find matching selections */
	query.start[X] = atof(argv[5]);
	query.start[Y] = atof(argv[6]);
	query.start[Z] = atof(argv[7]);
	query.dir[X] = atof(argv[8]);
	query.dir[Y] = atof(argv[9]);
	query.dir[Z] = atof(argv[10]);
	query.sorting = RT_SORT_CLOSEST_TO_START;

	selection_set = ip->idb_meth->ft_find_selections(ip, &query);
	if (!selection_set) {
	    bu_log("no matching selections");
	    return -1;
	}

	/* could be multiple options, just grabbing the first and
	 * freeing the rest
	 */
	selections = &selection_set->selections;
	new_selection = (struct rt_selection *)BU_PTBL_GET(selections, 0);

	free_selection = selection_set->free_selection;
	for (i = BU_PTBL_LEN(selections) - 1; i > 0; --i) {
	    long *s = BU_PTBL_GET(selections, i);
	    free_selection((struct rt_selection *)s);
	    bu_ptbl_rm(selections, s);
	}
	bu_ptbl_free(selections);
	BU_FREE(selection_set, struct rt_selection_set);

	/* get existing/new selections set in gedp */
	selection_set = ged_get_selection_set(gedp, solid_name, selection_name);
	selection_set->free_selection = free_selection;
	selections = &selection_set->selections;

	/* TODO: Need to implement append by passing new and
	 * existing selection to an rt_brep_evaluate_selection.
	 * For now, new selection simply replaces old one.
	 */
	for (i = BU_PTBL_LEN(selections) - 1; i >= 0; --i) {
	    long *s = BU_PTBL_GET(selections, i);
	    free_selection((struct rt_selection *)s);
	    bu_ptbl_rm(selections, s);
	}
	bu_ptbl_ins(selections, (long *)new_selection);
    } else if (BU_STR_EQUAL(cmd, "translate")) {
	struct rt_selection_operation operation;

	/*        4       5  6  7
	 * selection_name dx dy dz
	 */
	if (argc != 8) {
	    return -1;
	}
	selection_name = argv[4];

	selection_set = ged_get_selection_set(gedp, solid_name, selection_name);
	selections = &selection_set->selections;

	if (BU_PTBL_LEN(selections) < 1) {
	    return -1;
	}

	for (i = 0; i < (int)BU_PTBL_LEN(selections); ++i) {
	    int ret;
	    operation.type = RT_SELECTION_TRANSLATION;
	    operation.parameters.tran.dx = atof(argv[5]);
	    operation.parameters.tran.dy = atof(argv[6]);
	    operation.parameters.tran.dz = atof(argv[7]);

	    ret = ip->idb_meth->ft_process_selection(ip, gedp->ged_wdbp->dbip,
		    (struct rt_selection *)BU_PTBL_GET(selections, i), &operation);

	    if (ret != 0) {
		return ret;
	    }
	}
    }

    return 0;
}

int
ged_brep(struct ged *gedp, int argc, const char *argv[])
{
    struct bn_vlblock*vbp;
    const char *solid_name;
    static const char *usage = "brep <obj> [command|brepname|suffix] ";
    struct directory *ndp;
    struct rt_db_internal intern;
    struct rt_brep_internal* bi;
    struct brep_specific* bs;
    struct soltab *stp;
    char commtag[64];
    char namebuf[64];
    int i, j, real_flag, valid_command, ret;
    const char *commands[] = {"info", "plot", "translate", "intersect", "u", "i", "-"};
    int num_commands = (int)(sizeof(commands) / sizeof(const char *));

    GED_CHECK_DATABASE_OPEN(gedp, GED_ERROR);
    GED_CHECK_DRAWABLE(gedp, GED_ERROR);
    GED_CHECK_ARGC_GT_0(gedp, argc, GED_ERROR);

    /* initialize result */
    bu_vls_trunc(gedp->ged_result_str, 0);

    /* must be wanting help */
    if (argc < 2) {
	bu_vls_printf(gedp->ged_result_str, "Usage: %s\n\t%s\n", argv[0], usage);
	bu_vls_printf(gedp->ged_result_str, "commands:\n");
	bu_vls_printf(gedp->ged_result_str, "\tinfo - return count information for specific BREP\n");
	bu_vls_printf(gedp->ged_result_str, "\tinfo S [index] - return information for specific BREP 'surface'\n");
	bu_vls_printf(gedp->ged_result_str, "\tinfo F [index] - return information for specific BREP 'face'\n");
	bu_vls_printf(gedp->ged_result_str, "\tplot - plot entire BREP\n");
	bu_vls_printf(gedp->ged_result_str, "\tplot S [index] - plot specific BREP 'surface'\n");
	bu_vls_printf(gedp->ged_result_str, "\tplot F [index] - plot specific BREP 'face'\n");
	bu_vls_printf(gedp->ged_result_str, "\ttranslate SCV index i j dx dy dz - translate a surface control vertex\n");
	bu_vls_printf(gedp->ged_result_str, "\tintersect <obj2> <i> <j> [PP|PC|PS|CC|CS|SS] - BREP intersections\n");
	bu_vls_printf(gedp->ged_result_str, "\tu|i|- <obj2> <output> - BREP boolean evaluations\n");
	bu_vls_printf(gedp->ged_result_str, "\t[brepname] - convert the non-BREP object to BREP form\n");
	bu_vls_printf(gedp->ged_result_str, "\t --no-evaluation [suffix] - convert non-BREP comb to unevaluated BREP form\n");
	return GED_HELP;
    }

    if (argc < 2 || argc > 11) {
	bu_vls_printf(gedp->ged_result_str, "Usage: %s %s", argv[0], usage);
	return GED_ERROR;
    }

    solid_name = argv[1];
    if ((ndp = db_lookup(gedp->ged_wdbp->dbip,  solid_name, LOOKUP_NOISY)) == RT_DIR_NULL) {
	bu_vls_printf(gedp->ged_result_str, "Error: %s is not a solid or does not exist in database", solid_name);
	return GED_ERROR;
    } else {
	real_flag = (ndp->d_addr == RT_DIR_PHONY_ADDR) ? 0 : 1;
    }

    if (!real_flag) {
	/* solid doesn't exist - don't kill */
	bu_vls_printf(gedp->ged_result_str, "Error: %s is not a real solid", solid_name);
	return GED_OK;
    }

    GED_DB_GET_INTERNAL(gedp, &intern, ndp, bn_mat_identity, &rt_uniresource, GED_ERROR);


    RT_CK_DB_INTERNAL(&intern);
    bi = (struct rt_brep_internal*)intern.idb_ptr;

    if (BU_STR_EQUAL(argv[2], "intersect")) {
	/* handle surface-surface intersection */
	struct rt_db_internal intern2;

	/* we need exactly 6 or 7 arguments */
	if (argc != 6 && argc != 7) {
	    bu_vls_printf(gedp->ged_result_str, "There should be 6 or 7 arguments for intersection.\n");
	    bu_vls_printf(gedp->ged_result_str, "See the usage for help.\n");
	    return GED_ERROR;
	}

	/* get the other solid */
	if ((ndp = db_lookup(gedp->ged_wdbp->dbip,  argv[3], LOOKUP_NOISY)) == RT_DIR_NULL) {
	    bu_vls_printf(gedp->ged_result_str, "Error: %s is not a solid or does not exist in database", argv[3]);
	    return GED_ERROR;
	} else {
	    real_flag = (ndp->d_addr == RT_DIR_PHONY_ADDR) ? 0 : 1;
	}

	if (!real_flag) {
	    /* solid doesn't exist - don't kill */
	    bu_vls_printf(gedp->ged_result_str, "Error: %s is not a real solid", argv[3]);
	    return GED_OK;
	}

	GED_DB_GET_INTERNAL(gedp, &intern2, ndp, bn_mat_identity, &rt_uniresource, GED_ERROR);

	i = atoi(argv[4]);
	j = atoi(argv[5]);
	vbp = rt_vlblock_init();

	if (argc == 6 || BU_STR_EQUAL(argv[6], "SS")) {
	    brep_intersect_surface_surface(&intern, &intern2, i, j, vbp);
	} else if (BU_STR_EQUAL(argv[6], "PP")) {
	    brep_intersect_point_point(&intern, &intern2, i, j);
	} else if (BU_STR_EQUAL(argv[6], "PC")) {
	    brep_intersect_point_curve(&intern, &intern2, i, j);
	} else if (BU_STR_EQUAL(argv[6], "PS")) {
	    brep_intersect_point_surface(&intern, &intern2, i, j);
	} else if (BU_STR_EQUAL(argv[6], "CC")) {
	    brep_intersect_curve_curve(&intern, &intern2, i, j);
	} else if (BU_STR_EQUAL(argv[6], "CS")) {
	    brep_intersect_curve_surface(&intern, &intern2, i, j);
	} else {
	    bu_vls_printf(gedp->ged_result_str, "Invalid intersection type %s.\n", argv[6]);
	}

	_ged_cvt_vlblock_to_solids(gedp, vbp, namebuf, 0);
	rt_vlblock_free(vbp);
	vbp = (struct bn_vlblock *)NULL;

	rt_db_free_internal(&intern);
	rt_db_free_internal(&intern2);
	return GED_OK;
    }

    if (BU_STR_EQUAL(argv[2], "u") || BU_STR_EQUAL(argv[2], "i") || BU_STR_EQUAL(argv[2], "-") || BU_STR_EQUAL(argv[2], "x")) {
	/* test booleans on brep.
	 * u: union, i: intersect, -: diff, x: xor
	 */
	struct rt_db_internal intern2, intern_res;
	struct rt_brep_internal *bip;

	if (argc != 5) {
	    bu_vls_printf(gedp->ged_result_str, "Error: There should be exactly 5 params.\n");
	    return GED_ERROR;
	}

	/* get the other solid */
	if ((ndp = db_lookup(gedp->ged_wdbp->dbip,  argv[3], LOOKUP_NOISY)) == RT_DIR_NULL) {
	    bu_vls_printf(gedp->ged_result_str, "Error: %s is not a solid or does not exist in database", argv[3]);
	    return GED_ERROR;
	} else {
	    real_flag = (ndp->d_addr == RT_DIR_PHONY_ADDR) ? 0 : 1;
	}

	if (!real_flag) {
	    /* solid doesn't exist - don't kill */
	    bu_vls_printf(gedp->ged_result_str, "Error: %s is not a real solid", argv[3]);
	    return GED_OK;
	}

	GED_DB_GET_INTERNAL(gedp, &intern2, ndp, bn_mat_identity, &rt_uniresource, GED_ERROR);

	rt_brep_boolean(&intern_res, &intern, &intern2, argv[2]);
	bip = (struct rt_brep_internal*)intern_res.idb_ptr;
	mk_brep(gedp->ged_wdbp, argv[4], bip->brep);
	rt_db_free_internal(&intern);
	rt_db_free_internal(&intern2);
	rt_db_free_internal(&intern_res);
	return GED_OK;
    }

    if (BU_STR_EQUAL(argv[2], "selection")) {
	ret = selection_command(gedp, &intern, argc, argv);
	if (BU_STR_EQUAL(argv[3], "translate") && ret == 0) {
	    GED_DB_PUT_INTERNAL(gedp, ndp, &intern, &rt_uniresource, GED_ERROR);
	}
	rt_db_free_internal(&intern);

	return ret;
    }

    if (!RT_BREP_TEST_MAGIC(bi)) {
	/* The solid is not in brep form. Covert it to brep. */

	struct bu_vls bname, suffix;
	int no_evaluation = 0;

	bu_vls_init(&bname);
	bu_vls_init(&suffix);

	if (argc == 2) {
	    /* brep obj */
	    bu_vls_sprintf(&bname, "%s_brep", solid_name);
	    bu_vls_sprintf(&suffix, "_brep");
	} else if (BU_STR_EQUAL(argv[2], "--no-evaluation")) {
	    no_evaluation = 1;
	    if (argc == 3) {
		/* brep obj --no-evaluation */
		bu_vls_sprintf(&bname, "%s_brep", solid_name);
		bu_vls_sprintf(&suffix, "_brep");
	    } else if (argc == 4) {
		/* brep obj --no-evaluation suffix */
		bu_vls_sprintf(&bname, argv[3]);
		bu_vls_sprintf(&suffix, argv[3]);
	    }
	} else {
	    /* brep obj brepname/suffix */
	    bu_vls_sprintf(&bname, argv[2]);
	    bu_vls_sprintf(&suffix, argv[2]);
	}

	if (no_evaluation && intern.idb_type == ID_COMBINATION) {
	    struct bu_vls bname_suffix;
	    bu_vls_init(&bname_suffix);
	    bu_vls_sprintf(&bname_suffix, "%s%s", solid_name, bu_vls_addr(&suffix));
	    if (db_lookup(gedp->ged_wdbp->dbip, bu_vls_addr(&bname_suffix), LOOKUP_QUIET) != RT_DIR_NULL) {
		bu_vls_printf(gedp->ged_result_str, "%s already exists.", bu_vls_addr(&bname_suffix));
		bu_vls_free(&bname);
		bu_vls_free(&suffix);
		bu_vls_free(&bname_suffix);
		return GED_OK;
	    }
	    brep_conversion_comb(&intern, bu_vls_addr(&bname_suffix), bu_vls_addr(&suffix), gedp->ged_wdbp, mk_conv2mm);
	    bu_vls_free(&bname_suffix);
	} else {
	    struct rt_db_internal brep_db_internal;
	    ON_Brep* brep;
	    if (db_lookup(gedp->ged_wdbp->dbip, bu_vls_addr(&bname), LOOKUP_QUIET) != RT_DIR_NULL) {
		bu_vls_printf(gedp->ged_result_str, "%s already exists.", bu_vls_addr(&bname));
		bu_vls_free(&bname);
		bu_vls_free(&suffix);
		return GED_OK;
	    }
	    ret = brep_conversion(&intern, &brep_db_internal, gedp->ged_wdbp->dbip);
	    brep = ((struct rt_brep_internal *)brep_db_internal.idb_ptr)->brep;
	    if (ret == -1) {
		bu_vls_printf(gedp->ged_result_str, "%s doesn't have a brep-conversion function yet. Type: %s", solid_name, intern.idb_meth->ft_label);
	    } else if ((ret == -2) || (brep == NULL)) {
		bu_vls_printf(gedp->ged_result_str, "%s cannot be converted to brep correctly.", solid_name);
	    } else {
		ret = mk_brep(gedp->ged_wdbp, bu_vls_addr(&bname), brep);
		if (ret == 0) {
		    bu_vls_printf(gedp->ged_result_str, "%s is made.", bu_vls_addr(&bname));
		}
		rt_db_free_internal(&brep_db_internal);
	    }
	}
	bu_vls_free(&bname);
	bu_vls_free(&suffix);
	rt_db_free_internal(&intern);
	return GED_OK;
    }

    BU_ALLOC(stp, struct soltab);

    if (argc == 2) {
	bu_vls_printf(gedp->ged_result_str, "Usage: %s %s\n", argv[0], usage);
	bu_vls_printf(gedp->ged_result_str, "\t%s is in brep form, please input a command.", solid_name);
	return GED_HELP;
    }

    valid_command = 0;
    for (i = 0; i < num_commands; ++i) {
	if (BU_STR_EQUAL(argv[2], commands[i])) {
	    valid_command = 1;
	    break;
	}
    }

    if (!valid_command) {
	bu_vls_printf(gedp->ged_result_str, "Usage: %s %s\n", argv[0], usage);
	bu_vls_printf(gedp->ged_result_str, "\t%s is in brep form, please input a command.", solid_name);
	return GED_HELP;
    }

    if ((bs = (struct brep_specific*)stp->st_specific) == NULL) {
	BU_ALLOC(bs, struct brep_specific);
	bs->brep = bi->brep;
	bi->brep = NULL;
	stp->st_specific = (void *)bs;
    }

    vbp = rt_vlblock_init();

    brep_command(gedp->ged_result_str, solid_name, (const struct rt_tess_tol *)&gedp->ged_wdbp->wdb_ttol, &gedp->ged_wdbp->wdb_tol, bs, bi, vbp, argc, argv, commtag);

    if (BU_STR_EQUAL(argv[2], "translate")) {
	bi->brep = bs->brep;
	GED_DB_PUT_INTERNAL(gedp, ndp, &intern, &rt_uniresource, GED_ERROR);
    }

    snprintf(namebuf, 64, "%s%s_", commtag, solid_name);
    _ged_cvt_vlblock_to_solids(gedp, vbp, namebuf, 0);
    rt_vlblock_free(vbp);
    vbp = (struct bn_vlblock *)NULL;

    rt_db_free_internal(&intern);

    return GED_OK;
}

enum {
    DPLOT_INITIAL,
    DPLOT_SSX_FIRST,
    DPLOT_SSX,
    DPLOT_SSX_EVENTS,
    DPLOT_ISOCSX_FIRST,
    DPLOT_ISOCSX,
    DPLOT_ISOCSX_EVENTS,
    DPLOT_FACE_CURVES,
    DPLOT_LINKED_CURVES,
    DPLOT_SPLIT_FACES
};

struct dplot_info {
    struct dplot_data fdata;
    int mode;
    struct ged *gedp;
    FILE *logfile;
    char *prefix;
    int ssx_idx;
    int isocsx_idx;
    int brep1_surf_idx;
    int brep2_surf_idx;
    int brep1_surf_count;
    int brep2_surf_count;
    int event_idx;
    int event_count;
    int brep1_isocsx_count;
    int isocsx_count;
};

#define CLEANUP \
    fclose(info.logfile); \
    bu_free(info.prefix, "prefix"); \
    info.prefix = NULL; \
    if (info.fdata.ssx) bu_free(info.fdata.ssx, "ssx array");

#define RETURN_MORE \
    CLEANUP \
    return GED_MORE;

#define RETURN_ERROR \
    CLEANUP \
    info.mode = DPLOT_INITIAL; \
    return GED_ERROR;

HIDDEN int
dplot_overlay(
    struct ged *gedp,
    const char *prefix,
    const char *infix,
    int idx,
    const char *name)
{
    const char *cmd_av[] = {"overlay", "[filename]", "1.0", "[name]"};
    int ret, cmd_ac = sizeof(cmd_av) / sizeof(char *);
    struct bu_vls overlay_name = BU_VLS_INIT_ZERO;

    bu_vls_printf(&overlay_name, "%s%s%d.plot3", prefix, infix, idx);
    cmd_av[1] = cmd_av[3] = bu_vls_cstr(&overlay_name);
    if (name) {
	cmd_av[3] = name;
    }
    ret = ged_overlay(gedp, cmd_ac, cmd_av);
    bu_vls_free(&overlay_name);

    if (ret != GED_OK) {
	bu_vls_printf(gedp->ged_result_str, "error overlaying plot\n");
	return GED_ERROR;
    }
    return GED_OK;
}

HIDDEN int
dplot_erase_overlay(
    struct dplot_info *info,
    const char *name)
{
    const int NUM_EMPTY_PLOTS = 13;
    int i;

    /* We can't actually erase the old plot without its real name,
     * which is unknown. Instead, we'll write a plot with the same
     * base name and color, which will overwrite the old one. We
     * don't actually know the color either, so we resort to writing
     * an empty plot with the given name using every color we created
     * plots with.
     */
    for (i = 0; i < NUM_EMPTY_PLOTS; ++i) {
	int ret = dplot_overlay(info->gedp, info->prefix, "_empty", i, name);
	if (ret != GED_OK) {
	    return ret;
	}
    }
    return GED_OK;
}

HIDDEN int
dplot_ssx(
    struct dplot_info *info)
{
    int i, ret;

    /* draw surfaces, skipping intersecting surfaces if in SSI mode */
    /* TODO: need to name these overlays so I can selectively erase them */
    for (i = 0; i < info->brep1_surf_count; ++i) {
	struct bu_vls name = BU_VLS_INIT_ZERO;
	bu_vls_printf(&name, "%s_brep1_surface%d", info->prefix, i);
	dplot_erase_overlay(info, bu_vls_cstr(&name));
	bu_vls_free(&name);
    }
    for (i = 0; i < info->brep2_surf_count; ++i) {
	struct bu_vls name = BU_VLS_INIT_ZERO;
	bu_vls_printf(&name, "%s_brep2_surface%d", info->prefix, i);
	dplot_erase_overlay(info, bu_vls_cstr(&name));
	bu_vls_free(&name);
    }
    if (info->mode == DPLOT_SSX_FIRST || info->mode == DPLOT_SSX || info->mode == DPLOT_SSX_EVENTS) {
	for (i = 0; i < info->brep1_surf_count; ++i) {
	    if (info->mode != DPLOT_SSX_FIRST && i == info->brep1_surf_idx) {
		continue;
	    }
	    ret = dplot_overlay(info->gedp, info->prefix, "_brep1_surface", i, NULL);
	    if (ret != GED_OK) {
		return GED_ERROR;
	    }
	}
	for (i = 0; i < info->brep2_surf_count; ++i) {
	    if (info->mode != DPLOT_SSX_FIRST && i == info->brep2_surf_idx) {
		continue;
	    }
	    ret = dplot_overlay(info->gedp, info->prefix, "_brep2_surface", i, NULL);
	    if (ret != GED_OK) {
		return GED_ERROR;
	    }
	}
    }

    /* draw highlighted surface-surface intersection pair */
    if (info->mode == DPLOT_SSX || info->mode == DPLOT_SSX_EVENTS) {
	ret = dplot_overlay(info->gedp, info->prefix, "_highlight_brep1_surface",
		info->brep1_surf_idx, "dplot_ssx1");
	if (ret != GED_OK) {
	    return GED_ERROR;
	}
	ret = dplot_overlay(info->gedp, info->prefix, "_highlight_brep2_surface",
		info->brep2_surf_idx, "dplot_ssx2");
	if (ret != GED_OK) {
	    return GED_ERROR;
	}
	if (info->mode == DPLOT_SSX) {
	    /* advance past the completed pair */
	    ++info->ssx_idx;
	}
    }
    if (info->mode == DPLOT_SSX_FIRST) {
	info->mode = DPLOT_SSX;
    }
    if (info->mode == DPLOT_SSX && info->ssx_idx < info->fdata.ssx_count) {
	bu_vls_printf(info->gedp->ged_result_str, "Press [Enter] to show surface-"
		"surface intersection %d", info->ssx_idx);
	return GED_MORE;
    }
    return GED_OK;
}

void
dplot_print_event_legend(struct dplot_info *info)
{
    bu_vls_printf(info->gedp->ged_result_str, "yellow = transverse\n");
    bu_vls_printf(info->gedp->ged_result_str, "white  = tangent\n");
    bu_vls_printf(info->gedp->ged_result_str, "green  = overlap\n");
}

HIDDEN int
dplot_ssx_events(
    struct dplot_info *info)
{
    int ret;

    /* erase old event plots */
    ret = dplot_erase_overlay(info, "curr_event");
    if (ret != GED_OK) {
	return ret;
    }

    if (info->mode != DPLOT_SSX_EVENTS) {
	return GED_OK;
    }

    if (info->event_count > 0) {
	/* convert event ssx_idx to string */
	struct bu_vls infix = BU_VLS_INIT_ZERO;
	bu_vls_printf(&infix, "_ssx%d_event", info->ssx_idx);

	/* plot overlay */
	ret = dplot_overlay(info->gedp, info->prefix, bu_vls_cstr(&infix),
		info->event_idx, "curr_event");
	bu_vls_free(&infix);

	if (ret != GED_OK) {
	    return ret;
	}
	if (info->event_idx == 0) {
	    dplot_print_event_legend(info);
	}
    }
    /* advance to next event, or return to initial state */
    if (++info->event_idx < info->event_count) {
	bu_vls_printf(info->gedp->ged_result_str, "Press [Enter] to show next event\n");
	return GED_MORE;
    }
    info->mode = DPLOT_INITIAL;
    return GED_OK;
}

HIDDEN int
dplot_isocsx(
    struct dplot_info *info)
{
    if (info->mode != DPLOT_ISOCSX &&
	info->mode != DPLOT_ISOCSX_FIRST &&
	info->mode != DPLOT_ISOCSX_EVENTS)
    {
	return GED_OK;
    }

    if (info->fdata.ssx[info->ssx_idx].isocsx_events == NULL) {
	bu_vls_printf(info->gedp->ged_result_str, "The isocurves of neither "
		"surface intersected the opposing surface in surface-surface"
		" intersection %d.\n", info->ssx_idx);
	info->mode = DPLOT_INITIAL;
	return GED_OK;
    }

    dplot_overlay(info->gedp, info->prefix, "_brep1_surface",
	    info->brep1_surf_idx, "isocsx_b1");
    dplot_overlay(info->gedp, info->prefix, "_brep2_surface",
	    info->brep2_surf_idx, "isocsx_b2");

    if (info->mode == DPLOT_ISOCSX) {
	struct bu_vls infix = BU_VLS_INIT_ZERO;
	/* plot surface and the isocurve that intersects it */
	if (info->isocsx_idx < info->brep1_isocsx_count) {
	    dplot_overlay(info->gedp, info->prefix, "_highlight_brep2_surface",
		    info->brep2_surf_idx, "isocsx_b2");
	} else {
	    dplot_overlay(info->gedp, info->prefix, "_highlight_brep1_surface",
		    info->brep1_surf_idx, "isocsx_b1");
	}
	bu_vls_printf(&infix, "_highlight_ssx%d_isocurve", info->ssx_idx);
	dplot_overlay(info->gedp, info->prefix, bu_vls_cstr(&infix), info->isocsx_idx, "isocsx_isocurve");
	bu_vls_free(&infix);
    }

    if (info->mode == DPLOT_ISOCSX_FIRST ||
	info->mode == DPLOT_ISOCSX)
    {
	if (info->mode == DPLOT_ISOCSX_FIRST ||
	    ++info->isocsx_idx < info->isocsx_count)
	{
	    bu_vls_printf(info->gedp->ged_result_str, "Press [Enter] to show "
		    "isocurve-surface intersection %d", info->isocsx_idx);
	    info->mode = DPLOT_ISOCSX;
	    return GED_MORE;
	} else {
	    info->mode = DPLOT_INITIAL;
	}
    }
    return GED_OK;
}

HIDDEN int
dplot_isocsx_events(struct dplot_info *info)
{
    int ret;

    if (info->mode != DPLOT_ISOCSX_EVENTS) {
	return GED_OK;
    }
    ret = dplot_erase_overlay(info, "curr_event");
    if (ret != GED_OK) {
	return ret;
    }
    if (info->event_count > 0) {
	/* convert event ssx_idx to string */
	struct bu_vls infix = BU_VLS_INIT_ZERO;
	bu_vls_printf(&infix, "_ssx%d_isocsx%d_event", info->ssx_idx,
		info->isocsx_idx);

	/* plot overlay */
	ret = dplot_overlay(info->gedp, info->prefix, bu_vls_cstr(&infix),
		info->event_idx, "curr_event");
	bu_vls_free(&infix);

	if (ret != GED_OK) {
	    bu_vls_printf(info->gedp->ged_result_str,
		    "error overlaying plot\n");
	    return ret;
	}
	if (info->event_idx == 0) {
	    dplot_print_event_legend(info);
	}
    }
    /* advance to next event, or return to initial state */
    if (++info->event_idx < info->event_count) {
	bu_vls_printf(info->gedp->ged_result_str,
		"Press [Enter] to show next event\n");
	return GED_MORE;
    }

    info->mode = DPLOT_INITIAL;
    return GED_OK;
}

HIDDEN int
dplot_face_curves(struct dplot_info *info)
{
    int f1_curves, f2_curves;
    if (info->mode != DPLOT_FACE_CURVES) {
	return GED_OK;
    }

    f1_curves = info->fdata.ssx[info->ssx_idx].face1_clipped_curves;
    f2_curves = info->fdata.ssx[info->ssx_idx].face2_clipped_curves;
    info->event_count = f1_curves + f2_curves;

    if (info->event_count == 0) {
	bu_vls_printf(info->gedp->ged_result_str, "No clipped curves for ssx"
		" pair %d.\n", info->ssx_idx);
	return GED_OK;
    }

    if (info->event_idx < info->event_count) {
	struct bu_vls prefix;

	dplot_overlay(info->gedp, info->prefix, "_brep1_surface",
		info->brep1_surf_idx, "face_b1");
	dplot_overlay(info->gedp, info->prefix, "_brep2_surface",
		info->brep2_surf_idx, "face_b2");

	BU_VLS_INIT(&prefix);
	bu_vls_printf(&prefix, "%s_ssx%d", info->prefix, info->ssx_idx);
	dplot_erase_overlay(info, "clipped_fcurve");
	if (info->event_idx < f1_curves) {
	    bu_vls_printf(&prefix, "_brep1face_clipped_curve");
	    dplot_overlay(info->gedp, bu_vls_cstr(&prefix), "",
		    info->event_idx, "clipped_fcurve");
	} else {
	    bu_vls_printf(&prefix, "_brep2face_clipped_curve");
	    dplot_overlay(info->gedp, bu_vls_cstr(&prefix), "",
		    info->event_idx - f1_curves, "clipped_fcurve");
	}
	++info->event_idx;
	if (info->event_idx < info->event_count) {
	    bu_vls_printf(info->gedp->ged_result_str, "Press [Enter] to show the"
		    " next curve.");
	    return GED_MORE;
	}
    }

    info->mode = DPLOT_INITIAL;
    return GED_OK;
}

HIDDEN int
dplot_split_faces(
    struct dplot_info *info)
{
    int i, j;
    struct bu_vls name = BU_VLS_INIT_ZERO;
    struct bu_vls short_name = BU_VLS_INIT_ZERO;
    struct split_face split_face;

    if (info->mode != DPLOT_SPLIT_FACES) {
	return GED_OK;
    }

    if (info->event_idx >= info->fdata.split_face_count) {
	for (i = 0; i < info->fdata.split_face_count; ++i) {
	    split_face = info->fdata.face[i];

	    bu_vls_trunc(&name, 0);
	    bu_vls_printf(&name, "_split_face%d_outerloop_curve", i);
	    for (j = 0; j < split_face.outerloop_curves; ++j) {
		bu_vls_trunc(&short_name, 0);
		bu_vls_printf(&short_name, "sf%do%d", i, j);
		dplot_overlay(info->gedp, info->prefix, bu_vls_cstr(&name), j,
			bu_vls_cstr(&short_name));
	    }

	    bu_vls_trunc(&name, 0);
	    bu_vls_printf(&name, "_split_face%d_innerloop_curve", i);
	    for (j = 0; j < split_face.innerloop_curves; ++j) {
		bu_vls_trunc(&short_name, 0);
		bu_vls_printf(&short_name, "sf%di%d", i, j);
		dplot_overlay(info->gedp, info->prefix, bu_vls_cstr(&name), j,
			bu_vls_cstr(&short_name));
	    }
	}
    } else {
	if (info->event_idx > 0) {
	    /* erase curves of previous split face */
	    split_face = info->fdata.face[info->event_idx - 1];
	    for (i = 0; i < split_face.outerloop_curves; ++i) {
		bu_vls_trunc(&short_name, 0);
		bu_vls_printf(&short_name, "sfo%d", i);
		dplot_erase_overlay(info, bu_vls_cstr(&short_name));
	    }
	    for (i = 0; i < split_face.innerloop_curves; ++i) {
		bu_vls_trunc(&short_name, 0);
		bu_vls_printf(&short_name, "sfi%d", i);
		dplot_erase_overlay(info, bu_vls_cstr(&short_name));
	    }
	}

	split_face = info->fdata.face[info->event_idx];
	bu_vls_printf(&name, "_split_face%d_outerloop_curve", info->event_idx);
	for (i = 0; i < info->fdata.face[info->event_idx].outerloop_curves; ++i) {
	    bu_vls_trunc(&short_name, 0);
	    bu_vls_printf(&short_name, "sfo%d", i);

	    dplot_erase_overlay(info, bu_vls_cstr(&short_name));
	    dplot_overlay(info->gedp, info->prefix, bu_vls_cstr(&name), i,
		    bu_vls_cstr(&short_name));
	}

	bu_vls_trunc(&name, 0);
	bu_vls_printf(&name, "_split_face%d_innerloop_curve", info->event_idx);
	for (i = 0; i < info->fdata.face[info->event_idx].innerloop_curves; ++i) {
	    bu_vls_trunc(&short_name, 0);
	    bu_vls_printf(&short_name, "sfi%d", i);

	    dplot_erase_overlay(info, bu_vls_cstr(&short_name));
	    dplot_overlay(info->gedp, info->prefix, bu_vls_cstr(&name), i,
		    bu_vls_cstr(&short_name));
	}

	bu_vls_printf(info->gedp->ged_result_str, "Press [Enter] to show "
		"split face %d", ++info->event_idx);
	return GED_MORE;
    }
    return GED_OK;
}

HIDDEN int
dplot_linked_curves(
    struct dplot_info *info)
{
    int i;
    if (info->mode != DPLOT_LINKED_CURVES) {
	return GED_OK;
    }

    if (info->event_idx >= info->fdata.linked_curve_count) {
	for (i = 0; i < info->fdata.linked_curve_count; ++i) {
	    dplot_overlay(info->gedp, info->prefix, "_linked_curve", i, NULL);
	}
    } else {
	dplot_overlay(info->gedp, info->prefix, "_linked_curve",
		info->event_idx, "linked_curve");
	bu_vls_printf(info->gedp->ged_result_str, "Press [Enter] to show "
		"linked curve %d", ++info->event_idx);
	return GED_MORE;
    }
    return GED_OK;
}

HIDDEN void *
dplot_malloc(size_t s) {
    return bu_malloc(s, "dplot_malloc");
}

HIDDEN void
dplot_free(void *p) {
    bu_free(p, "dplot_free");
}

HIDDEN void
dplot_load_file_data(struct dplot_info *info)
{
    int i, j;
    struct ssx *curr_ssx;
    struct isocsx *curr_isocsx;
    int token_id;
    perplex_t scanner;
    void *parser;

    /* initialize scanner and parser */
    parser = ParseAlloc(dplot_malloc);
    scanner = perplexFileScanner(info->logfile);

    info->fdata.brep1_surface_count = info->fdata.brep2_surface_count = 0;
    info->fdata.ssx_count = 0;
    BU_LIST_INIT(&info->fdata.ssx_list);
    BU_LIST_INIT(&info->fdata.isocsx_list);
    perplexSetExtra(scanner, (void *)&info->fdata);

    /* parse */
    while ((token_id = yylex(scanner)) != YYEOF) {
	Parse(parser, token_id, info->fdata.token_data, &info->fdata);
    }
    Parse(parser, 0, info->fdata.token_data, &info->fdata);

    /* clean up */
    ParseFree(parser, dplot_free);
    perplexFree(scanner);

    /* move ssx to dynamic array for easy access */
    info->fdata.ssx = NULL;
    if (info->fdata.ssx_count > 0) {

	info->fdata.ssx = (struct ssx *)bu_malloc(
		sizeof(struct ssx) * info->fdata.ssx_count, "ssx array");

	i = info->fdata.ssx_count - 1;
	while (BU_LIST_WHILE(curr_ssx, ssx, &info->fdata.ssx_list)) {
	    BU_LIST_DEQUEUE(&curr_ssx->l);

	    curr_ssx->isocsx_events = NULL;
	    if (curr_ssx->intersecting_isocurves > 0) {
		curr_ssx->isocsx_events = (int *)bu_malloc(sizeof(int) *
			curr_ssx->intersecting_isocurves, "isocsx array");

		j = curr_ssx->intersecting_isocurves - 1;
		while (BU_LIST_WHILE(curr_isocsx, isocsx, &curr_ssx->isocsx_list)) {
		    BU_LIST_DEQUEUE(&curr_isocsx->l);
		    curr_ssx->isocsx_events[j--] = curr_isocsx->events;
		    BU_PUT(curr_isocsx, struct isocsx);
		}
	    }
	    info->fdata.ssx[i--] = *curr_ssx;
	    BU_PUT(curr_ssx, struct ssx);
	}
    }
}

int
ged_dplot(struct ged *gedp, int argc, const char *argv[])
{
    static struct dplot_info info;
    int ret;
    const char *filename, *cmd;
    char *dot;

    info.gedp = gedp;
    bu_vls_trunc(gedp->ged_result_str, 0);

    if (argc < 3) {
	bu_vls_printf(gedp->ged_result_str, "usage: %s logfile cmd\n",
		argv[0]);
	bu_vls_printf(gedp->ged_result_str, "  where cmd is one of:\n");
	bu_vls_printf(gedp->ged_result_str,
		"      ssx     (show intersecting surface pairs)\n");
	bu_vls_printf(gedp->ged_result_str,
		"      ssx N   (show intersections of ssx pair N)\n");
	bu_vls_printf(gedp->ged_result_str,
		"   isocsx N   (show intersecting isocurve-surface pairs of ssx pair N)\n");
	bu_vls_printf(gedp->ged_result_str,
		"   isocsx N M (show intersections of ssx pair N, isocsx pair M)\n");
	bu_vls_printf(gedp->ged_result_str,
		"  fcurves N   (show clipped face curves of ssx pair N\n");
	bu_vls_printf(gedp->ged_result_str,
		"  lcurves     (show linked ssx curves used to split faces\n");
	bu_vls_printf(gedp->ged_result_str,
		"    faces     (show split faces used to construct result\n");
	return GED_HELP;
    }
    filename = argv[1];
    cmd = argv[2];

    if (info.mode == DPLOT_INITIAL) {
	if (BU_STR_EQUAL(cmd, "ssx") && argc == 3) {
	    info.mode = DPLOT_SSX_FIRST;
	    info.ssx_idx = 0;
	} else if (BU_STR_EQUAL(cmd, "ssx") && argc == 4) {
	    /* parse surface pair index */
	    const char *idx_str = argv[3];
	    ret = bu_sscanf(idx_str, "%d", &info.ssx_idx);
	    if (ret != 1) {
		bu_vls_printf(gedp->ged_result_str, "%s is not a valid "
			"surface pair (must be a non-negative integer)\n", idx_str);
		return GED_ERROR;
	    }
	    info.mode = DPLOT_SSX_EVENTS;
	    info.event_idx = 0;
	} else if (BU_STR_EQUAL(cmd, "isocsx") && argc == 4) {
	    const char *idx_str = argv[3];
	    ret = bu_sscanf(idx_str, "%d", &info.ssx_idx);
	    if (ret != 1) {
		bu_vls_printf(gedp->ged_result_str, "%s is not a valid "
			"surface pair (must be a non-negative integer)\n", idx_str);
		return GED_ERROR;
	    }
	    info.mode = DPLOT_ISOCSX_FIRST;
	    info.isocsx_idx = 0;
	} else if (BU_STR_EQUAL(cmd, "isocsx") && argc == 5) {
	    /* parse surface pair index */
	    const char *idx_str = argv[3];
	    ret = bu_sscanf(idx_str, "%d", &info.ssx_idx);
	    if (ret != 1) {
		bu_vls_printf(gedp->ged_result_str, "%s is not a valid "
			"surface pair (must be a non-negative integer)\n", idx_str);
		return GED_ERROR;
	    }
	    idx_str = argv[4];
	    ret = bu_sscanf(idx_str, "%d", &info.isocsx_idx);
	    if (ret != 1) {
		bu_vls_printf(gedp->ged_result_str, "%s is not a valid "
			"isocurve-surface pair (must be a non-negative integer)\n", idx_str);
		return GED_ERROR;
	    }
	    info.mode = DPLOT_ISOCSX_EVENTS;
	    info.event_idx = 0;
	} else if (BU_STR_EQUAL(cmd, "fcurves") && argc == 4) {
	    const char *idx_str = argv[3];
	    ret = bu_sscanf(idx_str, "%d", &info.ssx_idx);
	    if (ret != 1) {
		bu_vls_printf(gedp->ged_result_str, "%s is not a valid "
			"surface pair (must be a non-negative integer)\n", idx_str);
		return GED_ERROR;
	    }
	    info.mode = DPLOT_FACE_CURVES;
	    info.event_idx = 0;
	} else if (BU_STR_EQUAL(cmd, "lcurves") && argc == 3) {
	    info.mode = DPLOT_LINKED_CURVES;
	    info.event_idx = 0;
	} else if (BU_STR_EQUAL(cmd, "faces") && argc == 3) {
	    info.mode = DPLOT_SPLIT_FACES;
	    info.event_idx = 0;
	} else {
	    bu_vls_printf(gedp->ged_result_str, "%s is not a recognized "
		    "command or was given the wrong number of arguments\n",
		    cmd);
	    return GED_ERROR;
	}
    }

    /* open dplot log file */
    info.logfile = fopen(filename, "r");
    if (!info.logfile) {
	bu_vls_printf(gedp->ged_result_str, "couldn't open log file \"%s\"\n", filename);
	return GED_ERROR;
    }

    /* filename before '.' is assumed to be the prefix for all
     * plot-file names
     */
    info.prefix = bu_strdup(filename);
    dot = strchr(info.prefix, '.');
    if (dot) {
	*dot = '\0';
    }

    dplot_load_file_data(&info);

    if (info.mode == DPLOT_SSX_FIRST	||
	info.mode == DPLOT_SSX		||
	info.mode == DPLOT_SSX_EVENTS	||
	info.mode == DPLOT_ISOCSX_FIRST	||
	info.mode == DPLOT_ISOCSX	||
	info.mode == DPLOT_ISOCSX_EVENTS)
    {
	if (info.fdata.ssx_count == 0) {
	    bu_vls_printf(info.gedp->ged_result_str, "no surface surface"
		    "intersections");
	    RETURN_ERROR;
	} else if (info.ssx_idx < 0 ||
		   info.ssx_idx > (info.fdata.ssx_count - 1))
	{
	    bu_vls_printf(info.gedp->ged_result_str, "no surface pair %d (valid"
		    " range is [0, %d])\n", info.ssx_idx, info.fdata.ssx_count - 1);
	    RETURN_ERROR;
	}
    }
    if (info.fdata.ssx_count > 0) {
	info.brep1_surf_idx = info.fdata.ssx[info.ssx_idx].brep1_surface;
	info.brep2_surf_idx = info.fdata.ssx[info.ssx_idx].brep2_surface;
	info.event_count = info.fdata.ssx[info.ssx_idx].final_curve_events;
	info.brep1_isocsx_count =
	    info.fdata.ssx[info.ssx_idx].intersecting_brep1_isocurves;
	info.isocsx_count =
	    info.fdata.ssx[info.ssx_idx].intersecting_isocurves;
    }
    info.brep1_surf_count = info.fdata.brep1_surface_count;
    info.brep2_surf_count = info.fdata.brep2_surface_count;

    if (info.mode == DPLOT_ISOCSX_EVENTS) {
	int *isocsx_events = info.fdata.ssx[info.ssx_idx].isocsx_events;

	info.event_count = 0;
	if (isocsx_events) {
	    info.event_count = isocsx_events[info.event_idx];
	}
    }

    ret = dplot_ssx(&info);
    if (ret == GED_ERROR) {
	RETURN_ERROR;
    } else if (ret == GED_MORE) {
	RETURN_MORE;
    }

    ret = dplot_ssx_events(&info);
    if (ret == GED_ERROR) {
	RETURN_ERROR;
    } else if (ret == GED_MORE) {
	RETURN_MORE;
    }

    ret = dplot_isocsx(&info);
    if (ret == GED_ERROR) {
	RETURN_ERROR;
    } else if (ret == GED_MORE) {
	RETURN_MORE;
    }

    ret = dplot_isocsx_events(&info);
    if (ret == GED_ERROR) {
	RETURN_ERROR;
    } else if (ret == GED_MORE) {
	RETURN_MORE;
    }

    ret = dplot_face_curves(&info);
    if (ret == GED_ERROR) {
	RETURN_ERROR;
    } else if (ret == GED_MORE) {
	RETURN_MORE;
    }

    ret = dplot_split_faces(&info);
    if (ret == GED_ERROR) {
	RETURN_ERROR;
    } else if (ret == GED_MORE) {
	RETURN_MORE;
    }

    ret = dplot_linked_curves(&info);
    if (ret == GED_ERROR) {
	RETURN_ERROR;
    } else if (ret == GED_MORE) {
	RETURN_MORE;
    }

    info.mode = DPLOT_INITIAL;
    CLEANUP;

    return GED_OK;
}

/*
 * Local Variables:
 * tab-width: 8
 * mode: C
 * indent-tabs-mode: t
 * c-file-style: "stroustrup"
 * End:
 * ex: shiftwidth=4 tabstop=8
 */<|MERGE_RESOLUTION|>--- conflicted
+++ resolved
@@ -28,11 +28,7 @@
 #include <stdlib.h>
 #include <string.h>
 
-<<<<<<< HEAD
-#include "bio.h"
 #include "bu.h"
-=======
->>>>>>> 14f10a5b
 
 #include "raytrace.h"
 #include "rtgeom.h"
