--- conflicted
+++ resolved
@@ -186,15 +186,12 @@
     /* must be wanting help */
     if (argc == 2) {
 	bu_vls_printf(gedp->ged_result_str, "Usage: %s %s %s", argv[0], argv[1], usage);
-	return BRLCAD_HELP;
+	return GED_HELP;
     }
 
     GED_DB_LOOKUP(gedp, dp, (char *)argv[2], LOOKUP_QUIET, BRLCAD_ERROR);
     GED_DB_GET_INTERNAL(gedp, &intern, dp, (matp_t)NULL, &rt_uniresource, BRLCAD_ERROR);
-<<<<<<< HEAD
-=======
     struct rt_wdb *wdbp = wdb_dbopen(gedp->dbip, RT_WDB_TYPE_DB_DEFAULT);
->>>>>>> 031a9ea6
 
     if (intern.idb_type != ID_ARB8) {
 	bu_vls_printf(gedp->ged_result_str, "%s %s: solid type must be ARB\n", argv[0], argv[1]);
@@ -286,7 +283,7 @@
 \tq   quit\n\
 Enter form of new face definition: ");
 	rt_db_free_internal(&intern);
-	return BRLCAD_MORE;
+	return GED_MORE;
     }
 
     switch (argv[4][0]) {
@@ -302,7 +299,7 @@
 		/* total # of args under this option */
 		bu_vls_printf(gedp->ged_result_str, "%s", p_pleqn[argc-5]);
 		rt_db_free_internal(&intern);
-		return BRLCAD_MORE;
+		return GED_MORE;
 	    }
 	    get_pleqn(gedp, planes[plane], &argv[5]);
 	    break;
@@ -318,13 +315,9 @@
 		/* total # of args under this option */
 		bu_vls_printf(gedp->ged_result_str, "%s %d: ", p_3pts[(argc-5)%3], (argc-2)/3);
 		rt_db_free_internal(&intern);
-		return BRLCAD_MORE;
-	    }
-<<<<<<< HEAD
-	    if (get_3pts(gedp, planes[plane], &argv[5], &gedp->ged_wdbp->wdb_tol)) {
-=======
+		return GED_MORE;
+	    }
 	    if (get_3pts(gedp, planes[plane], &argv[5], &wdbp->wdb_tol)) {
->>>>>>> 031a9ea6
 		return BRLCAD_ERROR;
 	    }
 	    break;
@@ -334,7 +327,7 @@
 		if (argc < 7) {
 		    bu_vls_printf(gedp->ged_result_str, "%s", p_rotfb[argc-5]);
 		    rt_db_free_internal(&intern);
-		    return BRLCAD_MORE;
+		    return GED_MORE;
 		}
 
 		argv[7] = "Release 6";
@@ -344,7 +337,7 @@
 	    else if (argc < 10 && (argc > 7 ? argv[7][0] != 'R' : 1)) {
 		bu_vls_printf(gedp->ged_result_str, "%s", p_rotfb[argc-5]);
 		rt_db_free_internal(&intern);
-		return BRLCAD_MORE;
+		return GED_MORE;
 	    }
 	    get_rotfb(gedp, planes[plane], &argv[5], arb);
 	    break;
@@ -359,7 +352,7 @@
 	    if (argc < 8) {
 		bu_vls_printf(gedp->ged_result_str, "%s", p_nupnt[argc-5]);
 		rt_db_free_internal(&intern);
-		return BRLCAD_MORE;
+		return GED_MORE;
 	    }
 	    get_nupnt(gedp, planes[plane], &argv[5]);
 	    break;
