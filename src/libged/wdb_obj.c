--- conflicted
+++ resolved
@@ -217,60 +217,6 @@
 static int wdb_killall_tcl(ClientData clientData, Tcl_Interp *interp, int argc, char *argv[]);
 static int wdb_killtree_tcl(ClientData clientData, Tcl_Interp *interp, int argc, char *argv[]);
 static void wdb_killtree_callback(struct db_i *dbip, register struct directory *dp, genptr_t ptr);
-<<<<<<< HEAD
-static int wdb_copy_tcl(ClientData clientData, Tcl_Interp *interp, int argc, char **argv);
-static int wdb_move_tcl(ClientData clientData, Tcl_Interp *interp, int argc, char **argv);
-static int wdb_move_all_tcl(ClientData clientData, Tcl_Interp *interp, int argc, char **argv);
-static int wdb_concat_tcl(ClientData clientData, Tcl_Interp *interp, int argc, char **argv);
-static int wdb_copyeval_tcl(ClientData clientData, Tcl_Interp *interp, int argc, char **argv);
-static int wdb_dup_tcl(ClientData clientData, Tcl_Interp *interp, int argc, char **argv);
-static int wdb_group_tcl(ClientData clientData, Tcl_Interp *interp, int argc, char **argv);
-static int wdb_remove_tcl(ClientData clientData, Tcl_Interp *interp, int argc, char **argv);
-static int wdb_region_tcl(ClientData clientData, Tcl_Interp *interp, int argc, char **argv);
-static int wdb_comb_tcl(ClientData clientData, Tcl_Interp *interp, int argc, char **argv);
-static int wdb_facetize_tcl(ClientData clientData, Tcl_Interp *interp, int argc, char **argv);
-static int wdb_find_tcl(ClientData clientData, Tcl_Interp *interp, int argc, char **argv);
-static int wdb_which_tcl(ClientData clientData, Tcl_Interp *interp, int argc, char **argv);
-static int wdb_title_tcl(ClientData clientData, Tcl_Interp *interp, int argc, char **argv);
-static int wdb_track_tcl(ClientData clientData, Tcl_Interp *interp, int argc, char **argv);
-static int wdb_color_tcl(ClientData clientData, Tcl_Interp *interp, int argc, char **argv);
-static int wdb_prcolor_tcl(ClientData clientData, Tcl_Interp *interp, int argc, char **argv);
-static int wdb_tol_tcl(ClientData clientData, Tcl_Interp *interp, int argc, char **argv);
-static int wdb_push_tcl(ClientData clientData, Tcl_Interp *interp, int argc, char **argv);
-static int wdb_whatid_tcl(ClientData clientData, Tcl_Interp *interp, int argc, char **argv);
-static int wdb_keep_tcl(ClientData clientData, Tcl_Interp *interp, int argc, char **argv);
-static int wdb_cat_tcl(ClientData clientData, Tcl_Interp *interp, int argc, char **argv);
-static int wdb_instance_tcl(ClientData clientData, Tcl_Interp *interp, int argc, char **argv);
-static int wdb_observer_tcl(ClientData clientData, Tcl_Interp *interp, int argc, char **argv);
-static int wdb_reopen_tcl(ClientData clientData, Tcl_Interp *interp, int argc, char **argv);
-static int wdb_make_bb_tcl(ClientData clientData, Tcl_Interp *interp, int argc, char **argv);
-static int wdb_make_name_tcl(ClientData clientData, Tcl_Interp *interp, int argc, char **argv);
-static int wdb_units_tcl(ClientData clientData, Tcl_Interp *interp, int argc, char **argv);
-static int wdb_hide_tcl(ClientData clientData, Tcl_Interp *interp, int argc, char **argv);
-static int wdb_unhide_tcl(ClientData clientData, Tcl_Interp *interp, int argc, char **argv);
-static int wdb_xpush_tcl(ClientData clientData, Tcl_Interp *interp, int argc, char **argv);
-static int wdb_bot_smooth_tcl(ClientData clientData, Tcl_Interp *interp, int argc, char **argv);
-static int wdb_showmats_tcl(ClientData clientData, Tcl_Interp *interp, int argc, char **argv);
-static int wdb_nmg_collapse_tcl(ClientData clientData, Tcl_Interp *interp, int argc, char **argv);
-static int wdb_nmg_simplify_tcl(ClientData clientData, Tcl_Interp *interp, int argc, char **argv);
-static int wdb_summary_tcl(ClientData clientData, Tcl_Interp *interp, int argc, char **argv);
-static int wdb_pathlist_tcl(ClientData clientData, Tcl_Interp *interp, int argc, char **argv);
-static int wdb_lt_tcl(ClientData clientData, Tcl_Interp *interp, int argc, char **argv);
-static int wdb_version_tcl(ClientData clientData, Tcl_Interp *interp, int argc, char **argv);
-static int wdb_bo_tcl(ClientData clientData, Tcl_Interp *interp, int argc, char **argv);
-static int wdb_bot_face_sort_tcl(ClientData clientData, Tcl_Interp *interp, int argc, char **argv);
-static int wdb_bot_decimate_tcl(ClientData clientData, Tcl_Interp *interp, int argc, char **argv);
-static int wdb_move_arb_edge_tcl(ClientData clientData, Tcl_Interp *interp, int argc, char **argv);
-static int wdb_move_arb_face_tcl(ClientData clientData, Tcl_Interp *interp, int argc, char **argv);
-static int wdb_rotate_arb_face_tcl(ClientData clientData, Tcl_Interp *interp, int argc, char **argv);
-static int wdb_rmap_tcl(ClientData clientData, Tcl_Interp *interp, int argc, char **argv);
-static int wdb_importFg4Section_tcl(ClientData clientData, Tcl_Interp *interp, int argc, char **argv);
-static int wdb_orotate_tcl(ClientData clientData, Tcl_Interp *interp, int argc, char **argv);
-static int wdb_oscale_tcl(ClientData clientData, Tcl_Interp *interp, int argc, char **argv);
-static int wdb_otranslate_tcl(ClientData clientData, Tcl_Interp *interp, int argc, char **argv);
-static int wdb_ocenter_tcl(ClientData clientData, Tcl_Interp *interp, int argc, char **argv);
-static int wdb_newcmds_tcl(ClientData clientData, Tcl_Interp *interp, int argc, char **argv);
-=======
 static int wdb_copy_tcl(ClientData clientData, Tcl_Interp *interp, int argc, char *argv[]);
 static int wdb_move_tcl(ClientData clientData, Tcl_Interp *interp, int argc, char *argv[]);
 static int wdb_move_all_tcl(ClientData clientData, Tcl_Interp *interp, int argc, char *argv[]);
@@ -318,7 +264,6 @@
 static int wdb_importFg4Section_tcl(ClientData clientData, Tcl_Interp *interp, int argc, char *argv[]);
 static int wdb_newcmds_tcl(ClientData clientData, Tcl_Interp *interp, int argc, char *argv[]);
 static int wdb_stub_tcl(ClientData clientData, Tcl_Interp *interp, int argc, char *argv[]);
->>>>>>> 5f0eecff
 
 void wdb_deleteProc(ClientData clientData);
 static void wdb_deleteProc_rt(ClientData clientData);
@@ -3255,17 +3200,10 @@
 	name = "UNKNOWN";
     }
 
-<<<<<<< HEAD
-    ptr = Tcl_CreateHashEntry( name_tbl, name, &new_entry );
-
-    if ( !new_entry ) {
-	return( (char *)Tcl_GetHashValue( ptr ) );
-=======
     ptr = Tcl_CreateHashEntry(name_tbl, name, &new_entry);
 
     if (!new_entry) {
 	return((char *)Tcl_GetHashValue(ptr));
->>>>>>> 5f0eecff
     }
 
     bu_vls_init(&new_name);
@@ -3342,13 +3280,8 @@
 	    bu_vls_vlscat(&prev_name, &new_name);
 	}
 
-<<<<<<< HEAD
-    } while (db_lookup( dbip, aname, LOOKUP_QUIET ) != DIR_NULL ||
-	     Tcl_FindHashEntry( used_names_tbl, aname ) != NULL);
-=======
     } while (db_lookup(dbip, aname, LOOKUP_QUIET) != DIR_NULL ||
 	     Tcl_FindHashEntry(used_names_tbl, aname) != NULL);
->>>>>>> 5f0eecff
 
     /* if they didn't get what they asked for, warn them */
     if (num > 1) {
@@ -3362,17 +3295,10 @@
     }
 
     /* we should now have a unique name.  store it in the hash */
-<<<<<<< HEAD
-    ret_name = bu_vls_strgrab( &new_name );
-    Tcl_SetHashValue( ptr, (ClientData)ret_name );
-    (void)Tcl_CreateHashEntry( used_names_tbl, ret_name, &new_entry );
-    bu_vls_free( &new_name );
-=======
     ret_name = bu_vls_strgrab(&new_name);
     Tcl_SetHashValue(ptr, (ClientData)ret_name);
     (void)Tcl_CreateHashEntry(used_names_tbl, ret_name, &new_entry);
     bu_vls_free(&new_name);
->>>>>>> 5f0eecff
 
     return(ret_name);
 }
@@ -3540,11 +3466,7 @@
     }
 
     memset(&cc_data, 0, sizeof(struct concat_data));
-<<<<<<< HEAD
-    bu_vls_init( &cc_data.affix );
-=======
     bu_vls_init(&cc_data.affix);
->>>>>>> 5f0eecff
     cc_data.copy_mode = 0;
 
     if (argv[1][0] == '-') {
@@ -8594,17 +8516,10 @@
  *
  */
 int
-<<<<<<< HEAD
-wdb_bo_cmd(struct rt_wdb	*wdbp,
-	       Tcl_Interp	*interp,
-	       int		argc,
-	       char 		**argv)
-=======
 wdb_bo_cmd(struct rt_wdb *wdbp,
 	   Tcl_Interp *interp,
 	   int argc,
 	   char *argv[])
->>>>>>> 5f0eecff
 {
     int c;
     struct bu_vls vls;
@@ -8839,17 +8754,10 @@
  *        procname bo args
  */
 static int
-<<<<<<< HEAD
-wdb_bo_tcl(ClientData	clientData,
-	       Tcl_Interp	*interp,
-	       int		argc,
-	       char		**argv)
-=======
 wdb_bo_tcl(ClientData clientData,
 	   Tcl_Interp *interp,
 	   int argc,
 	   char *argv[])
->>>>>>> 5f0eecff
 {
     struct rt_wdb *wdbp = (struct rt_wdb *)clientData;
 
@@ -9270,11 +9178,7 @@
 		    len = 6;
 		    break;
 		case DB5_MAJORTYPE_BINARY_MIME:
-<<<<<<< HEAD
-		    len = strlen( "binary(mime)" );
-=======
 		    len = strlen("binary(mime)");
->>>>>>> 5f0eecff
 		    break;
 		case DB5_MAJORTYPE_BINARY_UNIF:
 		    len = strlen(binu_types[list_of_names[i]->d_minor_type]);
