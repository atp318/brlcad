/*                        F B 2 P I X . C
 * BRL-CAD
 *
 * Copyright (c) 1986-2022 United States Government as represented by
 * the U.S. Army Research Laboratory.
 *
 * This program is free software; you can redistribute it and/or
 * modify it under the terms of the GNU Lesser General Public License
 * version 2.1 as published by the Free Software Foundation.
 *
 * This program is distributed in the hope that it will be useful, but
 * WITHOUT ANY WARRANTY; without even the implied warranty of
 * MERCHANTABILITY or FITNESS FOR A PARTICULAR PURPOSE.  See the GNU
 * Lesser General Public License for more details.
 *
 * You should have received a copy of the GNU Lesser General Public
 * License along with this file; see the file named COPYING for more
 * information.
 *
 */
/** @file libged/fb2pix.c
 *
 * fb2pix writes a framebuffer image to a .pix file.
 *
 */

#include "common.h"

#include <stdlib.h>
#include <sys/stat.h>

#include "bio.h"

#include "bu/app.h"
#include "bu/getopt.h"
#include "dm.h"

#include "pkg.h"
#include "ged.h"


char *file_name;
FILE *outfp;

static int crunch = 0;		/* Color map crunch? */
static int inverse = 0;		/* Draw upside-down */
int screen_height;			/* input height */
int screen_width;			/* input width */


static int
get_args(int argc, char **argv)
{
    int c;

    bu_optind = 1;
    while ((c = bu_getopt(argc, argv, "ciF:s:w:n:h?")) != -1) {
	switch (c) {
	    case 'c':
		crunch = 1;
		break;
	    case 'i':
		inverse = 1;
		break;
	    case 's':
		/* square size */
		screen_height = screen_width = atoi(bu_optarg);
		break;
	    case 'w':
		screen_width = atoi(bu_optarg);
		break;
	    case 'n':
		screen_height = atoi(bu_optarg);
		break;

	    default:		/* 'h' '?' */
		return 0;
	}
    }

    if (bu_optind >= argc) {
	if (isatty(fileno(stdout)))
	    return 0;
	file_name = "-";
	outfp = stdout;
    } else {
	file_name = argv[bu_optind];
	outfp = fopen(file_name, "wb");
	if (outfp == NULL) {
	    fprintf(stderr,
			  "fb-pix: cannot open \"%s\" for writing\n",
			  file_name);
	    return 0;
	}
	(void)bu_fchmod(fileno(outfp), 0444);
    }

    if (argc > ++bu_optind)
	fprintf(stderr, "fb-pix: excess argument(s) ignored\n");

    return 1;		/* OK */
}


int
ged_fb2pix_core(struct ged *gedp, int argc, const char *argv[])
{
    int ret;
    char usage[] = "Usage: fb-pix [-h -i -c] \n\
	[-s squaresize] [-w width] [-n height] [file.pix]\n";

    GED_CHECK_DATABASE_OPEN(gedp, BRLCAD_ERROR);
    GED_CHECK_ARGC_GT_0(gedp, argc, BRLCAD_ERROR);

<<<<<<< HEAD
    if (!gedp->ged_dmp) {
	bu_vls_printf(gedp->ged_result_str, "no display manager currently active");
=======
    if (!gedp->ged_gvp) {
	bu_vls_printf(gedp->ged_result_str, ": no current view set\n");
	return BRLCAD_ERROR;
    }

    struct dm *dmp = (struct dm *)gedp->ged_gvp->dmp;
    if (!dmp) {
	bu_vls_printf(gedp->ged_result_str, ": no current display manager set\n");
>>>>>>> 031a9ea6
	return BRLCAD_ERROR;
    }

    struct fb *fbp = dm_get_fb(dmp);

    if (!fbp) {
	bu_vls_printf(gedp->ged_result_str, "display manager does not have a framebuffer");
	return BRLCAD_ERROR;
    }

    /* initialize result */
    bu_vls_trunc(gedp->ged_result_str, 0);

    /* must be wanting help */
    if (argc == 1) {
	bu_vls_printf(gedp->ged_result_str, "Usage: %s %s", argv[0], usage);
	return BRLCAD_HELP;
    }

    screen_height = screen_width = 512;		/* Defaults */

    if (!get_args(argc, (char **)argv)) {
	bu_vls_printf(gedp->ged_result_str, "Usage: %s %s", argv[0], usage);
	return BRLCAD_HELP;
    }

    setmode(fileno(stdout), O_BINARY);

    ret = fb_write_fp(fbp, outfp,
		      screen_width, screen_height,
		      crunch, inverse, gedp->ged_result_str);

    if (outfp != stdout)
	fclose(outfp);

    if (ret == BRLCAD_OK) {
	(void)dm_draw_begin(dmp);
	fb_refresh(fbp, 0, 0, fb_getwidth(fbp), fb_getheight(fbp));
	(void)dm_draw_end(dmp);
	return BRLCAD_OK;
    }

    return BRLCAD_ERROR;
}


#ifdef GED_PLUGIN
#include "../include/plugin.h"
struct ged_cmd_impl fb2pix_cmd_impl = {
    "fb2pix",
    ged_fb2pix_core,
    GED_CMD_DEFAULT
};

const struct ged_cmd fb2pix_cmd = { &fb2pix_cmd_impl };
const struct ged_cmd *fb2pix_cmds[] = { &fb2pix_cmd, NULL };

static const struct ged_plugin pinfo = { GED_API,  fb2pix_cmds, 1 };

COMPILER_DLLEXPORT const struct ged_plugin *ged_plugin_info()
{
    return &pinfo;
}
#endif /* GED_PLUGIN */

/*
 * Local Variables:
 * mode: C
 * tab-width: 8
 * indent-tabs-mode: t
 * c-file-style: "stroustrup"
 * End:
 * ex: shiftwidth=4 tabstop=8
 */<|MERGE_RESOLUTION|>--- conflicted
+++ resolved
@@ -112,10 +112,6 @@
     GED_CHECK_DATABASE_OPEN(gedp, BRLCAD_ERROR);
     GED_CHECK_ARGC_GT_0(gedp, argc, BRLCAD_ERROR);
 
-<<<<<<< HEAD
-    if (!gedp->ged_dmp) {
-	bu_vls_printf(gedp->ged_result_str, "no display manager currently active");
-=======
     if (!gedp->ged_gvp) {
 	bu_vls_printf(gedp->ged_result_str, ": no current view set\n");
 	return BRLCAD_ERROR;
@@ -124,7 +120,6 @@
     struct dm *dmp = (struct dm *)gedp->ged_gvp->dmp;
     if (!dmp) {
 	bu_vls_printf(gedp->ged_result_str, ": no current display manager set\n");
->>>>>>> 031a9ea6
 	return BRLCAD_ERROR;
     }
 
@@ -141,14 +136,14 @@
     /* must be wanting help */
     if (argc == 1) {
 	bu_vls_printf(gedp->ged_result_str, "Usage: %s %s", argv[0], usage);
-	return BRLCAD_HELP;
+	return GED_HELP;
     }
 
     screen_height = screen_width = 512;		/* Defaults */
 
     if (!get_args(argc, (char **)argv)) {
 	bu_vls_printf(gedp->ged_result_str, "Usage: %s %s", argv[0], usage);
-	return BRLCAD_HELP;
+	return GED_HELP;
     }
 
     setmode(fileno(stdout), O_BINARY);
