set(OSGL_SRCS
  dm-osgl.cpp
  if_osgl.cpp
  )

if(BRLCAD_ENABLE_TK AND BRLCAD_ENABLE_OSG)

  # Make sure we know about required components
  find_package(X11)
  find_package(GL)
  #find_package(OpenThreads)
  #find_package(OpenSceneGraph)
  find_package(TCL)

  # Include directories needed by libdm users
  include_directories(
    ${CMAKE_CURRENT_SOURCE_DIR}
    ${BRLCAD_BINARY_DIR}/include
    ${BRLCAD_SOURCE_DIR}/include
    ${BU_INCLUDE_DIRS}
    ${RT_INCLUDE_DIRS}
    ${X11_INCLUDE_DIR}
    ${OPENGL_INCLUDE_DIR_GL}
    ${OPENGL_INCLUDE_DIR_GLX}
    ${TCL_INCLUDE_PATH}
    ${TK_INCLUDE_PATH}
    ${OPENTHREADS_INCLUDE_DIR}
    ${OSG_INCLUDE_DIR}
    )

  set(OSGL_LIBRARIES
    ${OPENGL_LIBRARIES}
    ${TCL_LIBRARY}
    ${TK_LIBRARY}
    ${OSG_LIBRARY}
    ${OSGTEXT_LIBRARY}
    ${OSGVIEWER_LIBRARY}
    )

  set_property(SOURCE dm-osgl.cpp APPEND PROPERTY COMPILE_DEFINITIONS FB_USE_INTERNAL_API)
  set_property(SOURCE if_osgl.cpp APPEND PROPERTY COMPILE_DEFINITIONS FB_USE_INTERNAL_API)

  add_definitions(-DDM_PLUGIN)

  add_library(dm-osgl SHARED ${OSGL_SRCS})
  target_link_libraries(dm-osgl libdm librt libbu ${OSGL_LIBRARIES})
  set_property(TARGET dm-osgl APPEND PROPERTY COMPILE_DEFINITIONS BRLCADBUILD HAVE_CONFIG_H)
  VALIDATE_STYLE(dm-osgl "${OSGL_SRCS}")

  PLUGIN_SETUP(dm-osgl dm)

endif(BRLCAD_ENABLE_TK AND BRLCAD_ENABLE_OSG)

#if(BRLCAD_ENABLE_OSG)
#  BRLCAD_ADDEXEC(osg-test osg-test.cpp "librt;libbu;${OSG_LIBRARIES}" NO_STRICT NO_INSTALL)
#  if(HIDE_INTERNAL_SYMBOLS)
#    if (TARGET osg OR HIDE_INTERNAL_SYMBOLS_EXT)
#      set_property(TARGET libdm APPEND PROPERTY COMPILE_DEFINITIONS "FREETYPE_DLL_IMPORTS")
#    endif (TARGET osg OR HIDE_INTERNAL_SYMBOLS_EXT)
#    if(TARGET libdm-obj)
#      if (TARGET osg OR HIDE_INTERNAL_SYMBOLS_EXT)
#        set_property(TARGET libdm-obj APPEND PROPERTY COMPILE_DEFINITIONS "FREETYPE_DLL_IMPORTS")
#      endif (TARGET osg OR HIDE_INTERNAL_SYMBOLS_EXT)
#    endif(TARGET libdm-obj)
#  endif(HIDE_INTERNAL_SYMBOLS)
#endif(BRLCAD_ENABLE_OSG)

CMAKEFILES(
  ${OSGL_SRCS}
<<<<<<< HEAD
=======
  CMakeLists.txt
>>>>>>> 591afdd0
  dm-osgl.h
  fb_osgl.h
  osg-test.cpp
  osg_bob.cpp
  osg_fb_manipulator.h
  fontstash/LICENSE.fontstash
  fontstash/README.md
  fontstash/fontstash.h
  fontstash/glfontstash.h
  fontstash/stb_truetype.h
  )

# Local Variables:
# tab-width: 8
# mode: cmake
# indent-tabs-mode: t
# End:
# ex: shiftwidth=2 tabstop=8<|MERGE_RESOLUTION|>--- conflicted
+++ resolved
@@ -67,10 +67,7 @@
 
 CMAKEFILES(
   ${OSGL_SRCS}
-<<<<<<< HEAD
-=======
   CMakeLists.txt
->>>>>>> 591afdd0
   dm-osgl.h
   fb_osgl.h
   osg-test.cpp
