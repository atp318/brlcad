--- conflicted
+++ resolved
@@ -39,13 +39,9 @@
 CMAKEFILES(
   CMakeLists.txt
   ${OGL_SRCS}
-<<<<<<< HEAD
-  dm-ogl.h
-=======
   dm-glx.h
   dm-ogl.h
   fb_ogl.h
->>>>>>> 591afdd0
   )
 
 # Local Variables:
