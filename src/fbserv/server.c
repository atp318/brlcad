--- conflicted
+++ resolved
@@ -1,7 +1,7 @@
 /*                        S E R V E R . C
  * BRL-CAD
  *
- * Copyright (c) 1998-2011 United States Government as represented by
+ * Copyright (c) 1998-2012 United States Government as represented by
  * the U.S. Army Research Laboratory.
  *
  * This library is free software; you can redistribute it and/or
@@ -28,16 +28,13 @@
 #include <stdlib.h>
 #include <stdio.h>
 #include <string.h>
-#if defined (HAVE_SYS_SELECT_H)
-#  include <sys/select.h>
-#else
-#  if defined(HAVE_SYS_TYPES_H)
-#    include <sys/types.h>
-#  endif
-#  if defined(HAVE_SYS_TIME_H)
-#    include <sys/time.h>
-#  endif
+#if defined(HAVE_SYS_TYPES_H)
+#  include <sys/types.h>
 #endif
+#if defined(HAVE_SYS_TIME_H)
+#  include <sys/time.h>
+#endif
+#include "bselect.h"
 #include "bio.h"
 
 #include "fb.h"
@@ -91,6 +88,9 @@
     int height, width;
     char rbuf[5*NET_LONG_LEN+1];
     int want;
+
+    if (buf == NULL) return;
+    if (pcp == PKC_NULL) return;
 
     width = pkg_glong(&buf[0*NET_LONG_LEN]);
     height = pkg_glong(&buf[1*NET_LONG_LEN]);
@@ -206,12 +206,16 @@
     RGBpixel bg;
     char rbuf[NET_LONG_LEN+1];
 
+    if (buf == NULL) return;
+    if (pcp == PKC_NULL) return;
+
     bg[RED] = buf[0];
     bg[GRN] = buf[1];
     bg[BLU] = buf[2];
 
     (void)pkg_plong(rbuf, fb_clear(fb_server_fbp, bg));
     pkg_send(MSG_RETURN, rbuf, NET_LONG_LEN, pcp);
+
     if (buf) (void)free(buf);
 }
 
@@ -229,12 +233,9 @@
     static unsigned char *scanbuf = NULL;
     static size_t buflen = 0;
 
-<<<<<<< HEAD
-=======
-    if (buf == NULL) return;
-    if (pcp == PKC_NULL) return;
-
->>>>>>> beb05185
+    if (buf == NULL) return;
+    if (pcp == PKC_NULL) return;
+
     x = pkg_glong(&buf[0*NET_LONG_LEN]);
     y = pkg_glong(&buf[1*NET_LONG_LEN]);
     num = pkg_glong(&buf[2*NET_LONG_LEN]);
@@ -275,12 +276,9 @@
     int ret;
     int type;
 
-<<<<<<< HEAD
-=======
-    if (buf == NULL) return;
-    if (pcp == PKC_NULL) return;
-
->>>>>>> beb05185
+    if (buf == NULL) return;
+    if (pcp == PKC_NULL) return;
+
     x = pkg_glong(&buf[0*NET_LONG_LEN]);
     y = pkg_glong(&buf[1*NET_LONG_LEN]);
     num = pkg_glong(&buf[2*NET_LONG_LEN]);
@@ -307,6 +305,9 @@
     int ret;
     static unsigned char *scanbuf = NULL;
     static size_t buflen = 0;
+
+    if (buf == NULL) return;
+    if (pcp == PKC_NULL) return;
 
     xmin = pkg_glong(&buf[0*NET_LONG_LEN]);
     ymin = pkg_glong(&buf[1*NET_LONG_LEN]);
@@ -350,6 +351,9 @@
     int ret;
     int type;
 
+    if (buf == NULL) return;
+    if (pcp == PKC_NULL) return;
+
     x = pkg_glong(&buf[0*NET_LONG_LEN]);
     y = pkg_glong(&buf[1*NET_LONG_LEN]);
     width = pkg_glong(&buf[2*NET_LONG_LEN]);
@@ -379,6 +383,9 @@
     int ret;
     static unsigned char *scanbuf = NULL;
     static size_t buflen = 0;
+
+    if (buf == NULL) return;
+    if (pcp == PKC_NULL) return;
 
     xmin = pkg_glong(&buf[0*NET_LONG_LEN]);
     ymin = pkg_glong(&buf[1*NET_LONG_LEN]);
@@ -422,6 +429,9 @@
     int ret;
     int type;
 
+    if (buf == NULL) return;
+    if (pcp == PKC_NULL) return;
+
     x = pkg_glong(&buf[0*NET_LONG_LEN]);
     y = pkg_glong(&buf[1*NET_LONG_LEN]);
     width = pkg_glong(&buf[2*NET_LONG_LEN]);
@@ -453,6 +463,9 @@
     int mode, x, y;
     char rbuf[NET_LONG_LEN+1];
 
+    if (buf == NULL) return;
+    if (pcp == PKC_NULL) return;
+
     mode = pkg_glong(&buf[0*NET_LONG_LEN]);
     x = pkg_glong(&buf[1*NET_LONG_LEN]);
     y = pkg_glong(&buf[2*NET_LONG_LEN]);
@@ -473,11 +486,8 @@
     int ret;
     int mode, x, y;
     char rbuf[4*NET_LONG_LEN+1];
-<<<<<<< HEAD
-=======
-
-    if (pcp == PKC_NULL) return;
->>>>>>> beb05185
+
+    if (pcp == PKC_NULL) return;
 
     ret = fb_getcursor(fb_server_fbp, &mode, &x, &y);
     (void)pkg_plong(&rbuf[0*NET_LONG_LEN], ret);
@@ -501,6 +511,9 @@
     int xbits, ybits;
     int xorig, yorig;
 
+    if (buf == NULL) return;
+    if (pcp == PKC_NULL) return;
+
     xbits = pkg_glong(&buf[0*NET_LONG_LEN]);
     ybits = pkg_glong(&buf[1*NET_LONG_LEN]);
     xorig = pkg_glong(&buf[2*NET_LONG_LEN]);
@@ -528,6 +541,9 @@
     int mode, x, y;
     char rbuf[NET_LONG_LEN+1];
 
+    if (buf == NULL) return;
+    if (pcp == PKC_NULL) return;
+
     mode = pkg_glong(&buf[0*NET_LONG_LEN]);
     x = pkg_glong(&buf[1*NET_LONG_LEN]);
     y = pkg_glong(&buf[2*NET_LONG_LEN]);
@@ -549,6 +565,9 @@
     int x, y;
     char rbuf[NET_LONG_LEN+1];
 
+    if (buf == NULL) return;
+    if (pcp == PKC_NULL) return;
+
     x = pkg_glong(&buf[0*NET_LONG_LEN]);
     y = pkg_glong(&buf[1*NET_LONG_LEN]);
 
@@ -569,6 +588,9 @@
     int x, y;
     char rbuf[NET_LONG_LEN+1];
 
+    if (buf == NULL) return;
+    if (pcp == PKC_NULL) return;
+
     x = pkg_glong(&buf[0*NET_LONG_LEN]);
     y = pkg_glong(&buf[1*NET_LONG_LEN]);
 
@@ -588,6 +610,9 @@
     int ret;
     int xcenter, ycenter, xzoom, yzoom;
     char rbuf[NET_LONG_LEN+1];
+
+    if (buf == NULL) return;
+    if (pcp == PKC_NULL) return;
 
     xcenter = pkg_glong(&buf[0*NET_LONG_LEN]);
     ycenter = pkg_glong(&buf[1*NET_LONG_LEN]);
@@ -611,11 +636,8 @@
     int ret;
     int xcenter, ycenter, xzoom, yzoom;
     char rbuf[5*NET_LONG_LEN+1];
-<<<<<<< HEAD
-=======
-
-    if (pcp == PKC_NULL) return;
->>>>>>> beb05185
+
+    if (pcp == PKC_NULL) return;
 
     ret = fb_getview(fb_server_fbp, &xcenter, &ycenter, &xzoom, &yzoom);
     (void)pkg_plong(&rbuf[0*NET_LONG_LEN], ret);
@@ -640,6 +662,8 @@
     ColorMap map;
     unsigned char cm[256*2*3];
 
+    if (pcp == PKC_NULL) return;
+
     (void)pkg_plong(&rbuf[0*NET_LONG_LEN], fb_rmap(fb_server_fbp, &map));
     for (i = 0; i < 256; i++) {
 	(void)pkg_pshort((char *)(cm+2*(0+i)), map.cm_red[i]);
@@ -667,6 +691,9 @@
     char rbuf[NET_LONG_LEN+1];
     long ret;
     ColorMap map;
+
+    if (buf == NULL) return;
+    if (pcp == PKC_NULL) return;
 
     if (pcp->pkc_len == 0)
 	ret = fb_wmap(fb_server_fbp, COLORMAP_NULL);
@@ -694,17 +721,15 @@
     int ret;
     char rbuf[NET_LONG_LEN+1];
 
-<<<<<<< HEAD
-=======
-    if (pcp == PKC_NULL) return;
-
->>>>>>> beb05185
+    if (pcp == PKC_NULL) return;
+
     ret = fb_flush(fb_server_fbp);
 
     if (pcp->pkc_type < MSG_NORETURN) {
 	(void)pkg_plong(rbuf, ret);
 	pkg_send(MSG_RETURN, rbuf, NET_LONG_LEN, pcp);
     }
+
     if (buf) (void)free(buf);
 }
 
@@ -716,8 +741,7 @@
 static void
 fb_server_fb_poll(struct pkg_conn *pcp, char *buf)
 {
-    if (pcp == PKC_NULL)
-	return;
+    if (pcp == PKC_NULL) return;
 
     (void)fb_poll(fb_server_fbp);
     if (buf) (void)free(buf);
@@ -735,6 +759,9 @@
 {
     long ret;
     char rbuf[NET_LONG_LEN+1];
+
+    if (pcp == PKC_NULL) return;
+    if (buf == NULL) return;
 
     (void)pkg_glong(&buf[0*NET_LONG_LEN]);
 
