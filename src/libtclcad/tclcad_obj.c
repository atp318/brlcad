--- conflicted
+++ resolved
@@ -1163,16 +1163,10 @@
     int *fdp;
     if (!p) return;
     fdp = (int *)bu_process_fd(p, fd);
-<<<<<<< HEAD
-    if (fdp)
-	Tcl_DeleteFileHandler(*fdp);
-    close(*fdp);
-=======
     if (fdp) {
 	Tcl_DeleteFileHandler(*fdp);
 	close(*fdp);
     }
->>>>>>> d1ce91cb
 }
 
 #else
@@ -2184,7 +2178,6 @@
 	    int dindexA, dindexB;
 	    point_t old_mpoint, new_mpoint;
 	    vect_t diff;
-<<<<<<< HEAD
 
 	    dindexA = dindex;
 	    if (dindex%2)
@@ -2200,23 +2193,6 @@
 	    MAT4X3PNT(new_mpoint, gdvp->gdv_view->gv_view2model, vpoint);
 	    VSUB2(diff, new_mpoint, old_mpoint);
 
-=======
-
-	    dindexA = dindex;
-	    if (dindex%2)
-		dindexB = dindex - 1;
-	    else
-		dindexB = dindex + 1;
-
-	    VMOVE(old_mpoint, gdlsp->gdls_points[dindexA]);
-
-	    MAT4X3PNT(vpoint, gdvp->gdv_view->gv_model2view, gdlsp->gdls_points[dindexA]);
-	    vpoint[X] = vx;
-	    vpoint[Y] = vy;
-	    MAT4X3PNT(new_mpoint, gdvp->gdv_view->gv_view2model, vpoint);
-	    VSUB2(diff, new_mpoint, old_mpoint);
-
->>>>>>> d1ce91cb
 	    VMOVE(gdlsp->gdls_points[dindexA], new_mpoint);
 	    VADD2(gdlsp->gdls_points[dindexB], gdlsp->gdls_points[dindexB], diff);
 	} else {
@@ -2529,7 +2505,6 @@
     static char *sdata_arrows_str = "sdata_arrows";
     static char *data_axes_str = "data_axes";
     static char *sdata_axes_str = "sdata_axes";
-<<<<<<< HEAD
 
     if (argc == 2) {
 	if (bu_sscanf(argv[1], "%d %d", &mx, &my) != 2)
@@ -2693,183 +2668,6 @@
     if (gdvp->gdv_view->gv_sdata_lines.gdls_draw &&
 	gdvp->gdv_view->gv_sdata_lines.gdls_num_points) {
 	struct bview_data_line_state *gdlsp = &gdvp->gdv_view->gv_sdata_lines;
-=======
-
-    if (argc == 2) {
-	if (bu_sscanf(argv[1], "%d %d", &mx, &my) != 2)
-	    goto bad;
-    } else {
-	if (bu_sscanf(argv[1], "%d", &mx) != 1)
-	    goto bad;
-
-	if (bu_sscanf(argv[2], "%d", &my) != 1)
-	    goto bad;
-    }
-
-    width = dm_get_width(gdvp->gdv_dmp);
-    cx = 0.5 * (fastf_t)width;
-    height = dm_get_height(gdvp->gdv_dmp);
-    cy = 0.5 * (fastf_t)height;
-    sf = 2.0 / width;
-    vx = (mx - cx) * sf;
-    vy = (cy - my) * sf;
-
-    /* check for polygon points */
-    if (gdvp->gdv_view->gv_data_polygons.gdps_draw &&
-	gdvp->gdv_view->gv_data_polygons.gdps_polygons.num_polygons) {
-	register size_t si, sj, sk;
-
-	bview_data_polygon_state *gdpsp = &gdvp->gdv_view->gv_data_polygons;
-
-	for (si = 0; si < gdpsp->gdps_polygons.num_polygons; ++si)
-	    for (sj = 0; sj < gdpsp->gdps_polygons.polygon[si].num_contours; ++sj)
-		for (sk = 0; sk < gdpsp->gdps_polygons.polygon[si].contour[sj].num_points; ++sk) {
-		    fastf_t minX, maxX;
-		    fastf_t minY, maxY;
-
-		    MAT4X3PNT(vpoint, gdvp->gdv_view->gv_model2view, gdpsp->gdps_polygons.polygon[si].contour[sj].point[sk]);
-		    minX = vpoint[X] - tol;
-		    maxX = vpoint[X] + tol;
-		    minY = vpoint[Y] - tol;
-		    maxY = vpoint[Y] + tol;
-
-		    if (minX < vx && vx < maxX &&
-			minY < vy && vy < maxY) {
-			if (!found_top || top_z < vpoint[Z]) {
-			    top_z = vpoint[Z];
-			    top_data_str = data_polygons_str;
-			    top_i = si;
-			    top_j = sj;
-			    top_k = sk;
-			    VMOVE(top_point, gdpsp->gdps_polygons.polygon[si].contour[sj].point[sk]);
-			    found_top = 1;
-			}
-		    }
-		}
-    }
-
-    if (found_top) {
-	bu_vls_printf(gedp->ged_result_str, "%s {%zu %zu %zu} {%lf %lf %lf}",
-		      top_data_str, top_i, top_j, top_k, V3ARGS(top_point));
-	return GED_OK;
-    }
-
-    /* check for label points */
-    if (gdvp->gdv_view->gv_data_labels.gdls_draw &&
-	gdvp->gdv_view->gv_data_labels.gdls_num_labels) {
-	struct bview_data_label_state *gdlsp = &gdvp->gdv_view->gv_data_labels;
-
-	for (i = 0; i < gdlsp->gdls_num_labels; ++i) {
-	    fastf_t minX, maxX;
-	    fastf_t minY, maxY;
-
-	    VMOVE(dpoint, gdlsp->gdls_points[i]);
-	    MAT4X3PNT(vpoint, gdvp->gdv_view->gv_model2view, dpoint);
-
-	    minX = vpoint[X];
-	    maxX = vpoint[X] + (2 * tol);
-	    minY = vpoint[Y];
-	    maxY = vpoint[Y] + (2 * tol);
-
-	    if (minX < vx && vx < maxX &&
-		minY < vy && vy < maxY) {
-		if (!found_top || top_z < vpoint[Z]) {
-		    top_z = vpoint[Z];
-		    top_data_str = data_labels_str;
-		    top_i = i;
-		    top_data_label = gdlsp->gdls_labels[i];
-		    VMOVE(top_point, dpoint);
-		    found_top = 1;
-		}
-	    }
-	}
-    }
-
-    /* check for selected label points */
-    if (gdvp->gdv_view->gv_sdata_labels.gdls_draw &&
-	gdvp->gdv_view->gv_sdata_labels.gdls_num_labels) {
-	struct bview_data_label_state *gdlsp = &gdvp->gdv_view->gv_sdata_labels;
-
-	for (i = 0; i < gdlsp->gdls_num_labels; ++i) {
-	    fastf_t minX, maxX;
-	    fastf_t minY, maxY;
-
-	    VMOVE(dpoint, gdlsp->gdls_points[i]);
-	    MAT4X3PNT(vpoint, gdvp->gdv_view->gv_model2view, dpoint);
-
-	    minX = vpoint[X];
-	    maxX = vpoint[X] + (2 * tol);
-	    minY = vpoint[Y];
-	    maxY = vpoint[Y] + (2 * tol);
-
-	    if (minX < vx && vx < maxX &&
-		minY < vy && vy < maxY) {
-		if (!found_top || top_z < vpoint[Z]) {
-		    top_z = vpoint[Z];
-		    top_data_str = sdata_labels_str;
-		    top_i = i;
-		    top_data_label = gdlsp->gdls_labels[i];
-		    VMOVE(top_point, dpoint);
-		    found_top = 1;
-		}
-	    }
-	}
-    }
-
-    if (found_top) {
-	bu_vls_printf(gedp->ged_result_str, "%s %zu {{%s} {%lf %lf %lf}}",
-		      top_data_str, top_i, top_data_label, V3ARGS(top_point));
-	return GED_OK;
-    }
-
-    /* check for line points */
-    if (gdvp->gdv_view->gv_data_lines.gdls_draw &&
-	gdvp->gdv_view->gv_data_lines.gdls_num_points) {
-	struct bview_data_line_state *gdlsp = &gdvp->gdv_view->gv_data_lines;
->>>>>>> d1ce91cb
-
-	for (i = 0; i < gdlsp->gdls_num_points; ++i) {
-	    fastf_t minX, maxX;
-	    fastf_t minY, maxY;
-
-	    VMOVE(dpoint, gdlsp->gdls_points[i]);
-	    MAT4X3PNT(vpoint, gdvp->gdv_view->gv_model2view, dpoint);
-
-	    minX = vpoint[X] - tol;
-	    maxX = vpoint[X] + tol;
-	    minY = vpoint[Y] - tol;
-	    maxY = vpoint[Y] + tol;
-	    if (minX < vx && vx < maxX &&
-		minY < vy && vy < maxY) {
-<<<<<<< HEAD
-		if (!found_top || top_z < vpoint[Z]) {
-		    top_z = vpoint[Z];
-		    top_data_str = sdata_lines_str;
-=======
-		if (top_z < vpoint[Z]) {
-		    top_z = vpoint[Z];
-		    top_data_str = data_lines_str;
->>>>>>> d1ce91cb
-		    top_i = i;
-		    VMOVE(top_point, dpoint);
-		    found_top = 1;
-		}
-<<<<<<< HEAD
-	    }
-	}
-    }
-
-=======
-		bu_vls_printf(gedp->ged_result_str, "data_lines %d {%lf %lf %lf}", i, V3ARGS(dpoint));
-		return GED_OK;
-	    }
-	}
-    }
-
-    /* check for selected line points */
-    if (gdvp->gdv_view->gv_sdata_lines.gdls_draw &&
-	gdvp->gdv_view->gv_sdata_lines.gdls_num_points) {
-	struct bview_data_line_state *gdlsp = &gdvp->gdv_view->gv_sdata_lines;
 
 	for (i = 0; i < gdlsp->gdls_num_points; ++i) {
 	    fastf_t minX, maxX;
@@ -2895,7 +2693,6 @@
 	}
     }
 
->>>>>>> d1ce91cb
     if (found_top) {
 	bu_vls_printf(gedp->ged_result_str, "%s %zu {%lf %lf %lf}",
 		      top_data_str, top_i, V3ARGS(top_point));
@@ -2935,19 +2732,11 @@
     if (gdvp->gdv_view->gv_sdata_arrows.gdas_draw &&
 	gdvp->gdv_view->gv_sdata_arrows.gdas_num_points) {
 	struct bview_data_arrow_state *gdasp = &gdvp->gdv_view->gv_sdata_arrows;
-<<<<<<< HEAD
 
 	for (i = 0; i < gdasp->gdas_num_points; ++i) {
 	    fastf_t minX, maxX;
 	    fastf_t minY, maxY;
 
-=======
-
-	for (i = 0; i < gdasp->gdas_num_points; ++i) {
-	    fastf_t minX, maxX;
-	    fastf_t minY, maxY;
-
->>>>>>> d1ce91cb
 	    VMOVE(dpoint, gdasp->gdas_points[i]);
 	    MAT4X3PNT(vpoint, gdvp->gdv_view->gv_model2view, dpoint);
 
@@ -3085,19 +2874,6 @@
     if (argc == 2) {
 	bu_vls_printf(gedp->ged_result_str, "%lf", gdvp->gdv_view->gv_data_vZ);
 	return GED_OK;
-<<<<<<< HEAD
-    }
-
-    /* Set the data vZ */
-    if (bu_sscanf(argv[2], "%lf", &vZ) != 1) {
-	bu_vls_printf(gedp->ged_result_str, "Usage: %s %s", argv[0], usage);
-	return GED_ERROR;
-    }
-
-    gdvp->gdv_view->gv_data_vZ = vZ;
-
-    return GED_OK;
-=======
     }
 
     /* Set the data vZ */
@@ -3127,26 +2903,6 @@
     bu_free((void *)gdvp->gdv_view, "ged_view");
     to_close_fbs(gdvp);
     bu_free((void *)gdvp, "ged_dm_view");
->>>>>>> d1ce91cb
-}
-
-
-HIDDEN void
-<<<<<<< HEAD
-to_deleteViewProc(ClientData clientData)
-{
-    struct ged_dm_view *gdvp = (struct ged_dm_view *)clientData;
-
-    BU_LIST_DEQUEUE(&(gdvp->l));
-    bu_vls_free(&gdvp->gdv_name);
-    bu_vls_free(&gdvp->gdv_callback);
-    bu_vls_free(&gdvp->gdv_edit_motion_delta_callback);
-    (void)dm_close(gdvp->gdv_dmp);
-    bu_ptbl_free(gdvp->gdv_view->callbacks);
-    BU_PUT(gdvp->gdv_view->callbacks, struct bu_ptbl);
-    bu_free((void *)gdvp->gdv_view, "ged_view");
-    to_close_fbs(gdvp);
-    bu_free((void *)gdvp, "ged_dm_view");
 }
 
 
@@ -3207,64 +2963,6 @@
 		      bu_vls_addr(&gdvp->gdv_name));
 #endif
 
-=======
-to_init_default_bindings(struct ged_dm_view *gdvp)
-{
-    struct bu_vls bindings = BU_VLS_INIT_ZERO;
-
-    if (dm_get_pathname(gdvp->gdv_dmp)) {
-	bu_vls_printf(&bindings, "bind %s <Configure> {%s configure %s; break}; ",
-		      bu_vls_addr(dm_get_pathname(gdvp->gdv_dmp)),
-		      bu_vls_addr(&current_top->to_gop->go_name),
-		      bu_vls_addr(&gdvp->gdv_name));
-	bu_vls_printf(&bindings, "bind %s <Enter> {focus %s; break}; ",
-		      bu_vls_addr(dm_get_pathname(gdvp->gdv_dmp)),
-		      bu_vls_addr(dm_get_pathname(gdvp->gdv_dmp)));
-	bu_vls_printf(&bindings, "bind %s <Expose> {%s handle_expose %s %%c; break}; ",
-		      bu_vls_addr(dm_get_pathname(gdvp->gdv_dmp)),
-		      bu_vls_addr(&current_top->to_gop->go_name),
-		      bu_vls_addr(&gdvp->gdv_name));
-	bu_vls_printf(&bindings, "catch {wm protocol %s WM_DELETE_WINDOW {%s delete_view %s; break}}; ",
-		      bu_vls_addr(dm_get_pathname(gdvp->gdv_dmp)),
-		      bu_vls_addr(&current_top->to_gop->go_name),
-		      bu_vls_addr(&gdvp->gdv_name));
-
-	/* Mouse Bindings */
-	bu_vls_printf(&bindings, "bind %s <2> {%s vslew %s %%x %%y; focus %s; break}; ",
-		      bu_vls_addr(dm_get_pathname(gdvp->gdv_dmp)),
-		      bu_vls_addr(&current_top->to_gop->go_name),
-		      bu_vls_addr(&gdvp->gdv_name),
-		      bu_vls_addr(dm_get_pathname(gdvp->gdv_dmp)));
-	bu_vls_printf(&bindings, "bind %s <1> {%s zoom %s 0.5; focus %s; break}; ",
-		      bu_vls_addr(dm_get_pathname(gdvp->gdv_dmp)),
-		      bu_vls_addr(&current_top->to_gop->go_name),
-		      bu_vls_addr(&gdvp->gdv_name),
-		      bu_vls_addr(dm_get_pathname(gdvp->gdv_dmp)));
-	bu_vls_printf(&bindings, "bind %s <3> {%s zoom %s 2.0; focus %s;  break}; ",
-		      bu_vls_addr(dm_get_pathname(gdvp->gdv_dmp)),
-		      bu_vls_addr(&current_top->to_gop->go_name),
-		      bu_vls_addr(&gdvp->gdv_name),
-		      bu_vls_addr(dm_get_pathname(gdvp->gdv_dmp)));
-#ifdef DM_X
-	bu_vls_printf(&bindings, "bind %s <4> {%s zoom %s 1.1; break}; ",
-		      bu_vls_addr(dm_get_pathname(gdvp->gdv_dmp)),
-		      bu_vls_addr(&current_top->to_gop->go_name),
-		      bu_vls_addr(&gdvp->gdv_name));
-	bu_vls_printf(&bindings, "bind %s <5> {%s zoom %s 0.9; break}; ",
-		      bu_vls_addr(dm_get_pathname(gdvp->gdv_dmp)),
-		      bu_vls_addr(&current_top->to_gop->go_name),
-		      bu_vls_addr(&gdvp->gdv_name));
-#endif
-#ifdef DM_WGL
-	bu_vls_printf(&bindings, "bind %s <MouseWheel> {if {%%D < 0} {%s zoom %s 0.9} else {%s zoom %s 1.1}; break}; ",
-		      bu_vls_addr(dm_get_pathname(gdvp->gdv_dmp)),
-		      bu_vls_addr(&current_top->to_gop->go_name),
-		      bu_vls_addr(&gdvp->gdv_name),
-		      bu_vls_addr(&current_top->to_gop->go_name),
-		      bu_vls_addr(&gdvp->gdv_name));
-#endif
-
->>>>>>> d1ce91cb
 	/* Idle Mode */
 	bu_vls_printf(&bindings, "bind %s <ButtonRelease> {%s idle_mode %s}; ",
 		      bu_vls_addr(dm_get_pathname(gdvp->gdv_dmp)),
