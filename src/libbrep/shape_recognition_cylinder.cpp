/* FIXME: header missing, run sh/header.sh */

#include "common.h"

#include <set>
#include <map>
#include <limits>

#include "bu/log.h"
#include "bu/str.h"
#include "bu/malloc.h"
#include "shape_recognition.h"

#define L3_OFFSET 6
#define L4_OFFSET 8

#define TIKZ_OUT1 0

int
cyl_validate_face(const ON_BrepFace *forig, const ON_BrepFace *fcand)
{
    ON_Cylinder corig;
    ON_Surface *csorig = forig->SurfaceOf()->Duplicate();
    csorig->IsCylinder(&corig, BREP_CYLINDRICAL_TOL);
    delete csorig;
    ON_Line lorig(corig.circle.Center(), corig.circle.Center() + corig.Axis());

    ON_Cylinder ccand;
    ON_Surface *cscand = fcand->SurfaceOf()->Duplicate();
    cscand->IsCylinder(&ccand, BREP_CYLINDRICAL_TOL);
    delete cscand;
    double d1 = lorig.DistanceTo(ccand.circle.Center());
    double d2 = lorig.DistanceTo(ccand.circle.Center() + ccand.Axis());

    // Make sure the cylinder axes are colinear
    if (corig.Axis().IsParallelTo(ccand.Axis(), VUNITIZE_TOL) == 0) return 0;
    if (fabs(d1) > BREP_CYLINDRICAL_TOL) return 0;
    if (fabs(d2) > BREP_CYLINDRICAL_TOL) return 0;

    // Make sure the radii are the same
    if (!NEAR_ZERO(corig.circle.Radius() - ccand.circle.Radius(), VUNITIZE_TOL)) return 0;

    // TODO - make sure negative/positive status for both cyl faces is the same.

    return 1;
}


/* Return -1 if the cylinder face is pointing in toward the cylinder axis,
 * 1 if it is pointing out, and 0 if there is some other problem */
int
negative_cylinder(const ON_Brep *brep, int face_index, double cyl_tol) {
    int ret = 0;
    const ON_Surface *surf = brep->m_F[face_index].SurfaceOf();
    ON_Cylinder cylinder;
    ON_Surface *cs = surf->Duplicate();
    cs->IsCylinder(&cylinder, cyl_tol);
    delete cs;

    ON_3dPoint pnt;
    ON_3dVector normal;
    double u = surf->Domain(0).Mid();
    double v = surf->Domain(1).Mid();
    if (!surf->EvNormal(u, v, pnt, normal)) return 0;
    ON_3dPoint axis_pnt = cylinder.circle.Center();

    ON_3dVector axis_vect = pnt - axis_pnt;
    double dotp = ON_DotProduct(axis_vect, normal);

    if (NEAR_ZERO(dotp, VUNITIZE_TOL)) return 0;
    ret = (dotp < 0) ? -1 : 1;
    if (brep->m_F[face_index].m_bRev) ret = -1 * ret;
    return ret;
}


int
cyl_implicit_plane(const ON_Brep *brep, int lc, int *le, ON_SimpleArray<ON_Plane> *cyl_planes)
{
<<<<<<< HEAD
    if (!set1_c || !set2_c || !data || !active_edges) return 0;
    std::set<int>::iterator e_it;
    std::set<int> arc_set_1, arc_set_2;
    double max_height = 0.0;
    const ON_BrepEdge *edge = &(data->brep->m_E[*(active_edges->begin())]);
    ON_Curve *sc = edge->EdgeCurveOf()->Duplicate();
    ON_Arc arc;
    (void)sc->IsArc(NULL, &arc, cyl_tol);
    delete sc;
    (*set1_c) = ON_Circle(arc.StartPoint(), arc.MidPoint(), arc.EndPoint());

    // Find the arc edge furthest from the set1_c arc - this will define the
    // "opposite circle" for the cylinder
    for (e_it = active_edges->begin(); e_it != active_edges->end(); e_it++) {
        const ON_BrepEdge *cedge = &(data->brep->m_E[*e_it]);
	if (edge != cedge) {
	    ON_Curve *ec = cedge->EdgeCurveOf()->Duplicate();
	    if (ec->IsArc(NULL, &arc, cyl_tol)) {
		ON_Circle circ(arc.StartPoint(), arc.MidPoint(), arc.EndPoint());
		if (fabs(circ.Center().DistanceTo(set1_c->Center())) > max_height) {
		    max_height = fabs(circ.Center().DistanceTo(set1_c->Center()));
		    (*set2_c) = circ;
		}
	    }
	    delete ec;
=======
    std::set<int> linear_edges;
    std::set<int>::iterator c_it;
    array_to_set(&linear_edges, le, lc);
    // If we have two non-linear edges remaining, construct a plane from them.
    // If we have a count other than two or zero, return.
    if (linear_edges.size() != 2 && linear_edges.size() != 0)
       	return -2;
    if (linear_edges.size() == 2) {
	std::set<int> verts;
	// If both edges share a pre-existing face that is planar, use the inverse of that
	// plane.  Otherwise, construct a plane from the vertex points.
	//bu_log("found two linear edges\n");
	for (c_it = linear_edges.begin(); c_it != linear_edges.end(); c_it++) {
	    const ON_BrepEdge *edge = &(brep->m_E[*c_it]);
	    verts.insert(edge->m_vi[0]);
	    verts.insert(edge->m_vi[1]);
	}
	ON_3dPointArray points;
	for (c_it = verts.begin(); c_it != verts.end(); c_it++) {
	    const ON_BrepVertex *v = &(brep->m_V[*c_it]);
	    points.Append(v->Point());
>>>>>>> a56b9db9
	}

<<<<<<< HEAD
    // For each arc, assign it to one or the other of the cylinder planes.  If
    // we find one we can't categorize within tolerance, game over.
    for (e_it = active_edges->begin(); e_it != active_edges->end(); e_it++) {
        const ON_BrepEdge *cedge = &(data->brep->m_E[*e_it]);
	ON_Curve *ec = cedge->EdgeCurveOf()->Duplicate();
	if (ec->IsArc(NULL, &arc, cyl_tol)) {
	    ON_Circle circ(arc.StartPoint(), arc.MidPoint(), arc.EndPoint());
	    double d1 = fabs(circ.Center().DistanceTo(set1_c->Center()));
	    double d2 = fabs(circ.Center().DistanceTo(set2_c->Center()));
	    if (!NEAR_ZERO(d1, cyl_tol) && !NEAR_ZERO(d2, cyl_tol)) {
		if (msgs) bu_vls_printf(msgs, "%*sfound extra circle in %s - no go\n", L4_OFFSET, " ", bu_vls_addr(data->key));
		delete ec;
		return 0;
	    }
	    if (d1 > d2) {
		arc_set_1.insert(*e_it);
	    } else {
		arc_set_2.insert(*e_it);
	    }
	}
	delete ec;
    }

    // Average the centers of the arc set arcs to get better
    // values for the cylinder.
    double avg_radius = 0.0;
    ON_3dPoint avg_center = ON_3dPoint(0.0, 0.0, 0.0);
    int cnt = arc_set_1.size();
    for (e_it = arc_set_1.begin(); e_it != arc_set_1.end(); e_it++) {
	const ON_BrepEdge *cedge = &(data->brep->m_E[*e_it]);
	ON_Curve *ec = cedge->EdgeCurveOf()->Duplicate();
	(void)ec->IsArc(NULL, &arc, cyl_tol);
	ON_Circle circ(arc.StartPoint(), arc.MidPoint(), arc.EndPoint());
	avg_radius += circ.Radius();
	avg_center = avg_center + circ.Center();
	delete ec;
    }
    avg_radius = avg_radius/cnt;
    avg_center = avg_center/cnt;
    (*set1_c) = ON_Circle(avg_center, avg_radius);

    avg_radius = 0.0;
    avg_center = ON_3dPoint(0.0, 0.0, 0.0);
    cnt = arc_set_2.size();
    for (e_it = arc_set_2.begin(); e_it != arc_set_2.end(); e_it++) {
	const ON_BrepEdge *cedge = &(data->brep->m_E[*e_it]);
	ON_Curve *ec = cedge->EdgeCurveOf()->Duplicate();
	(void)ec->IsArc(NULL, &arc, cyl_tol);
	ON_Circle circ(arc.StartPoint(), arc.MidPoint(), arc.EndPoint());
	avg_radius += circ.Radius();
	avg_center = avg_center + circ.Center();
	delete ec;
=======
	ON_Plane pf(points[0], points[1], points[2]);
#if TIKZ_OUT1
	pf.Flip();
	ON_3dPoint pforigin = points[0] + points[1] + points[2] + points[3];
	pforigin = pforigin*0.25;

	bu_log("\\coordinate (impo) at (%f, %f, %f);\n", pforigin.x, pforigin.y, pforigin.z);
	bu_log("\\coordinate (impn) at (%f, %f, %f);\n", pforigin.x + -0.6*pf.Normal().x, pforigin.y + -0.6*pf.Normal().y, pforigin.z + -0.6*pf.Normal().z);
	bu_log("\\draw[red, ->] (impo) -- (impn);\n");
	ON_3dVector v1 = pf.Xaxis() * points[0].DistanceTo(points[1]) * 0.8;
	ON_3dVector v2 = pf.Yaxis() * points[1].DistanceTo(points[2]) * 0.6;
	ON_3dPoint plane1 = pforigin + v1 + v2;
	ON_3dPoint plane2 = pforigin + v1 - v2;
	ON_3dPoint plane3 = pforigin - v1 + v2;
	ON_3dPoint plane4 = pforigin - v1 - v2;
	bu_log("\\coordinate (impc1) at (%f, %f, %f);\n", plane1.x, plane1.y, plane1.z);
	bu_log("\\coordinate (impc2) at (%f, %f, %f);\n", plane2.x, plane2.y, plane2.z);
	bu_log("\\coordinate (impc3) at (%f, %f, %f);\n", plane3.x, plane3.y, plane3.z);
	bu_log("\\coordinate (impc4) at (%f, %f, %f);\n", plane4.x, plane4.y, plane4.z);
	bu_log("\\draw[red] (impc1) -- (impc2);\n");
	bu_log("\\draw[red] (impc2) -- (impc4);\n");
	bu_log("\\draw[red] (impc4) -- (impc3);\n");
	bu_log("\\draw[red] (impc3) -- (impc1);\n");
#endif

	// If the fourth point is not coplanar with the other three, we've hit a case
	// that we don't currently handlinear_edges.- hault. (TODO - need test case)
	if (pf.DistanceTo(points[3]) > BREP_PLANAR_TOL) return -2;

	(*cyl_planes).Append(pf);
	return (*cyl_planes).Count() - 1;
>>>>>>> a56b9db9
    }

    return -1;
}


// returns whether we need an arbn, the params in data, and bounding arb planes appended to cyl_planes
int
cyl_implicit_params(struct subbrep_shoal_data *data, ON_SimpleArray<ON_Plane> *cyl_planes, int implicit_plane_ind, int ndc, int *nde, int shoal_nonplanar_face, int nonlinear_edge)
{
    const ON_Brep *brep = data->i->brep;
    std::set<int> nondegen_edges;
    std::set<int>::iterator c_it;
    array_to_set(&nondegen_edges, nde, ndc);

    // Make a starting cylinder from one of the cylindrical surfaces and construct the axis line
    ON_Cylinder cylinder;
    ON_Surface *cs = brep->m_L[data->shoal_loops[0]].Face()->SurfaceOf()->Duplicate();
    cs->IsCylinder(&cylinder, BREP_CYLINDRICAL_TOL);
    delete cs;
<<<<<<< HEAD
    for (f_it = cylindrical_surfaces.begin(); f_it != cylindrical_surfaces.end(); f_it++) {
        ON_Cylinder f_cylinder;
	ON_Surface *fcs = data->brep->m_F[(*f_it)].SurfaceOf()->Duplicate();
        fcs->IsCylinder(&f_cylinder);
	delete fcs;
	if (f_cylinder.circle.Center().DistanceTo(cylinder.circle.Center()) > BREP_CYLINDRICAL_TOL) return 0;
    }
    // Third, see if all planes are coplanar with two and only two planes.
    ON_Plane p1, p2;
    int p2_set = 0;
    data->brep->m_F[*planar_surfaces.begin()].SurfaceOf()->IsPlanar(&p1);
    for (f_it = planar_surfaces.begin(); f_it != planar_surfaces.end(); f_it++) {
        ON_Plane f_p;
        data->brep->m_F[(*f_it)].SurfaceOf()->IsPlanar(&f_p);
        if (!p2_set && f_p != p1) {
            p2 = f_p;
            continue;
        };
        if (f_p != p1 && f_p != p2) return 0;
    }

    // Fourth, check that the two planes are parallel to each other.
    if (p1.Normal().IsParallelTo(p2.Normal(), cyl_tol) == 0) {
        //std::cout << "p1 Normal: " << p1.Normal().x << "," << p1.Normal().y << "," << p1.Normal().z << "\n";
        //std::cout << "p2 Normal: " << p2.Normal().x << "," << p2.Normal().y << "," << p2.Normal().z << "\n";
        return 0;
    }

    // Fifth, remove from the active edge set all linear edges that have both faces
    // present in the subbrep data set.  For a whole cylinder, the circular edges
    // govern.
    std::set<int> active_edges;
    std::set<int>::iterator e_it;
    std::set<int> faces;
    array_to_set(&active_edges, data->edges, data->edges_cnt);
    array_to_set(&faces , data->faces, data->faces_cnt);
    for (e_it = active_edges.begin(); e_it != active_edges.end(); e_it++) {
	std::set<int> faces_found;
	const ON_BrepEdge *edge = &(data->brep->m_E[*e_it]);
	ON_Curve *ec = edge->EdgeCurveOf()->Duplicate();
	if (ec->IsLinear()) {
	    for (int i = 0; i < edge->TrimCount(); i++) {
		const ON_BrepTrim *trim = edge->Trim(i);
		int f_ind = trim->Face()->m_face_index;
		if (faces.find(f_ind) != faces.end()) faces_found.insert(f_ind);
	    }
	    if (faces_found.size() == 2) {
		active_edges.erase(*e_it);
	    }
	}
	delete ec;
    }

    // Sixth, check for any remaining linear segments.  For partial rcc
    // primitives (e.g. a single surface that defines part of a cylinder but
    // has no mating faces to complete the shape) those are expected, but for a
    // true cylinder the linear segments should all wash out in the degenerate
    // pass.  In principle this may not be necessary, since any such surfaces
    // shouldn't show up isolated in a proper brep...
    for (e_it = active_edges.begin(); e_it != active_edges.end(); e_it++) {
        const ON_BrepEdge *edge = &(data->brep->m_E[*e_it]);
	ON_Curve *ec = edge->EdgeCurveOf()->Duplicate();
        if (ec->IsLinear()) {
	    delete ec;
	    return 0;
=======
    double height[2];
    height[0] = (NEAR_ZERO(cylinder.height[0], VUNITIZE_TOL)) ? -1000 : 2*cylinder.height[0];
    height[1] = (NEAR_ZERO(cylinder.height[1], VUNITIZE_TOL)) ? 1000 : 2*cylinder.height[1];
    ON_Circle c = cylinder.circle;
    ON_Line l(c.plane.origin + height[0]*c.plane.zaxis, c.plane.origin + height[1]*c.plane.zaxis);


    // If we have only two cylinder planes and both are perpendicular to the axis, we have
    // an rcc and do not need an intersecting arbn.
    int need_arbn = 1;
    if ((*cyl_planes).Count() == 2) {
	ON_Plane p1, p2;
	int perpendicular = 2;
	if ((*cyl_planes)[0].Normal().IsParallelTo(cylinder.Axis(), VUNITIZE_TOL) == 0) perpendicular--;
	if ((*cyl_planes)[1].Normal().IsParallelTo(cylinder.Axis(), VUNITIZE_TOL) == 0) perpendicular--;
	if (perpendicular == 2) {
	    //bu_log("perfect cylinder\n");
	    need_arbn = 0;
>>>>>>> a56b9db9
	}
    }
<<<<<<< HEAD

    // Seventh, sort the curved edges into one of two circles.  Again, in more
    // general cases we might have other curves but a true cylinder should have
    // all of its arcs on these two circles.  We don't need to check for closed
    // loops because we are assuming that in the input Brep; any curve except
    // arc curves that survived the degeneracy test has already resulted in an
    // earlier rejection.
    ON_Circle set1_c, set2_c;
    if (!categorize_arc_edges(msgs, &set1_c, &set2_c, data, &active_edges, cyl_tol)) {
	return 0;
    }

    // TODO - should probably average the centers of the arc set arcs to get better
    // values for the cylinder.

    data->type = CYLINDER;

    ON_3dPoint center_bottom = set1_c.Center();
    ON_3dPoint center_top = set2_c.Center();

    // Flag the cylinder according to the negative or positive status of the
    // cylinder surface.  Whether it is actually subtracted from the
    // global object or unioned into a comb lower down the tree (or vice versa)
    // is determined later.
    data->negative_shape = negative_cylinder(data, *cylindrical_surfaces.begin(), cyl_tol);

    // If we've got a negative cylinder, bump the center points out very slightly
    // to avoid problems with raytracing - without this, NIST 2 sometimes shows
    // a half-circle of shading in what should be a subtraction.
    if (data->negative_shape == -1) {
	ON_3dVector cvector(center_top - center_bottom);
	double len = cvector.Length();
	cvector.Unitize();
	cvector = cvector * (len * 0.001);

	center_top = center_top + cvector;
	center_bottom = center_bottom - cvector;
    }

    ON_3dVector hvect(center_top - center_bottom);

    data->params->bool_op = (data->negative_shape == -1) ? '-' : 'u';
    data->params->origin[0] = set1_c.Center().x;
    data->params->origin[1] = set1_c.Center().y;
    data->params->origin[2] = set1_c.Center().z;
    data->params->hv[0] = hvect.x;
    data->params->hv[1] = hvect.y;
    data->params->hv[2] = hvect.z;
    data->params->radius = set1_c.Radius();

    return 1;
}
=======
>>>>>>> a56b9db9

    // We need a cylinder large enough to bound the positive volume we are describing -
    // find all the limits from the various planes and edges.
    // Build up a list of all unique vertices from the nondegenerate edge vertices
    std::set<int> apinit;
    std::set<int>::iterator apit;
    for (c_it = nondegen_edges.begin(); c_it != nondegen_edges.end(); c_it++) {
	const ON_BrepEdge *edge = &(brep->m_E[*c_it]);
	apinit.insert(edge->m_vi[0]);
	apinit.insert(edge->m_vi[1]);
    }
    // Add the points to a 3DPoint array
    ON_3dPointArray axis_pts_init;
    for (apit = apinit.begin(); apit != apinit.end(); apit++) {
	const ON_BrepVertex *v = &(brep->m_V[*apit]);
	axis_pts_init.Append(v->Point());
    }

    // Use the intersection and the projection of the cylinder axis onto the plane
    // to calculate min and max points on the cylinder from this plane.
    for (int i = 0; i < (*cyl_planes).Count(); i++) {
	// Note - don't intersect the implicit plane, since it doesn't play a role in defining the main cylinder
	if (!(*cyl_planes)[i].Normal().IsPerpendicularTo(cylinder.Axis(), VUNITIZE_TOL) && i != implicit_plane_ind) {
	    ON_3dPoint ipoint = ON_LinePlaneIntersect(l, (*cyl_planes)[i]);
#if TIKZ_OUT1
	    bu_log("\\coordinate (ip%d) at (%f, %f, %f);\n", i, ipoint.x, ipoint.y, ipoint.z);
	    ON_3dPoint npoint = ipoint + 0.6*(*cyl_planes)[i].Normal();
	    bu_log("\\coordinate (np%d) at (%f, %f, %f);\n", i, npoint.x, npoint.y, npoint.z);
	    bu_log("\\draw[orange, ->] (ip%d) -- (np%d);\n", i, i);
#endif
	    if ((*cyl_planes)[i].Normal().IsParallelTo(cylinder.Axis(), VUNITIZE_TOL)) {
		axis_pts_init.Append(ipoint);
	    } else {
		double dpc = ON_DotProduct(cylinder.Axis(), (*cyl_planes)[i].Normal());
		ON_3dVector pvect = cylinder.Axis() - ((*cyl_planes)[i].Normal() * dpc);
		pvect.Unitize();
		if (!NEAR_ZERO(dpc, VUNITIZE_TOL)) {
		    double hypotenuse = cylinder.circle.Radius() / dpc;
		    ON_3dPoint p1 = ipoint + pvect * hypotenuse;
		    ON_3dPoint p2 = ipoint + -1*pvect * hypotenuse;
		    axis_pts_init.Append(p1);
		    axis_pts_init.Append(p2);
#if TIKZ_OUT1
		    // Visualiztion points
		    double radius = cylinder.circle.Radius();
		    ON_3dVector ov = ON_CrossProduct(cylinder.Axis(), pvect);
		    ON_3dPoint plane1 = ipoint + pvect * 1.5*radius + ov * 1.5*radius;
		    ON_3dPoint plane2 = ipoint + pvect * 1.5*radius + -ov * 1.5*radius;
		    ON_3dPoint plane3 = ipoint + -pvect * 1.5*radius + ov * 1.5*radius;
		    ON_3dPoint plane4 = ipoint + -pvect * 1.5*radius + -ov * 1.5*radius;
		    bu_log("\\coordinate (p%dc1) at (%f, %f, %f);\n", i, plane1.x, plane1.y, plane1.z);
		    bu_log("\\coordinate (p%dc2) at (%f, %f, %f);\n", i, plane2.x, plane2.y, plane2.z);
		    bu_log("\\coordinate (p%dc3) at (%f, %f, %f);\n", i, plane3.x, plane3.y, plane3.z);
		    bu_log("\\coordinate (p%dc4) at (%f, %f, %f);\n", i, plane4.x, plane4.y, plane4.z);
		    bu_log("\\draw[orange] (p%dc1) -- (p%dc2);\n", i, i);
		    bu_log("\\draw[orange] (p%dc2) -- (p%dc4);\n", i, i);
		    bu_log("\\draw[orange] (p%dc4) -- (p%dc3);\n", i, i);
		    bu_log("\\draw[orange] (p%dc3) -- (p%dc1);\n", i, i);
#endif
		}
	    }
	}
    }

    // Trim out points that are above the bounding planes
    ON_3dPointArray axis_pts_2nd;
    for (int i = 0; i < axis_pts_init.Count(); i++) {
	int trimmed = 0;
	for (int j = 0; j < (*cyl_planes).Count(); j++) {
	    ON_3dVector v = axis_pts_init[i] - (*cyl_planes)[j].origin;
	    double dotp = ON_DotProduct(v, (*cyl_planes)[j].Normal());
	    if (dotp > 0 && !NEAR_ZERO(dotp, VUNITIZE_TOL)) {
		trimmed = 1;
		break;
	    }
	}
	if (!trimmed) axis_pts_2nd.Append(axis_pts_init[i]);
    }

    // For everything that's left, project it back onto the central axis line and see
    // if it's further up or down the line than anything previously checked.  We want
    // the min and the max points on the centeral axis.
    double tmin = std::numeric_limits<double>::max();
    double tmax = std::numeric_limits<double>::min();
    for (int i = 0; i < axis_pts_2nd.Count(); i++) {
	double t;
	if (l.ClosestPointTo(axis_pts_2nd[i], &t)) {
	    if (t < tmin) tmin = t;
	    if (t > tmax) tmax = t;
	}
    }

    // Populate the CSG implicit primitive data
    data->params->csg_type = CYLINDER;
    // Flag the cylinder according to the negative or positive status of the
    // cylinder surface.
    data->params->negative = negative_cylinder(brep, shoal_nonplanar_face, BREP_CYLINDRICAL_TOL);
    data->params->bool_op = (data->params->negative == -1) ? '-' : 'u';
    // Assign an object id
    data->params->csg_id = (*(data->i->obj_cnt))++;
    // Cylinder geometric data
    ON_3dVector cyl_axis = l.PointAt(tmax) - l.PointAt(tmin);
    BN_VMOVE(data->params->origin, l.PointAt(tmin));
    BN_VMOVE(data->params->hv, cyl_axis);
    data->params->radius = cylinder.circle.Radius();

    // Now that we have the implicit plane and the cylinder, see how much of the cylinder
    // we've got as positive volume.  This information is needed in certain situations to resolve booleans.
    if (implicit_plane_ind != -1) {
	if (nonlinear_edge != -1) {
	    const ON_BrepEdge *edge = &(brep->m_E[nonlinear_edge]);
	    ON_3dPoint midpt = edge->EdgeCurveOf()->PointAt(edge->EdgeCurveOf()->Domain().Mid());
	    ON_Plane p = (*cyl_planes)[implicit_plane_ind];
	    ON_3dVector ve = midpt - p.origin;
	    ON_3dVector va = l.PointAt(tmin) - p.origin;
	    ON_3dVector v1 = p.Normal() * ON_DotProduct(ve, p.Normal());
	    ON_3dVector v2 = p.Normal() * ON_DotProduct(va, p.Normal());
	    if (va.Length() > VUNITIZE_TOL) {
		if (ON_DotProduct(v1, v2) > 0) {
		    data->params->half_cyl = -1;
		} else {
		    data->params->half_cyl = 1;
		}
	    } else {
		data->params->half_cyl = 0;
	    }
	} else {
	    return -1;
	}
    }

    // Use avg normal to constructed oriented bounding box planes around cylinder
    if (need_arbn) {
	ON_3dVector v1 = cylinder.circle.Plane().xaxis;
	ON_3dVector v2 = cylinder.circle.Plane().yaxis;
	v1.Unitize();
	v2.Unitize();
	v1 = v1 * cylinder.circle.Radius();
	v2 = v2 * cylinder.circle.Radius();
	ON_3dPoint arbmid = (l.PointAt(tmax) + l.PointAt(tmin)) * 0.5;
	ON_3dVector cyl_axis_unit = l.PointAt(tmax) - l.PointAt(tmin);
	double axis_len = cyl_axis_unit.Length();
	cyl_axis_unit.Unitize();
	// Bump the top and bottom planes out slightly to avoid problems when the capping plane normals
	// are almost but not quite parallel to the cylinder axis
	ON_3dPoint arbmax = l.PointAt(tmax) + 0.01 * axis_len * cyl_axis_unit;
	ON_3dPoint arbmin = l.PointAt(tmin) - 0.01 * axis_len * cyl_axis_unit;

#if TIKZ_OUT1
	ON_3dPoint bpo, bpn;
#endif
	(*cyl_planes).Append(ON_Plane(arbmin, -1 * cyl_axis_unit));
#if TIKZ_OUT1
	bpo = arbmin;
	bpn = arbmin + -0.75*cyl_axis_unit;
	bu_log("\\coordinate (bpo1) at (%f, %f, %f);\n", bpo.x, bpo.y, bpo.z);
	bu_log("\\coordinate (bpn1) at (%f, %f, %f);\n", bpn.x, bpn.y, bpn.z);
	bu_log("\\draw[->] (bpo1) -- (bpn1);\n");
#endif
	(*cyl_planes).Append(ON_Plane(arbmax, cyl_axis_unit));
#if TIKZ_OUT1
	bpo = arbmax;
	bpn = arbmax + 0.75*cyl_axis_unit;
	bu_log("\\coordinate (bpo2) at (%f, %f, %f);\n", bpo.x, bpo.y, bpo.z);
	bu_log("\\coordinate (bpn2) at (%f, %f, %f);\n", bpn.x, bpn.y, bpn.z);
	bu_log("\\draw[->] (bpo2) -- (bpn2);\n");
#endif
	(*cyl_planes).Append(ON_Plane(arbmid + v1, cylinder.circle.Plane().xaxis));
#if TIKZ_OUT1
	bpo = arbmid + v1;
	bpn = bpo + 0.75*cylinder.circle.Plane().xaxis;
	bu_log("\\coordinate (bpo3) at (%f, %f, %f);\n", bpo.x, bpo.y, bpo.z);
	bu_log("\\coordinate (bpn3) at (%f, %f, %f);\n", bpn.x, bpn.y, bpn.z);
	bu_log("\\draw[->] (bpo3) -- (bpn3);\n");
#endif
	(*cyl_planes).Append(ON_Plane(arbmid - v1, -1 *cylinder.circle.Plane().xaxis));
#if TIKZ_OUT1
	bpo = arbmid-v1;
	bpn = bpo + -0.75*cylinder.circle.Plane().xaxis;
	bu_log("\\coordinate (bpo4) at (%f, %f, %f);\n", bpo.x, bpo.y, bpo.z);
	bu_log("\\coordinate (bpn4) at (%f, %f, %f);\n", bpn.x, bpn.y, bpn.z);
	bu_log("\\draw[->] (bpo4) -- (bpn4);\n");
#endif
	(*cyl_planes).Append(ON_Plane(arbmid + v2, cylinder.circle.Plane().yaxis));
#if TIKZ_OUT1
	bpo = arbmid+v2;
	bpn = bpo + 0.75*cylinder.circle.Plane().yaxis;
	bu_log("\\coordinate (bpo5) at (%f, %f, %f);\n", bpo.x, bpo.y, bpo.z);
	bu_log("\\coordinate (bpn5) at (%f, %f, %f);\n", bpn.x, bpn.y, bpn.z);
	bu_log("\\draw[->] (bpo5) -- (bpn5);\n");
#endif
	(*cyl_planes).Append(ON_Plane(arbmid - v2, -1 * cylinder.circle.Plane().yaxis));
#if TIKZ_OUT1
	bpo = arbmid-v2;
	bpn = bpo + -0.75*cylinder.circle.Plane().yaxis;
	bu_log("\\coordinate (bpo6) at (%f, %f, %f);\n", bpo.x, bpo.y, bpo.z);
	bu_log("\\coordinate (bpn6) at (%f, %f, %f);\n", bpn.x, bpn.y, bpn.z);
	bu_log("\\draw[->] (bpo6) -- (bpn6);\n");
#endif


#if TIKZ_OUT1
	ON_3dPoint bbp1 = arbmin + v1 + v2;
	bu_log("\\coordinate (bb1) at (%f, %f, %f);\n", bbp1.x, bbp1.y, bbp1.z);
	ON_3dPoint bbp2 = arbmin + v1 - v2;
	bu_log("\\coordinate (bb2) at (%f, %f, %f);\n", bbp2.x, bbp2.y, bbp2.z);
	ON_3dPoint bbp3 = arbmin - v1 + v2;
	bu_log("\\coordinate (bb3) at (%f, %f, %f);\n", bbp3.x, bbp3.y, bbp3.z);
	ON_3dPoint bbp4 = arbmin - v1 - v2;
	bu_log("\\coordinate (bb4) at (%f, %f, %f);\n", bbp4.x, bbp4.y, bbp4.z);
	ON_3dPoint bbp5 = arbmax + v1 + v2;
	bu_log("\\coordinate (bb5) at (%f, %f, %f);\n", bbp5.x, bbp5.y, bbp5.z);
	ON_3dPoint bbp6 = arbmax + v1 - v2;
	bu_log("\\coordinate (bb6) at (%f, %f, %f);\n", bbp6.x, bbp6.y, bbp6.z);
	ON_3dPoint bbp7 = arbmax - v1 + v2;
	bu_log("\\coordinate (bb7) at (%f, %f, %f);\n", bbp7.x, bbp7.y, bbp7.z);
	ON_3dPoint bbp8 = arbmax - v1 - v2;
	bu_log("\\coordinate (bb8) at (%f, %f, %f);\n", bbp8.x, bbp8.y, bbp8.z);
	bu_log("%%\\node at (bb1) {bb1};\n", bbp1.x, bbp1.y, bbp1.z);
	bu_log("%%\\node at (bb2) {bb2};\n", bbp2.x, bbp2.y, bbp2.z);
	bu_log("%%\\node at (bb3) {bb3};\n", bbp3.x, bbp3.y, bbp3.z);
	bu_log("%%\\node at (bb4) {bb4};\n", bbp4.x, bbp4.y, bbp4.z);
	bu_log("%%\\node at (bb5) {bb5};\n", bbp5.x, bbp5.y, bbp5.z);
	bu_log("%%\\node at (bb6) {bb6};\n", bbp6.x, bbp6.y, bbp6.z);
	bu_log("%%\\node at (bb7) {bb7};\n", bbp7.x, bbp7.y, bbp7.z);
	bu_log("%%\\node at (bb8) {bb8};\n", bbp8.x, bbp8.y, bbp8.z);
	bu_log("\\draw (bb1) -- (bb5) -- (bb6) -- (bb2) -- (bb1);\n");
	bu_log("\\draw (bb1) -- (bb3) -- (bb4) -- (bb2) -- (bb1);\n");
	bu_log("\\draw (bb1) -- (bb5) -- (bb7) -- (bb3) -- (bb1);\n");
	bu_log("\\draw (bb8) -- (bb6) -- (bb2) -- (bb4) -- (bb8);\n");
	bu_log("\\draw (bb8) -- (bb7) -- (bb3) -- (bb4) -- (bb8);\n");
	bu_log("\\draw (bb8) -- (bb7) -- (bb5) -- (bb6) -- (bb8);\n");
#endif
    }

    return need_arbn;
}


// Local Variables:
// tab-width: 8
// mode: C++
// c-basic-offset: 4
// indent-tabs-mode: t
// c-file-style: "stroustrup"
// End:
// ex: shiftwidth=4 tabstop=8<|MERGE_RESOLUTION|>--- conflicted
+++ resolved
@@ -77,33 +77,6 @@
 int
 cyl_implicit_plane(const ON_Brep *brep, int lc, int *le, ON_SimpleArray<ON_Plane> *cyl_planes)
 {
-<<<<<<< HEAD
-    if (!set1_c || !set2_c || !data || !active_edges) return 0;
-    std::set<int>::iterator e_it;
-    std::set<int> arc_set_1, arc_set_2;
-    double max_height = 0.0;
-    const ON_BrepEdge *edge = &(data->brep->m_E[*(active_edges->begin())]);
-    ON_Curve *sc = edge->EdgeCurveOf()->Duplicate();
-    ON_Arc arc;
-    (void)sc->IsArc(NULL, &arc, cyl_tol);
-    delete sc;
-    (*set1_c) = ON_Circle(arc.StartPoint(), arc.MidPoint(), arc.EndPoint());
-
-    // Find the arc edge furthest from the set1_c arc - this will define the
-    // "opposite circle" for the cylinder
-    for (e_it = active_edges->begin(); e_it != active_edges->end(); e_it++) {
-        const ON_BrepEdge *cedge = &(data->brep->m_E[*e_it]);
-	if (edge != cedge) {
-	    ON_Curve *ec = cedge->EdgeCurveOf()->Duplicate();
-	    if (ec->IsArc(NULL, &arc, cyl_tol)) {
-		ON_Circle circ(arc.StartPoint(), arc.MidPoint(), arc.EndPoint());
-		if (fabs(circ.Center().DistanceTo(set1_c->Center())) > max_height) {
-		    max_height = fabs(circ.Center().DistanceTo(set1_c->Center()));
-		    (*set2_c) = circ;
-		}
-	    }
-	    delete ec;
-=======
     std::set<int> linear_edges;
     std::set<int>::iterator c_it;
     array_to_set(&linear_edges, le, lc);
@@ -125,63 +98,8 @@
 	for (c_it = verts.begin(); c_it != verts.end(); c_it++) {
 	    const ON_BrepVertex *v = &(brep->m_V[*c_it]);
 	    points.Append(v->Point());
->>>>>>> a56b9db9
-	}
-
-<<<<<<< HEAD
-    // For each arc, assign it to one or the other of the cylinder planes.  If
-    // we find one we can't categorize within tolerance, game over.
-    for (e_it = active_edges->begin(); e_it != active_edges->end(); e_it++) {
-        const ON_BrepEdge *cedge = &(data->brep->m_E[*e_it]);
-	ON_Curve *ec = cedge->EdgeCurveOf()->Duplicate();
-	if (ec->IsArc(NULL, &arc, cyl_tol)) {
-	    ON_Circle circ(arc.StartPoint(), arc.MidPoint(), arc.EndPoint());
-	    double d1 = fabs(circ.Center().DistanceTo(set1_c->Center()));
-	    double d2 = fabs(circ.Center().DistanceTo(set2_c->Center()));
-	    if (!NEAR_ZERO(d1, cyl_tol) && !NEAR_ZERO(d2, cyl_tol)) {
-		if (msgs) bu_vls_printf(msgs, "%*sfound extra circle in %s - no go\n", L4_OFFSET, " ", bu_vls_addr(data->key));
-		delete ec;
-		return 0;
-	    }
-	    if (d1 > d2) {
-		arc_set_1.insert(*e_it);
-	    } else {
-		arc_set_2.insert(*e_it);
-	    }
-	}
-	delete ec;
-    }
-
-    // Average the centers of the arc set arcs to get better
-    // values for the cylinder.
-    double avg_radius = 0.0;
-    ON_3dPoint avg_center = ON_3dPoint(0.0, 0.0, 0.0);
-    int cnt = arc_set_1.size();
-    for (e_it = arc_set_1.begin(); e_it != arc_set_1.end(); e_it++) {
-	const ON_BrepEdge *cedge = &(data->brep->m_E[*e_it]);
-	ON_Curve *ec = cedge->EdgeCurveOf()->Duplicate();
-	(void)ec->IsArc(NULL, &arc, cyl_tol);
-	ON_Circle circ(arc.StartPoint(), arc.MidPoint(), arc.EndPoint());
-	avg_radius += circ.Radius();
-	avg_center = avg_center + circ.Center();
-	delete ec;
-    }
-    avg_radius = avg_radius/cnt;
-    avg_center = avg_center/cnt;
-    (*set1_c) = ON_Circle(avg_center, avg_radius);
-
-    avg_radius = 0.0;
-    avg_center = ON_3dPoint(0.0, 0.0, 0.0);
-    cnt = arc_set_2.size();
-    for (e_it = arc_set_2.begin(); e_it != arc_set_2.end(); e_it++) {
-	const ON_BrepEdge *cedge = &(data->brep->m_E[*e_it]);
-	ON_Curve *ec = cedge->EdgeCurveOf()->Duplicate();
-	(void)ec->IsArc(NULL, &arc, cyl_tol);
-	ON_Circle circ(arc.StartPoint(), arc.MidPoint(), arc.EndPoint());
-	avg_radius += circ.Radius();
-	avg_center = avg_center + circ.Center();
-	delete ec;
-=======
+	}
+
 	ON_Plane pf(points[0], points[1], points[2]);
 #if TIKZ_OUT1
 	pf.Flip();
@@ -213,7 +131,6 @@
 
 	(*cyl_planes).Append(pf);
 	return (*cyl_planes).Count() - 1;
->>>>>>> a56b9db9
     }
 
     return -1;
@@ -234,73 +151,6 @@
     ON_Surface *cs = brep->m_L[data->shoal_loops[0]].Face()->SurfaceOf()->Duplicate();
     cs->IsCylinder(&cylinder, BREP_CYLINDRICAL_TOL);
     delete cs;
-<<<<<<< HEAD
-    for (f_it = cylindrical_surfaces.begin(); f_it != cylindrical_surfaces.end(); f_it++) {
-        ON_Cylinder f_cylinder;
-	ON_Surface *fcs = data->brep->m_F[(*f_it)].SurfaceOf()->Duplicate();
-        fcs->IsCylinder(&f_cylinder);
-	delete fcs;
-	if (f_cylinder.circle.Center().DistanceTo(cylinder.circle.Center()) > BREP_CYLINDRICAL_TOL) return 0;
-    }
-    // Third, see if all planes are coplanar with two and only two planes.
-    ON_Plane p1, p2;
-    int p2_set = 0;
-    data->brep->m_F[*planar_surfaces.begin()].SurfaceOf()->IsPlanar(&p1);
-    for (f_it = planar_surfaces.begin(); f_it != planar_surfaces.end(); f_it++) {
-        ON_Plane f_p;
-        data->brep->m_F[(*f_it)].SurfaceOf()->IsPlanar(&f_p);
-        if (!p2_set && f_p != p1) {
-            p2 = f_p;
-            continue;
-        };
-        if (f_p != p1 && f_p != p2) return 0;
-    }
-
-    // Fourth, check that the two planes are parallel to each other.
-    if (p1.Normal().IsParallelTo(p2.Normal(), cyl_tol) == 0) {
-        //std::cout << "p1 Normal: " << p1.Normal().x << "," << p1.Normal().y << "," << p1.Normal().z << "\n";
-        //std::cout << "p2 Normal: " << p2.Normal().x << "," << p2.Normal().y << "," << p2.Normal().z << "\n";
-        return 0;
-    }
-
-    // Fifth, remove from the active edge set all linear edges that have both faces
-    // present in the subbrep data set.  For a whole cylinder, the circular edges
-    // govern.
-    std::set<int> active_edges;
-    std::set<int>::iterator e_it;
-    std::set<int> faces;
-    array_to_set(&active_edges, data->edges, data->edges_cnt);
-    array_to_set(&faces , data->faces, data->faces_cnt);
-    for (e_it = active_edges.begin(); e_it != active_edges.end(); e_it++) {
-	std::set<int> faces_found;
-	const ON_BrepEdge *edge = &(data->brep->m_E[*e_it]);
-	ON_Curve *ec = edge->EdgeCurveOf()->Duplicate();
-	if (ec->IsLinear()) {
-	    for (int i = 0; i < edge->TrimCount(); i++) {
-		const ON_BrepTrim *trim = edge->Trim(i);
-		int f_ind = trim->Face()->m_face_index;
-		if (faces.find(f_ind) != faces.end()) faces_found.insert(f_ind);
-	    }
-	    if (faces_found.size() == 2) {
-		active_edges.erase(*e_it);
-	    }
-	}
-	delete ec;
-    }
-
-    // Sixth, check for any remaining linear segments.  For partial rcc
-    // primitives (e.g. a single surface that defines part of a cylinder but
-    // has no mating faces to complete the shape) those are expected, but for a
-    // true cylinder the linear segments should all wash out in the degenerate
-    // pass.  In principle this may not be necessary, since any such surfaces
-    // shouldn't show up isolated in a proper brep...
-    for (e_it = active_edges.begin(); e_it != active_edges.end(); e_it++) {
-        const ON_BrepEdge *edge = &(data->brep->m_E[*e_it]);
-	ON_Curve *ec = edge->EdgeCurveOf()->Duplicate();
-        if (ec->IsLinear()) {
-	    delete ec;
-	    return 0;
-=======
     double height[2];
     height[0] = (NEAR_ZERO(cylinder.height[0], VUNITIZE_TOL)) ? -1000 : 2*cylinder.height[0];
     height[1] = (NEAR_ZERO(cylinder.height[1], VUNITIZE_TOL)) ? 1000 : 2*cylinder.height[1];
@@ -319,64 +169,8 @@
 	if (perpendicular == 2) {
 	    //bu_log("perfect cylinder\n");
 	    need_arbn = 0;
->>>>>>> a56b9db9
-	}
-    }
-<<<<<<< HEAD
-
-    // Seventh, sort the curved edges into one of two circles.  Again, in more
-    // general cases we might have other curves but a true cylinder should have
-    // all of its arcs on these two circles.  We don't need to check for closed
-    // loops because we are assuming that in the input Brep; any curve except
-    // arc curves that survived the degeneracy test has already resulted in an
-    // earlier rejection.
-    ON_Circle set1_c, set2_c;
-    if (!categorize_arc_edges(msgs, &set1_c, &set2_c, data, &active_edges, cyl_tol)) {
-	return 0;
-    }
-
-    // TODO - should probably average the centers of the arc set arcs to get better
-    // values for the cylinder.
-
-    data->type = CYLINDER;
-
-    ON_3dPoint center_bottom = set1_c.Center();
-    ON_3dPoint center_top = set2_c.Center();
-
-    // Flag the cylinder according to the negative or positive status of the
-    // cylinder surface.  Whether it is actually subtracted from the
-    // global object or unioned into a comb lower down the tree (or vice versa)
-    // is determined later.
-    data->negative_shape = negative_cylinder(data, *cylindrical_surfaces.begin(), cyl_tol);
-
-    // If we've got a negative cylinder, bump the center points out very slightly
-    // to avoid problems with raytracing - without this, NIST 2 sometimes shows
-    // a half-circle of shading in what should be a subtraction.
-    if (data->negative_shape == -1) {
-	ON_3dVector cvector(center_top - center_bottom);
-	double len = cvector.Length();
-	cvector.Unitize();
-	cvector = cvector * (len * 0.001);
-
-	center_top = center_top + cvector;
-	center_bottom = center_bottom - cvector;
-    }
-
-    ON_3dVector hvect(center_top - center_bottom);
-
-    data->params->bool_op = (data->negative_shape == -1) ? '-' : 'u';
-    data->params->origin[0] = set1_c.Center().x;
-    data->params->origin[1] = set1_c.Center().y;
-    data->params->origin[2] = set1_c.Center().z;
-    data->params->hv[0] = hvect.x;
-    data->params->hv[1] = hvect.y;
-    data->params->hv[2] = hvect.z;
-    data->params->radius = set1_c.Radius();
-
-    return 1;
-}
-=======
->>>>>>> a56b9db9
+	}
+    }
 
     // We need a cylinder large enough to bound the positive volume we are describing -
     // find all the limits from the various planes and edges.
