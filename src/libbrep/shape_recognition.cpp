#include "common.h"

#include <set>
#include <map>
#include <string>

#include "bu/log.h"
#include "bu/str.h"
#include "bu/malloc.h"
#include "shape_recognition.h"


// TODO - the topological test by itself is not guaranteed to isolate volumes that
// are uniquely positive or uniquely negative contributions to the overall volume.
// It may be that a candidate subbrep has both positive and
// negative contributions to make to the overall volume.  Hopefully (not sure yet)
// this approach will reduce such situations to planar and general surface volumes,
// but we will need to handle them at those levels.  For example,
//
//                                       *
//                                      * *
//         ---------------------       *   *       ---------------------
//         |                    *     *     *     *                    |
//         |                     * * *       * * *                     |
//         |                                                           |
//         |                                                           |
//         -------------------------------------------------------------
//
// The two faces in the middle contribute both positively and negatively to the
// final surface area, and if this area were extruded would also define both
// positive and negative volume.  Probably convex/concave testing is what
// will be needed to resolve this.

struct bu_ptbl *
find_subbreps(const ON_Brep *brep)
{
    struct bu_ptbl *subbreps;
    std::set<std::string> subbrep_keys;
    BU_GET(subbreps, struct bu_ptbl);
    bu_ptbl_init(subbreps, 8, "subbrep table");

    int obj_cnt = 0;

    /* For each face, build the topologically connected subset.  If that
     * subset has not already been seen, add it to the brep's set of
     * subbreps */
    for (int i = 0; i < brep->m_F.Count(); i++) {
	if (i >= 26 && i <= 30) {
	    std::cout << "Considering face " << i << "\n";
	}
	std::string key;
	std::set<int> faces;
	std::set<int> loops;
	std::set<int> edges;
	std::set<int> fol; /* Faces with outer loops in object loop network */
	std::set<int> fil; /* Faces with only inner loops in object loop network */
	std::queue<int> local_loops;
	std::set<int> processed_loops;
	std::set<int>::iterator s_it;

	const ON_BrepFace *face = &(brep->m_F[i]);
	faces.insert(i);
	fol.insert(i);
	local_loops.push(face->OuterLoop()->m_loop_index);
	processed_loops.insert(face->OuterLoop()->m_loop_index);
	while(!local_loops.empty()) {
	    const ON_BrepLoop *loop = &(brep->m_L[local_loops.front()]);
	    loops.insert(local_loops.front());
	    local_loops.pop();
	    for (int ti = 0; ti < loop->m_ti.Count(); ti++) {
		const ON_BrepTrim *trim = &(face->Brep()->m_T[loop->m_ti[ti]]);
		const ON_BrepEdge *edge = &(face->Brep()->m_E[trim->m_ei]);
		if (trim->m_ei != -1 && edge->TrimCount() > 1) {
		    edges.insert(trim->m_ei);
		    for (int j = 0; j < edge->TrimCount(); j++) {
			int fio = edge->Trim(j)->FaceIndexOf();
			if (edge->m_ti[j] != ti && fio != -1) {
			    int li = edge->Trim(j)->Loop()->m_loop_index;
			    faces.insert(fio);
			    if (processed_loops.find(li) == processed_loops.end()) {
				local_loops.push(li);
				processed_loops.insert(li);
			    }
			    if (li == brep->m_F[fio].OuterLoop()->m_loop_index) {
				fol.insert(fio);
			    }
			}
		    }
		}
	    }
	}
	for (s_it = faces.begin(); s_it != faces.end(); s_it++) {
	    if (fol.find(*s_it) == fol.end()) {
		fil.insert(*s_it);
	    }
	}
	key = face_set_key(faces);
	if (i >= 26 && i <= 30) {
	    std::cout << "key built: " << key << "\n";
	}

	/* If we haven't seen this particular subset before, add it */
	if (subbrep_keys.find(key) == subbrep_keys.end()) {
	    subbrep_keys.insert(key);
	    struct subbrep_object_data *new_obj;
	    BU_GET(new_obj, struct subbrep_object_data);
	    subbrep_object_init(new_obj, brep);
	    new_obj->obj_cnt = &obj_cnt;
	    obj_cnt++;
	    if (obj_cnt > CSG_BREP_MAX_OBJS) goto bail;
	    bu_vls_sprintf(new_obj->key, "%s", key.c_str());
	    bu_vls_sprintf(new_obj->name_root, "%d", obj_cnt);
	    set_to_array(&(new_obj->faces), &(new_obj->faces_cnt), &faces);
	    set_to_array(&(new_obj->loops), &(new_obj->loops_cnt), &loops);
	    set_to_array(&(new_obj->edges), &(new_obj->edges_cnt), &edges);
	    set_to_array(&(new_obj->fol), &(new_obj->fol_cnt), &fol);
	    set_to_array(&(new_obj->fil), &(new_obj->fil_cnt), &fil);
	    // Here and only here, we are isolating topological "islands"
	    // Below this level, everything will be connected in some fashion
	    // by the edge network.
	    new_obj->is_island = 1;
	    new_obj->parent = NULL;

	    // Determine if this subset is being added to or taken from the parent.
	    if (new_obj->fil_cnt > 0) {
		int bool_op = subbrep_determine_boolean(new_obj);
		if (bool_op == -1) {
		    new_obj->params->bool_op = '-';
		}
		if (bool_op == 1) {
		    new_obj->params->bool_op = 'u';
		}
		if (bool_op == 0) {
		    std::cout << "Error - ambiguous result for boolean test - need to subdivide shape.\n";
		}
	    } else {
		new_obj->params->bool_op = 'u';
	    }

	    (void)subbrep_make_brep(new_obj);
	    surface_t hof = highest_order_face(new_obj);
	    if (hof >= SURFACE_GENERAL) {
		new_obj->type = BREP;
		(void)subbrep_make_brep(new_obj);
		bu_log("general surface present: %s\n", bu_vls_addr(new_obj->key));
	    } else {
		volume_t vtype = subbrep_shape_recognize(new_obj);
<<<<<<< HEAD
		if (vtype == BREP) {
		    int split = subbrep_split(new_obj);
		    if (!split) {
			(void)subbrep_make_brep(new_obj);
			std::cout << "split unsuccessful: " << bu_vls_addr(new_obj->key) << "\n";
		    } else {
			// If we did successfully split the brep, do some post-split
			// clean-up
			new_obj->type = COMB;
			if (new_obj->planar_obj) {
			    subbrep_planar_close_obj(new_obj);
=======
		switch (vtype) {
		    case BREP:
			split = subbrep_split(new_obj);
			if (!split) {
			    if (obj_cnt > CSG_BREP_MAX_OBJS) goto bail;
			    (void)subbrep_make_brep(new_obj);
			    bu_log("split unsuccessful: %s\n", bu_vls_addr(new_obj->key));
			} else {
			    // If we did successfully split the brep, do some post-split
			    // clean-up
			    new_obj->type = COMB;
			    if (new_obj->planar_obj) {
				subbrep_planar_close_obj(new_obj);
			    }
>>>>>>> 4ff0f7f4
			}
		    }
		}
	    }

	    bu_ptbl_ins(subbreps, (long *)new_obj);
	}
    }

<<<<<<< HEAD
=======
    return subbreps;

bail:
    bu_log("brep converted to more than %d implicits - not a good CSG candidate\n", CSG_BREP_MAX_OBJS, obj_cnt);
    // Free memory
    for (unsigned int i = 0; i < BU_PTBL_LEN(subbreps); i++){
	struct subbrep_object_data *obj = (struct subbrep_object_data *)BU_PTBL_GET(subbreps, i);
	for (unsigned int j = 0; j < BU_PTBL_LEN(obj->children); j++){
	    struct subbrep_object_data *cdata = (struct subbrep_object_data *)BU_PTBL_GET(obj->children,j);
	    subbrep_object_free(cdata);
	}
	subbrep_object_free(obj);
	BU_PUT(obj, struct subbrep_object_data);
    }
    bu_ptbl_free(subbreps);
    bu_ptbl_init(subbreps, 8, "subbrep table");
    return subbreps;
}

/* This is the critical point at which we take a pile of shapes and actually reconstruct a
 * valid boolean tree.  The stages are as follows:
 *
 * 1.  Identify the top level union objects (they will have no fil faces in their structure).
 * 2.  Using the fil faces, build up a queue of subbreps that are topologically connected
 *     by a loop to the top level union objects.
 * 3.  Determine the boolean status of the 2nd layer of objects.
 * 4.  For each sub-object, if that object in turn has fil faces, queue up those objects and goto 3.
 * 5.  Continue iterating until all objects have a boolean operation assigned.
 * 6.  For each unioned object, build a set of all subtraction objects (topologically connected or not.)
 * 7.  add the union pointer to the subbreps_tree, and then add all all topologically connected subtractions
 *     and remove them from the local set.
 * 8.  For the remaining (non-topologically linked) subtractions, get a bounding box and see if it overlaps
 *     with the bounding box of the union object in question.  If yes, add the pointer to subbreps_tree, unless
 *     the union object's bbox is fully contained by the subtraction bbox - the latter implies that the subtraction
 *     completely eliminates the union object, which is not how B-Reps work.
 *     If not, no action is needed.  Once evaluated, remove the subtraction pointer from the set.
 *
 * Initially the test will be axis aligned bounding boxes, but ideally we should use oriented bounding boxes
 * or even tighter tests.  There's a catch here - a positive object overall may be within the bounding box
 * of a subtracting object (like a positive cone at the bottom of a negative cylinder).  First guess at a rule - subtractions
 * may propagate back up the topological tree to unions above the subtraction or in other isolated topological
 * trees, but never to unions below the subtraction
 * object itself.  Which means we'll need an above/below test for union objects relative to a given
 * subtraction object, or an "ignore" list for unions which overrides any bbox tests - that list would include the
 * parent subtraction, that subtraction's parent if it is a subtraction, and so on up to the top level union.  Nested
 * unions and subtractions mean we'll have to go all the way up that particular chain...
 */
struct bu_ptbl *
find_top_level_hierarchy(struct bu_ptbl *subbreps)
{
>>>>>>> 4ff0f7f4
    // Now that we have the subbreps (or their substructures) and their boolean status we need to
    // construct the top level tree. Each object will be one of two things - a top level
    // object unioned into the global comb, or a top level object subtracted from one of the other
    // top level objects.  We need to build a map of subtractions - for each subtracted object,
    // find via its shared edges/faces the parent subbrep it is subtracted from.
    //
    struct bu_ptbl *subbreps_tree;
    std::multimap<const char *, long *> ps;
    std::map<const char *, long *> parents;
    for (unsigned int i = 0; i < BU_PTBL_LEN(subbreps); i++) {
<<<<<<< HEAD
	struct subbrep_object_data *obj = (struct subbrep_object_data *)BU_PTBL_GET(subbreps, i);
	if (BU_STR_EQUAL(bu_vls_addr(obj->key), "25_26_27_28_29_30_31_32_33_171_419_420_421_422"))
	    std::cout << "Considering " << bu_vls_addr(obj->key) << "\n";
	if (obj->params->bool_op == '-') {
	    int found_parent = 0;
	    for (unsigned int j = 0; j < BU_PTBL_LEN(subbreps); j++) {
		struct subbrep_object_data *pobj = (struct subbrep_object_data *)BU_PTBL_GET(subbreps, j);
		for (int k = 0; k < obj->fil_cnt; k++) {
		    for (int l = 0; l < pobj->fol_cnt; l++) {
			if (pobj->fol[l] == obj->fil[k]) {
			    found_parent = 1;
			    ps.insert(std::make_pair(bu_vls_addr(pobj->key), (long *)obj));
			    parents[bu_vls_addr(obj->key)] = (long *)pobj;
			    if (BU_STR_EQUAL(bu_vls_addr(obj->key), "25_26_27_28_29_30_31_32_33_171_419_420_421_422")){
				std::cout << "Found parent " << bu_vls_addr(pobj->key) << "\n";
				std::cout << "parent bool " << pobj->params->bool_op << "\n";
				std::cout << "urk - problem - a subtraction from a subtraction probably means the two should be unioned into a comb and the comb subtracted...\n";
=======
	subbrep_set.insert(BU_PTBL_GET(subbreps, i));
    }

    /* Separate out top level unions */
    for (sb_it = subbrep_set.begin(); sb_it != subbrep_set.end(); sb_it++) {
	struct subbrep_object_data *obj = (struct subbrep_object_data *)*sb_it;
	//std::cout << bu_vls_addr(obj->key) << " bool: " << obj->params->bool_op << "\n";
	if (obj->fil_cnt == 0) {
	    if (!(obj->params->bool_op == '-')) {
		//std::cout << "Top union found: " << bu_vls_addr(obj->key) << "\n";
		obj->params->bool_op = 'u';
		unions.insert((long *)obj);
		subbrep_set.erase((long *)obj);
	    } else {
		if (obj->params->bool_op == '-') {
		    //std::cout << "zero fills, but a negative shape - " << bu_vls_addr(obj->key) << " added to subtractions\n";
		    subtractions.insert((long *)obj);
		}
	    }
	}
    }

    subbrep_seed_set = unions;

    int iterate = 1;
    while (subbrep_seed_set.size() > 0) {
	//std::cout << "iterate: " << iterate << "\n";
	std::set<long *> subbrep_seed_set_2;
	std::set<long *> subbrep_set_b;
	for (sb_it = subbrep_seed_set.begin(); sb_it != subbrep_seed_set.end(); sb_it++) {
	    std::set<int> tu_fol;
	    struct subbrep_object_data *tu = (struct subbrep_object_data *)*sb_it;
	    array_to_set(&tu_fol, tu->fol, tu->fol_cnt);
	    subbrep_set_b = subbrep_set;
	    for (sb_it2 = subbrep_set.begin(); sb_it2 != subbrep_set.end(); sb_it2++) {
		struct subbrep_object_data *cobj = (struct subbrep_object_data *)*sb_it2;
		for (int i = 0; i < cobj->fil_cnt; i++) {
		    if (tu_fol.find(cobj->fil[i]) != tu_fol.end()) {
			struct subbrep_object_data *up;
			//std::cout << "Object " << bu_vls_addr(cobj->key) << " connected to " << bu_vls_addr(tu->key) << "\n";
			subbrep_seed_set_2.insert(*sb_it2);
			subbrep_set_b.erase(*sb_it2);
			// Determine boolean relationship to parent here, and use parent boolean
			// to decide this object's (cobj) status.  If tu is negative and cobj is unioned
			// relative to tu, then cobj is also negative.

			// This is a make-or-break step of the algorithm - if we cannot determine whether
			// a subbrep is added or subtracted, the whole B-Rep conversion process fails.
			//
			// TODO - In theory a partial conversion might still be achieved by re-inserting the
			// problem subbrep back into the parent B-Rep and proceeding with the rest, but
			// we are not currently set up for that - as of right now, a single failure on
			// this level of logic results in a completely failed csg conversion.

			int bool_test = 0;
			int already_flipped = 0;
			if (cobj->params->bool_op == '\0') {
			    /* First, check the boolean relationship to the parent solid */
			    cobj->parent = tu;
			    bool_test = subbrep_determine_boolean(cobj);
			    //std::cout << "Initial boolean test for " << bu_vls_addr(cobj->key) << ": " << bool_test << "\n";
			    switch (bool_test) {
				case -2:
				    bu_log("Game over - self intersecting shape reported with subbrep %s\n", bu_vls_addr(cobj->key));
				    bu_log("Until breakdown logic for this situation is available, this is a conversion stopper.\n");
				    return NULL;
				case 2:
				    /* Test relative to parent inconclusive - fall back on surface test, if available */
				    if (cobj->negative_shape == -1) bool_test = -1;
				    if (cobj->negative_shape == 1) bool_test = 1;
				    break;
				default:
				    break;
			    }
			} else {
			    //std::cout << "Boolean status of " << bu_vls_addr(cobj->key) << " already determined\n";
			    bool_test = (cobj->params->bool_op == '-') ? -1 : 1;
			    already_flipped = 1;
			}

			switch (bool_test) {
			    case -1:
				cobj->params->bool_op = '-';
				subtractions.insert((long *)cobj);
				subbrep_subobjs[*sb_it].insert((long *)cobj);
				break;
			    case 1:
				cobj->params->bool_op = 'u';
				unions.insert((long *)cobj);
				/* We've got a union - any subtractions that are parents of this
				 * object go in its ignore list */
				up = cobj->parent;
				while (up) {
				    if (up->params->bool_op == '-') subbrep_ignoreobjs[(long *)cobj].insert((long *)up);
				    up = up->parent;
				}
				break;
			    default:
				bu_log("Boolean status of %s could not be determined - conversion failure\n", bu_vls_addr(cobj->key));;
				return NULL;
				break;
			}

			// If the parent ended up subtracted, we need to propagate the change down the
			// children of this subbrep.
			if (bool_test == -1 && !already_flipped) {
			    for (unsigned int j = 0; j < BU_PTBL_LEN(cobj->children); j++){
				struct subbrep_object_data *cdata = (struct subbrep_object_data *)BU_PTBL_GET(cobj->children,j);
				if (cdata && cdata->params) {
				    cdata->params->bool_op = (cdata->params->bool_op == '-') ? 'u' : '-';
				} else {
				    //std::cout << "Child without params??: " << bu_vls_addr(cdata->key) << ", parent: " << bu_vls_addr(cobj->key) << "\n";
				}
			    }

			    /* If we're a B-Rep and a subtraction, the B-Rep will be inside out */
			    if (cobj->type == BREP && cobj->params->bool_op == '-') {
				for (int l = 0; l < cobj->local_brep->m_F.Count(); l++) {
				    ON_BrepFace &face = cobj->local_brep->m_F[l];
				    cobj->local_brep->FlipFace(face);
				}
>>>>>>> 4ff0f7f4
			    }
			    break;
			}
			if (found_parent) break;
		    }
		    if (found_parent) break;
		}
		if (found_parent) break;
	    }
	    if (!found_parent) {
		std::cout << "\n\nError - subtracted object " << bu_vls_addr(obj->key) << "\n\n\n";
	    }
	}
    }
    BU_GET(subbreps_tree, struct bu_ptbl);
    bu_ptbl_init(subbreps_tree, 8, "subbrep tree table");
<<<<<<< HEAD
    for (unsigned int i = 0; i < BU_PTBL_LEN(subbreps); i++) {
	struct subbrep_object_data *obj = (struct subbrep_object_data *)BU_PTBL_GET(subbreps, i);
	if (obj->params->bool_op == 'u') {
	    std::pair <std::multimap<const char *, long *>::iterator, std::multimap<const char *, long *>::iterator > ret;
	    ret = ps.equal_range(bu_vls_addr(obj->key));
	    bu_ptbl_ins(subbreps_tree, (long *)obj);
	    for (std::multimap<const char *, long *>::iterator it = ret.first; it != ret.second; it++) {
		struct subbrep_object_data *sub_obj = (struct subbrep_object_data *)it->second;
		bu_ptbl_ins(subbreps_tree, (long *)sub_obj);
=======

    for (sb_it = unions.begin(); sb_it != unions.end(); sb_it++) {
	struct subbrep_object_data *pobj = (struct subbrep_object_data *)(*sb_it);
	bu_ptbl_ins(subbreps_tree, (long *)pobj);
	std::set<long *> topological_subtractions = subbrep_subobjs[(long *)pobj];
	std::set<long *> local_subtraction_queue = subtractions;
	for (sb_it2 = topological_subtractions.begin(); sb_it2 != topological_subtractions.end(); sb_it2++) {
	    bu_ptbl_ins(subbreps_tree, *sb_it2);
	    local_subtraction_queue.erase(*sb_it2);
	}
	std::set<long *> ignore_queue = subbrep_ignoreobjs[(long *)pobj];
	for (sb_it2 = ignore_queue.begin(); sb_it2 != ignore_queue.end(); sb_it2++) {
	    local_subtraction_queue.erase(*sb_it2);
	}

	// Now, whatever is left in the local subtraction queue has to be ruled out based on volumetric
	// intersection testing.

	if (BU_STR_EQUAL(bu_vls_addr(pobj->key), "18_42_46_50")) {
	    bu_log("handle it!\n");
	}

	// Construct bounding box for pobj
	if (!pobj->bbox_set) subbrep_bbox(pobj);
	// Iterate over the queue
	for (sb_it2 = local_subtraction_queue.begin(); sb_it2 != local_subtraction_queue.end(); sb_it2++) {
	    struct subbrep_object_data *sobj = (struct subbrep_object_data *)(*sb_it2);
	    //std::cout << "Checking subbrep " << bu_vls_addr(sobj->key) << "\n";
	    // Construct bounding box for sobj
	    if (!sobj->bbox_set) subbrep_bbox(sobj);
	    ON_BoundingBox isect;
	    bool bbi = isect.Intersection(*pobj->bbox, *sobj->bbox);
	    bool bbc = pobj->bbox->Includes(*sobj->bbox);
	    bool bcb = sobj->bbox->Includes(*pobj->bbox);
	    if (!bcb && (bbi || bbc)) {
		//std::cout << " Found intersecting subbrep " << bu_vls_addr(sobj->key) << " under " << bu_vls_addr(pobj->key) << "\n";
		bu_ptbl_ins(subbreps_tree, *sb_it2);
>>>>>>> 4ff0f7f4
	    }
	}
    }
    bu_ptbl_free(subbreps);
    return subbreps_tree;
}


void
set_filter_obj(const ON_Surface *surface, struct filter_obj *obj)
{
    if (!obj) return;
    filter_obj_init(obj);
    obj->stype = GetSurfaceType(surface, obj);
    // If we've got a planar face, we can stop now - planar faces
    // are determinative of volume type only when *all* faces are planar,
    // and that case is handled elsewhere - anything is "allowed".
    if (obj->stype == SURFACE_PLANE) obj->type = BREP;

    // If we've got a general surface, anything is allowed
    if (obj->stype == SURFACE_GENERAL) obj->type = BREP;

    if (obj->stype == SURFACE_CYLINDRICAL_SECTION || obj->stype == SURFACE_CYLINDER) obj->type = CYLINDER;

    if (obj->stype == SURFACE_CONE) obj->type = CONE;

    if (obj->stype == SURFACE_SPHERICAL_SECTION || obj->stype == SURFACE_SPHERE) obj->type = SPHERE;

    if (obj->stype == SURFACE_TORUS) obj->type = TORUS;
}

int
apply_filter_obj(const ON_Surface *surf, int UNUSED(loop_index), struct filter_obj *obj)
{
    int ret = 1;
    struct filter_obj *local_obj;
    BU_GET(local_obj, struct filter_obj);
    int surface_type = (int)GetSurfaceType(surf, local_obj);

    std::set<int> allowed;

    if (obj->type == CYLINDER) {
	allowed.insert(SURFACE_CYLINDRICAL_SECTION);
	allowed.insert(SURFACE_CYLINDER);
	allowed.insert(SURFACE_PLANE);
    }

    if (obj->type == CONE) {
	allowed.insert(SURFACE_CONE);
	allowed.insert(SURFACE_PLANE);
    }

    if (obj->type == SPHERE) {
	allowed.insert(SURFACE_SPHERICAL_SECTION);
	allowed.insert(SURFACE_SPHERE);
	allowed.insert(SURFACE_PLANE);
    }

    if (obj->type == TORUS) {
	allowed.insert(SURFACE_TORUS);
	allowed.insert(SURFACE_PLANE);
    }


    // If the face's surface type is not part of the allowed set for
    // this object type, we're done
    if (allowed.find(surface_type) == allowed.end()) {
	ret = 0;
	goto filter_done;
    }
    if (obj->type == CYLINDER) {
	if (surface_type == SURFACE_PLANE) {
	    int is_parallel = obj->cylinder->Axis().IsParallelTo(local_obj->plane->Normal(), BREP_PLANAR_TOL);
	    if (is_parallel == 0) {
	       ret = 0;
	       goto filter_done;
	    }
	}
	if (surface_type == SURFACE_CYLINDER || surface_type == SURFACE_CYLINDRICAL_SECTION ) {
	    // Make sure the surfaces are on the same cylinder
	    if (obj->cylinder->circle.Center().DistanceTo(local_obj->cylinder->circle.Center()) > BREP_CYLINDRICAL_TOL) {
	       ret = 0;
	       goto filter_done;
	    }
	}
    }
    if (obj->type == CONE) {
    }
    if (obj->type == SPHERE) {
    }
    if (obj->type == TORUS) {
    }

filter_done:
    filter_obj_free(local_obj);
    BU_PUT(local_obj, struct filter_obj);
    return ret;
}

void
add_loops_from_face(int f_ind, struct subbrep_object_data *data, std::set<int> *loops, std::queue<int> *local_loops, std::set<int> *processed_loops)
{
    for (int j = 0; j < data->brep->m_F[f_ind].m_li.Count(); j++) {
	int loop_in_set = 0;
	int loop_ind = data->brep->m_F[f_ind].m_li[j];
	int k = 0;
	while (k < data->loops_cnt) {
	    if (data->loops[k] == loop_ind) loop_in_set = 1;
	    k++;
	}
	if (loop_in_set) loops->insert(loop_ind);
	if (loop_in_set && processed_loops->find(loop_ind) == processed_loops->end()) {
	    local_loops->push(loop_ind);
	}
    }
}


/* In order to represent complex shapes, it is necessary to identify
 * subsets of subbreps that can be represented as primitives.  This
 * function will identify such subsets, if possible.  If a subbrep
 * can be successfully decomposed into primitive candidates, the
 * type of the subbrep is set to COMB and the children bu_ptbl is
 * populated with subbrep_object_data sets. */
int
subbrep_split(struct subbrep_object_data *data)
{
    //if (BU_STR_EQUAL(bu_vls_addr(data->key), "325_326_441_527_528")) {
    //	std::cout << "looking at 325_326_441_527_528\n";
    //}
    int csg_fail = 0;
    std::set<int> processed_faces;
    std::set<std::string> subbrep_keys;
    /* For each face, identify the candidate solid type.  If that
     * subset has not already been seen, add it to the brep's set of
     * subbreps */
    for (int i = 0; i < data->faces_cnt; i++) {
	std::string key;
	std::set<int> faces;
	std::set<int> loops;
	std::set<int> edges;
	std::queue<int> local_loops;
	std::set<int> processed_loops;
	std::set<int>::iterator s_it;
	struct filter_obj *filters;
	BU_GET(filters, struct filter_obj);
	std::set<int> locally_processed_faces;

	set_filter_obj(data->brep->m_F[data->faces[i]].SurfaceOf(), filters);
	if (filters->type == BREP) {
	    filter_obj_free(filters);
	    BU_PUT(filters, struct filter_obj);
	    continue;
	}
	if (filters->stype == SURFACE_PLANE) {
	    filter_obj_free(filters);
	    BU_PUT(filters, struct filter_obj);
	    continue;
	}
	faces.insert(data->faces[i]);
	//std::cout << "working: " << data->faces[i] << "\n";
	locally_processed_faces.insert(data->faces[i]);
	add_loops_from_face(data->faces[i], data, &loops, &local_loops, &processed_loops);

	while(!local_loops.empty()) {
	    int curr_loop = local_loops.front();
	    local_loops.pop();
	    if (processed_loops.find(curr_loop) == processed_loops.end()) {
		loops.insert(curr_loop);
		processed_loops.insert(curr_loop);
		for (int ti = 0; ti < data->brep->m_L[curr_loop].m_ti.Count(); ti++) {
		    const ON_BrepTrim *trim = &(data->brep->m_T[data->brep->m_L[curr_loop].m_ti[ti]]);
		    const ON_BrepEdge *edge = &(data->brep->m_E[trim->m_ei]);
		    if (trim->m_ei != -1 && edge->TrimCount() > 1) {
			edges.insert(trim->m_ei);
			for (int j = 0; j < edge->TrimCount(); j++) {
			    int fio = edge->Trim(j)->FaceIndexOf();
			    if (fio != -1 && locally_processed_faces.find(fio) == locally_processed_faces.end()) {
				surface_t stype = GetSurfaceType(data->brep->m_F[fio].SurfaceOf(), NULL);
				// If fio meets the criteria for the candidate shape, add it.  Otherwise,
				// it's not part of this shape candidate
				if (apply_filter_obj(data->brep->m_F[fio].SurfaceOf(), curr_loop, filters)) {
				    // TODO - more testing needs to be done here...  get_allowed_surface_types
				    // returns the volume_t, use it to do some testing to evaluate
				    // things like normals and shared axis
				    //std::cout << "accept: " << fio << "\n";
				    faces.insert(fio);
				    locally_processed_faces.insert(fio);
				    // The planar faces will always share edges with the non-planar
				    // faces, which drive the primary shape.  Also, planar faces are
				    // more likely to have other edges that relate to other shapes.
				    if (stype != SURFACE_PLANE)
					add_loops_from_face(fio, data, &loops, &local_loops, &processed_loops);
				}
			    }
			}
		    }
		}
	    }
	}
	key = face_set_key(faces);

	/* If we haven't seen this particular subset before, add it */
	if (subbrep_keys.find(key) == subbrep_keys.end()) {
	    subbrep_keys.insert(key);
	    struct subbrep_object_data *new_obj;
	    BU_GET(new_obj, struct subbrep_object_data);
	    subbrep_object_init(new_obj, data->brep);
	    bu_vls_sprintf(new_obj->key, "%s", key.c_str());
	    set_to_array(&(new_obj->faces), &(new_obj->faces_cnt), &faces);
	    set_to_array(&(new_obj->loops), &(new_obj->loops_cnt), &loops);
	    set_to_array(&(new_obj->edges), &(new_obj->edges_cnt), &edges);
	    new_obj->fol_cnt = 0;
	    new_obj->fil_cnt = 0;
	    new_obj->parent = data;

	    new_obj->type = filters->type;
	    switch (new_obj->type) {
		case CYLINDER:
		    if (!cylinder_csg(new_obj, BREP_CYLINDRICAL_TOL)) {
			bu_log("cylinder csg failure: %s\n", key.c_str());
			csg_fail++;
		    }
		    break;
		case CONE:
		    if (!cone_csg(new_obj, BREP_CONIC_TOL)) {
			bu_log("cone csg failure: %s\n", key.c_str());
			csg_fail++;
		    }
		    break;
		case SPHERE:
		    if (!sphere_csg(new_obj, BREP_SPHERICAL_TOL)) {
			bu_log("sphere csg failure: %s\n", key.c_str());
			csg_fail++;
		    }
		    break;
		case ELLIPSOID:
		    bu_log("TODO: process partial ellipsoid\n");
		    /* TODO - Until we properly handle these shapes, this is a failure case */
		    csg_fail++;
		    break;
		case TORUS:
		    if (!torus_csg(new_obj, BREP_TOROIDAL_TOL)) {
			bu_log("torus csg failure: %s\n", key.c_str());
			csg_fail++;
		    }
		    break;
		default:
		    /* Unknown object type - can't convert to csg */
		    csg_fail++;
		    break;
	    }

	    bu_ptbl_ins(data->children, (long *)new_obj);
	}
	filter_obj_free(filters);
	BU_PUT(filters, struct filter_obj);
	if ((*data->obj_cnt) > CSG_BREP_MAX_OBJS) goto csg_abort;
    }
    if (subbrep_keys.size() == 0 || csg_fail > 0) {
	goto csg_abort;
    }
    data->type = COMB;
    return 1;
csg_abort:
    /* Clear children - we found something we can't handle, so there will be no
     * CSG conversion of this subbrep */
    data->type = BREP;
    for (unsigned int i = 0; i < BU_PTBL_LEN(data->children); i++) {
	struct subbrep_object_data *cdata = (struct subbrep_object_data *)BU_PTBL_GET(data->children,i);
	subbrep_object_free(cdata);
    }
    return 0;
}

int
subbrep_make_brep(struct subbrep_object_data *data)
{
    if (data->local_brep) return 0;
    data->local_brep = ON_Brep::New();
    // For each edge in data, find the corresponding loop in data and construct
    // a new face in the brep with the surface from the original face and the
    // loop in data as the new outer loop.  Trim down the surface for the new
    // role.  Add the corresponding 3D edges and sync things up.

    // Each edge will map to two faces in the original Brep.  We only want the
    // subset of data that is part of this particular subobject - to do that,
    // we need to map elements from their indices in the old Brep to their
    // locations in the new.
    std::map<int, int> face_map;
    std::map<int, int> surface_map;
    std::map<int, int> edge_map;
    std::map<int, int> vertex_map;
    std::map<int, int> loop_map;
    std::map<int, int> c3_map;
    std::map<int, int> c2_map;
    std::map<int, int> trim_map;
    //std::map<int, int> subloop_map;  // When not all of the trims from an old loop are used, make new loops here so we have somewhere to stash the trims.  They'll be useful if we want/need to construct faces closing the new subbreps.

    std::set<int> faces;
    std::set<int> fil;
    std::set<int> loops;
    std::set<int> isolated_trims;  // collect 2D trims whose parent loops aren't fully included here
    array_to_set(&faces, data->faces, data->faces_cnt);
    array_to_set(&fil, data->fil, data->fil_cnt);
    array_to_set(&loops, data->loops, data->loops_cnt);

    // Each edge has a trim array, and the trims will tell us which loops
    // are to be included and which faces the trims belong to.  There will
    // be some trims that belong to a face that is not included in the
    // subbrep face list, and those are rejected - those rejections indicate
    // a new face needs to be created to close the Brep.  The edges will drive
    // the population of new_brep initially - for each element pulled in by
    // the edge, it is either added or (if it's already in the map) references
    // are updated.

    for (int i = 0; i < data->edges_cnt; i++) {
	int c3i;
	const ON_BrepEdge *old_edge = &(data->brep->m_E[data->edges[i]]);
	//std::cout << "old edge: " << old_edge->Vertex(0)->m_vertex_index << "," << old_edge->Vertex(1)->m_vertex_index << "\n";

	// Get the 3D curves from the edges
	if (c3_map.find(old_edge->EdgeCurveIndexOf()) == c3_map.end()) {
	    ON_Curve *nc = old_edge->EdgeCurveOf()->Duplicate();
	    c3i = data->local_brep->AddEdgeCurve(nc);
	    c3_map[old_edge->EdgeCurveIndexOf()] = c3i;
	} else {
	    c3i = c3_map[old_edge->EdgeCurveIndexOf()];
	}

	// Get the vertices from the edges
	int v0i, v1i;
	if (vertex_map.find(old_edge->Vertex(0)->m_vertex_index) == vertex_map.end()) {
	    ON_BrepVertex& newv0 = data->local_brep->NewVertex(old_edge->Vertex(0)->Point(), old_edge->Vertex(0)->m_tolerance);
	    v0i = newv0.m_vertex_index;
	    vertex_map[old_edge->Vertex(0)->m_vertex_index] = v0i;
	} else {
	    v0i = vertex_map[old_edge->Vertex(0)->m_vertex_index];
	}
	if (vertex_map.find(old_edge->Vertex(1)->m_vertex_index) == vertex_map.end()) {
	    ON_BrepVertex& newv1 = data->local_brep->NewVertex(old_edge->Vertex(1)->Point(), old_edge->Vertex(1)->m_tolerance);
	    v1i = newv1.m_vertex_index;
	    vertex_map[old_edge->Vertex(1)->m_vertex_index] = v1i;
	} else {
	    v1i = vertex_map[old_edge->Vertex(1)->m_vertex_index];
	}
	ON_BrepEdge& new_edge = data->local_brep->NewEdge(data->local_brep->m_V[v0i], data->local_brep->m_V[v1i], c3i, NULL ,0);
	edge_map[old_edge->m_edge_index] = new_edge.m_edge_index;
	//std::cout << "new edge: " << v0i << "," << v1i << "\n";

	// Get the 2D curves from the trims
	for (int j = 0; j < old_edge->TrimCount(); j++) {
	    ON_BrepTrim *old_trim = old_edge->Trim(j);
	    if (faces.find(old_trim->Face()->m_face_index) != faces.end()) {
		if (c2_map.find(old_trim->TrimCurveIndexOf()) == c2_map.end()) {
		    ON_Curve *nc = old_trim->TrimCurveOf()->Duplicate();
		    int c2i = data->local_brep->AddTrimCurve(nc);
		    c2_map[old_trim->TrimCurveIndexOf()] = c2i;
		    //std::cout << "c2i: " << c2i << "\n";
		}
	    }
	}

	// Get the faces and surfaces from the trims
	for (int j = 0; j < old_edge->TrimCount(); j++) {
	    ON_BrepTrim *old_trim = old_edge->Trim(j);
	    if (face_map.find(old_trim->Face()->m_face_index) == face_map.end()) {
		if (faces.find(old_trim->Face()->m_face_index) != faces.end()) {
		    ON_Surface *ns = old_trim->Face()->SurfaceOf()->Duplicate();
		    int nsid = data->local_brep->AddSurface(ns);
		    surface_map[old_trim->Face()->SurfaceIndexOf()] = nsid;
		    ON_BrepFace &new_face = data->local_brep->NewFace(nsid);
		    face_map[old_trim->Face()->m_face_index] = new_face.m_face_index;
		    //std::cout << "old_face: " << old_trim->Face()->m_face_index << "\n";
		    //std::cout << "new_face: " << new_face.m_face_index << "\n";
		    if (fil.find(old_trim->Face()->m_face_index) != fil.end()) {
			data->local_brep->FlipFace(new_face);
		    }
		    if (old_trim->Face()->m_bRev) {
			data->local_brep->FlipFace(new_face);
		    }
		}
	    }
	}

	// Get the loops from the trims
	for (int j = 0; j < old_edge->TrimCount(); j++) {
	    ON_BrepTrim *old_trim = old_edge->Trim(j);
	    ON_BrepLoop *old_loop = old_trim->Loop();
	    if (face_map.find(old_trim->Face()->m_face_index) != face_map.end()) {
		if (loops.find(old_loop->m_loop_index) != loops.end()) {
		    if (loop_map.find(old_loop->m_loop_index) == loop_map.end()) {
			// After the initial breakout, all loops in any given subbrep are outer loops,
			// whatever they were in the original brep.
			ON_BrepLoop &nl = data->local_brep->NewLoop(ON_BrepLoop::outer, data->local_brep->m_F[face_map[old_loop->m_fi]]);
			loop_map[old_loop->m_loop_index] = nl.m_loop_index;
			//std::cout << "adding loop: " << old_loop->m_loop_index << "\n";
		    }
		} //else {
		    //std::cout << "have isolated trim whose parent loop isn't fully included\n";
		   /* if (subloop_map.find(old_loop->m_loop_index) == subloop_map.end()) {
			ON_BrepLoop &nl = data->local_brep->NewLoop(ON_BrepLoop::outer, data->local_brep->m_F[face_map[old_loop->m_fi]]);
			subloop_map[old_loop->m_loop_index] = nl.m_loop_index;
			isolated_trims.insert(old_trim->m_trim_index);
		    }
		}*/
	    }
	}
    }

    // Now, create new trims using the old loop definitions and the maps
    std::map<int, int>::iterator loop_it;
    for (loop_it = loop_map.begin(); loop_it != loop_map.end(); loop_it++) {
	const ON_BrepLoop *old_loop = &(data->brep->m_L[(*loop_it).first]);
	ON_BrepLoop &new_loop = data->local_brep->m_L[(*loop_it).second];
	for (int j = 0; j < old_loop->TrimCount(); j++) {
	    const ON_BrepTrim *old_trim = old_loop->Trim(j);
	    //std::cout << "loop[" << (*loop_it).first << "," << (*loop_it).second << "]: trim " << old_trim->m_trim_index << "\n";
	    ON_BrepEdge *o_edge = old_trim->Edge();
	    if (o_edge) {
		ON_BrepEdge &n_edge = data->local_brep->m_E[edge_map[o_edge->m_edge_index]];
		//std::cout << "edge(" << o_edge->m_edge_index << "," << n_edge.m_edge_index << ")\n";
		ON_BrepTrim &nt = data->local_brep->NewTrim(n_edge, old_trim->m_bRev3d, new_loop, c2_map[old_trim->TrimCurveIndexOf()]);
		nt.m_tolerance[0] = old_trim->m_tolerance[0];
		nt.m_tolerance[1] = old_trim->m_tolerance[1];

		nt.m_iso = old_trim->m_iso;
	    } else {
		/* If we didn't have an edge originally, we need to add the 2d curve here */
		if (c2_map.find(old_trim->TrimCurveIndexOf()) == c2_map.end()) {
		    ON_Curve *nc = old_trim->TrimCurveOf()->Duplicate();
		    int c2i = data->local_brep->AddTrimCurve(nc);
		    c2_map[old_trim->TrimCurveIndexOf()] = c2i;
		    //std::cout << "2D only c2i: " << c2i << "\n";
		}
		if (vertex_map.find(old_trim->Vertex(0)->m_vertex_index) == vertex_map.end()) {
		    ON_BrepVertex& newvs = data->local_brep->NewVertex(old_trim->Vertex(0)->Point(), old_trim->Vertex(0)->m_tolerance);
		    vertex_map[old_trim->Vertex(0)->m_vertex_index] = newvs.m_vertex_index;

		    ON_BrepTrim &nt = data->local_brep->NewSingularTrim(newvs, new_loop, old_trim->m_iso, c2_map[old_trim->TrimCurveIndexOf()]);
		    nt.m_tolerance[0] = old_trim->m_tolerance[0];
		    nt.m_tolerance[1] = old_trim->m_tolerance[1];
		} else {
		    ON_BrepTrim &nt = data->local_brep->NewSingularTrim(data->local_brep->m_V[vertex_map[old_trim->Vertex(0)->m_vertex_index]], new_loop, old_trim->m_iso, c2_map[old_trim->TrimCurveIndexOf()]);
		    nt.m_tolerance[0] = old_trim->m_tolerance[0];
		    nt.m_tolerance[1] = old_trim->m_tolerance[1];
		}
	    }
	}
    }
#if 0
    std::set<int>::iterator trims_it;
    for (trims_it = isolated_trims.begin(); trims_it != isolated_trims.end(); trims_it++) {
	const ON_BrepTrim *old_trim = &(data->brep->m_T[*trims_it]);
	ON_BrepLoop &new_loop = data->local_brep->m_L[subloop_map[old_trim->Loop()->m_loop_index]];
	ON_BrepEdge *o_edge = old_trim->Edge();
	if (o_edge) {
	    ON_BrepEdge &n_edge = data->local_brep->m_E[edge_map[o_edge->m_edge_index]];
	    //std::cout << "edge(" << o_edge->m_edge_index << "," << n_edge.m_edge_index << ")\n";
	    ON_BrepTrim &nt = data->local_brep->NewTrim(n_edge, old_trim->m_bRev3d, new_loop, c2_map[old_trim->TrimCurveIndexOf()]);
	    nt.m_tolerance[0] = old_trim->m_tolerance[0];
	    nt.m_tolerance[1] = old_trim->m_tolerance[1];

	    nt.m_iso = old_trim->m_iso;
	} else {
	    /* If we didn't have an edge originally, we need to add the 2d curve here */
	    if (c2_map.find(old_trim->TrimCurveIndexOf()) == c2_map.end()) {
		ON_Curve *nc = old_trim->TrimCurveOf()->Duplicate();
		int c2i = data->local_brep->AddTrimCurve(nc);
		c2_map[old_trim->TrimCurveIndexOf()] = c2i;
		//std::cout << "2D only c2i: " << c2i << "\n";
	    }
	    if (vertex_map.find(old_trim->Vertex(0)->m_vertex_index) == vertex_map.end()) {
		ON_BrepVertex& newvs = data->local_brep->NewVertex(old_trim->Vertex(0)->Point(), old_trim->Vertex(0)->m_tolerance);
		ON_BrepTrim &nt = data->local_brep->NewSingularTrim(newvs, new_loop, old_trim->m_iso, c2_map[old_trim->TrimCurveIndexOf()]);
		nt.m_tolerance[0] = old_trim->m_tolerance[0];
		nt.m_tolerance[1] = old_trim->m_tolerance[1];
	    } else {
		ON_BrepTrim &nt = data->local_brep->NewSingularTrim(data->local_brep->m_V[vertex_map[old_trim->Vertex(0)->m_vertex_index]], new_loop, old_trim->m_iso, c2_map[old_trim->TrimCurveIndexOf()]);
		nt.m_tolerance[0] = old_trim->m_tolerance[0];
		nt.m_tolerance[1] = old_trim->m_tolerance[1];
	    }
	}
    }
#endif
    // Make sure all the loop directions are correct
    for (int l = 0; l < data->local_brep->m_L.Count(); l++) {
	if (data->local_brep->LoopDirection(data->local_brep->m_L[l]) != 1) {
	    data->local_brep->FlipLoop(data->local_brep->m_L[l]);
	}
    }

    data->local_brep->ShrinkSurfaces();
    data->local_brep->CullUnusedSurfaces();

<<<<<<< HEAD
    /* If we're a subtraction, the B-Rep will be inside out */
    if (data->params->bool_op == '-') {
	for (int l = 0; l < data->local_brep->m_F.Count(); l++) {
	    ON_BrepFace &face = data->local_brep->m_F[l];
	    data->local_brep->FlipFace(face);
	}
    }


    std::cout << "new brep done: " << bu_vls_addr(data->key) << "\n";
=======
    //std::cout << "new brep done: " << bu_vls_addr(data->key) << "\n";
>>>>>>> 4ff0f7f4

    return 1;
}

// Local Variables:
// tab-width: 8
// mode: C++
// c-basic-offset: 4
// indent-tabs-mode: t
// c-file-style: "stroustrup"
// End:
// ex: shiftwidth=4 tabstop=8<|MERGE_RESOLUTION|>--- conflicted
+++ resolved
@@ -45,9 +45,6 @@
      * subset has not already been seen, add it to the brep's set of
      * subbreps */
     for (int i = 0; i < brep->m_F.Count(); i++) {
-	if (i >= 26 && i <= 30) {
-	    std::cout << "Considering face " << i << "\n";
-	}
 	std::string key;
 	std::set<int> faces;
 	std::set<int> loops;
@@ -58,6 +55,11 @@
 	std::set<int> processed_loops;
 	std::set<int>::iterator s_it;
 
+	// TODO - need to watch for an edge that has two general surfaces associated
+	// with it.  That situation is too problematic for us to handle even as a
+	// breakdown into subbreps, and if we see it we need to bail.  Ensuring reliable
+	// inside/outside testing under those conditions is extremely difficult.
+	// Maybe even something to do as an initial test.
 	const ON_BrepFace *face = &(brep->m_F[i]);
 	faces.insert(i);
 	fol.insert(i);
@@ -95,14 +97,11 @@
 	    }
 	}
 	key = face_set_key(faces);
-	if (i >= 26 && i <= 30) {
-	    std::cout << "key built: " << key << "\n";
-	}
 
 	/* If we haven't seen this particular subset before, add it */
 	if (subbrep_keys.find(key) == subbrep_keys.end()) {
 	    subbrep_keys.insert(key);
-	    struct subbrep_object_data *new_obj;
+	    struct subbrep_object_data *new_obj = NULL;
 	    BU_GET(new_obj, struct subbrep_object_data);
 	    subbrep_object_init(new_obj, brep);
 	    new_obj->obj_cnt = &obj_cnt;
@@ -120,44 +119,14 @@
 	    // by the edge network.
 	    new_obj->is_island = 1;
 	    new_obj->parent = NULL;
-
-	    // Determine if this subset is being added to or taken from the parent.
-	    if (new_obj->fil_cnt > 0) {
-		int bool_op = subbrep_determine_boolean(new_obj);
-		if (bool_op == -1) {
-		    new_obj->params->bool_op = '-';
-		}
-		if (bool_op == 1) {
-		    new_obj->params->bool_op = 'u';
-		}
-		if (bool_op == 0) {
-		    std::cout << "Error - ambiguous result for boolean test - need to subdivide shape.\n";
-		}
-	    } else {
-		new_obj->params->bool_op = 'u';
-	    }
-
-	    (void)subbrep_make_brep(new_obj);
 	    surface_t hof = highest_order_face(new_obj);
 	    if (hof >= SURFACE_GENERAL) {
 		new_obj->type = BREP;
 		(void)subbrep_make_brep(new_obj);
 		bu_log("general surface present: %s\n", bu_vls_addr(new_obj->key));
 	    } else {
+		int split = 0;
 		volume_t vtype = subbrep_shape_recognize(new_obj);
-<<<<<<< HEAD
-		if (vtype == BREP) {
-		    int split = subbrep_split(new_obj);
-		    if (!split) {
-			(void)subbrep_make_brep(new_obj);
-			std::cout << "split unsuccessful: " << bu_vls_addr(new_obj->key) << "\n";
-		    } else {
-			// If we did successfully split the brep, do some post-split
-			// clean-up
-			new_obj->type = COMB;
-			if (new_obj->planar_obj) {
-			    subbrep_planar_close_obj(new_obj);
-=======
 		switch (vtype) {
 		    case BREP:
 			split = subbrep_split(new_obj);
@@ -172,9 +141,15 @@
 			    if (new_obj->planar_obj) {
 				subbrep_planar_close_obj(new_obj);
 			    }
->>>>>>> 4ff0f7f4
 			}
-		    }
+			break;
+		    case PLANAR_VOLUME:
+			subbrep_planar_init(new_obj);
+			subbrep_planar_close_obj(new_obj);
+			new_obj->local_brep = new_obj->planar_obj->local_brep;
+			break;
+		    default:
+			break;
 		}
 	    }
 
@@ -182,8 +157,6 @@
 	}
     }
 
-<<<<<<< HEAD
-=======
     return subbreps;
 
 bail:
@@ -234,36 +207,19 @@
 struct bu_ptbl *
 find_top_level_hierarchy(struct bu_ptbl *subbreps)
 {
->>>>>>> 4ff0f7f4
     // Now that we have the subbreps (or their substructures) and their boolean status we need to
-    // construct the top level tree. Each object will be one of two things - a top level
-    // object unioned into the global comb, or a top level object subtracted from one of the other
-    // top level objects.  We need to build a map of subtractions - for each subtracted object,
-    // find via its shared edges/faces the parent subbrep it is subtracted from.
-    //
+    // construct the top level tree.
+
+    std::set<long *> subbrep_set;
+    std::set<long *> subbrep_seed_set;
+    std::set<long *> unions;
+    std::set<long *> subtractions;
+    std::set<long *>::iterator sb_it, sb_it2;
+    std::map<long *, std::set<long *> > subbrep_subobjs;
+    std::map<long *, std::set<long *> > subbrep_ignoreobjs;
     struct bu_ptbl *subbreps_tree;
-    std::multimap<const char *, long *> ps;
-    std::map<const char *, long *> parents;
+
     for (unsigned int i = 0; i < BU_PTBL_LEN(subbreps); i++) {
-<<<<<<< HEAD
-	struct subbrep_object_data *obj = (struct subbrep_object_data *)BU_PTBL_GET(subbreps, i);
-	if (BU_STR_EQUAL(bu_vls_addr(obj->key), "25_26_27_28_29_30_31_32_33_171_419_420_421_422"))
-	    std::cout << "Considering " << bu_vls_addr(obj->key) << "\n";
-	if (obj->params->bool_op == '-') {
-	    int found_parent = 0;
-	    for (unsigned int j = 0; j < BU_PTBL_LEN(subbreps); j++) {
-		struct subbrep_object_data *pobj = (struct subbrep_object_data *)BU_PTBL_GET(subbreps, j);
-		for (int k = 0; k < obj->fil_cnt; k++) {
-		    for (int l = 0; l < pobj->fol_cnt; l++) {
-			if (pobj->fol[l] == obj->fil[k]) {
-			    found_parent = 1;
-			    ps.insert(std::make_pair(bu_vls_addr(pobj->key), (long *)obj));
-			    parents[bu_vls_addr(obj->key)] = (long *)pobj;
-			    if (BU_STR_EQUAL(bu_vls_addr(obj->key), "25_26_27_28_29_30_31_32_33_171_419_420_421_422")){
-				std::cout << "Found parent " << bu_vls_addr(pobj->key) << "\n";
-				std::cout << "parent bool " << pobj->params->bool_op << "\n";
-				std::cout << "urk - problem - a subtraction from a subtraction probably means the two should be unioned into a comb and the comb subtracted...\n";
-=======
 	subbrep_set.insert(BU_PTBL_GET(subbreps, i));
     }
 
@@ -385,34 +341,22 @@
 				    ON_BrepFace &face = cobj->local_brep->m_F[l];
 				    cobj->local_brep->FlipFace(face);
 				}
->>>>>>> 4ff0f7f4
 			    }
-			    break;
 			}
-			if (found_parent) break;
-		    }
-		    if (found_parent) break;
+			//std::cout << "Boolean status of " << bu_vls_addr(cobj->key) << ": " << cobj->params->bool_op << "\n";
+		    }
 		}
-		if (found_parent) break;
-	    }
-	    if (!found_parent) {
-		std::cout << "\n\nError - subtracted object " << bu_vls_addr(obj->key) << "\n\n\n";
-	    }
-	}
-    }
+	    }
+	}
+	subbrep_seed_set.clear();
+	subbrep_seed_set = subbrep_seed_set_2;
+	subbrep_set.clear();
+	subbrep_set = subbrep_set_b;
+	iterate++;
+    }
+
     BU_GET(subbreps_tree, struct bu_ptbl);
     bu_ptbl_init(subbreps_tree, 8, "subbrep tree table");
-<<<<<<< HEAD
-    for (unsigned int i = 0; i < BU_PTBL_LEN(subbreps); i++) {
-	struct subbrep_object_data *obj = (struct subbrep_object_data *)BU_PTBL_GET(subbreps, i);
-	if (obj->params->bool_op == 'u') {
-	    std::pair <std::multimap<const char *, long *>::iterator, std::multimap<const char *, long *>::iterator > ret;
-	    ret = ps.equal_range(bu_vls_addr(obj->key));
-	    bu_ptbl_ins(subbreps_tree, (long *)obj);
-	    for (std::multimap<const char *, long *>::iterator it = ret.first; it != ret.second; it++) {
-		struct subbrep_object_data *sub_obj = (struct subbrep_object_data *)it->second;
-		bu_ptbl_ins(subbreps_tree, (long *)sub_obj);
-=======
 
     for (sb_it = unions.begin(); sb_it != unions.end(); sb_it++) {
 	struct subbrep_object_data *pobj = (struct subbrep_object_data *)(*sb_it);
@@ -450,14 +394,11 @@
 	    if (!bcb && (bbi || bbc)) {
 		//std::cout << " Found intersecting subbrep " << bu_vls_addr(sobj->key) << " under " << bu_vls_addr(pobj->key) << "\n";
 		bu_ptbl_ins(subbreps_tree, *sb_it2);
->>>>>>> 4ff0f7f4
-	    }
-	}
-    }
-    bu_ptbl_free(subbreps);
+	    }
+	}
+    }
     return subbreps_tree;
 }
-
 
 void
 set_filter_obj(const ON_Surface *surface, struct filter_obj *obj)
@@ -946,20 +887,7 @@
     data->local_brep->ShrinkSurfaces();
     data->local_brep->CullUnusedSurfaces();
 
-<<<<<<< HEAD
-    /* If we're a subtraction, the B-Rep will be inside out */
-    if (data->params->bool_op == '-') {
-	for (int l = 0; l < data->local_brep->m_F.Count(); l++) {
-	    ON_BrepFace &face = data->local_brep->m_F[l];
-	    data->local_brep->FlipFace(face);
-	}
-    }
-
-
-    std::cout << "new brep done: " << bu_vls_addr(data->key) << "\n";
-=======
     //std::cout << "new brep done: " << bu_vls_addr(data->key) << "\n";
->>>>>>> 4ff0f7f4
 
     return 1;
 }
