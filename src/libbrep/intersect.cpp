--- conflicted
+++ resolved
@@ -2955,19 +2955,8 @@
     bool ret = false;
 
     if (iso.overlap_t[0] < iso.overlap_t[1]) {
-<<<<<<< HEAD
 	int location = isocurve_surface_overlap_location(iso, surf1, surf2,
 		surf2_tree, isect_tol, isect_tol1);
-=======
-	bool at_first_knot = iso.src.knot.IsFirst();
-	bool at_last_knot = iso.src.knot.IsLast();
-	bool closed_at_iso = surf1->IsClosed(1 - iso.src.knot.dir) != 0;
-
-	ret = true;
-	if (closed_at_iso || (!at_first_knot && !at_last_knot)) {
-	    int location = isocurve_surface_overlap_location(iso, surf1,
-		    surf2, surf2_tree, isect_tol, isect_tol1);
->>>>>>> 7d24c583
 
 	ret = (location == ON_OVERLAP_BOUNDARY);
     }
