/*                          R T I F . C
 * BRL-CAD
 *
 * Copyright (c) 1988-2008 United States Government as represented by
 * the U.S. Army Research Laboratory.
 *
 * This program is free software; you can redistribute it and/or
 * modify it under the terms of the GNU Lesser General Public License
 * version 2.1 as published by the Free Software Foundation.
 *
 * This program is distributed in the hope that it will be useful, but
 * WITHOUT ANY WARRANTY; without even the implied warranty of
 * MERCHANTABILITY or FITNESS FOR A PARTICULAR PURPOSE.  See the GNU
 * Lesser General Public License for more details.
 *
 * You should have received a copy of the GNU Lesser General Public
 * License along with this file; see the file named COPYING for more
 * information.
 */
/** @file rtif.c
 *
 *  Routines to interface to RT, and RT-style command files
 *
 */

#include "common.h"

#include <stdlib.h>
#include <stdio.h>
#include <string.h>
#include <math.h>
#include <signal.h>
#ifdef HAVE_SYS_TIME_H
#  include <sys/time.h>		/* For struct timeval */
#endif
#ifdef HAVE_SYS_TYPES_H
#  include <sys/types.h>
#endif
#include <sys/stat.h>
#ifdef HAVE_SYS_WAIT_H
#  include <sys/wait.h>
#endif
#include "bio.h"

#include "tcl.h"

#include "bu.h"
#include "vmath.h"
#include "dg.h"
#include "mater.h"

#include "./sedit.h"
#include "./mged.h"
#include "./mged_dm.h"
#include "./qray.h"
#include "./cmd.h"


/* defined in chgview.c */
extern int edit_com(int argc, const char **argv, int kind, int catch_sigint);

extern int mged_svbase(void);
extern void set_perspective(); /* from set.c */

/* used to open databases quietly */
extern int interactive;

static void setup_rt(register char **vp, int printcmd);

static int tree_walk_needed;
struct run_rt head_run_rt;

struct rtcheck {
#ifdef _WIN32
    HANDLE			fd;
    HANDLE			hProcess;
    DWORD			pid;
#  ifdef TCL_OK
    Tcl_Channel		chan;
#  else
    genptr_t		chan;
#  endif
#else /* _WIN32 */
    int			fd;
    int			pid;
#endif /* _WIN32 */
    FILE			*fp;
    struct bn_vlblock	*vbp;
    struct bu_list		*vhead;
    double			csize;
};

static vect_t	rtif_eye_model;
static mat_t	rtif_viewrot;
static struct bn_vlblock	*rtif_vbp;
static FILE	*rtif_fp;
static double	rtif_delay;
static struct _mged_variables    rtif_saved_state;       /* saved state variables */
static int	rtif_mode;
static int	rtif_desiredframe;
static int	rtif_finalframe;
static int	rtif_currentframe;

extern int	cm_start();
extern int	cm_vsize();
extern int	cm_eyept();
extern int	cm_lookat_pt();
extern int	cm_vrot();
extern int	cm_end();
extern int	cm_multiview();
extern int	cm_anim();
extern int	cm_tree();
extern int	cm_clean();
extern int	cm_set();
extern int	cm_ae();
extern int	cm_orientation();
extern int	cm_null();

/**
 * here we define a minimal table of commands that are supported by the
 * loadview command.  unsupported commands are those that have no bearing on
 * view restoration.
 */
struct command_tab view_cmdtab[] = {
    {"viewsize", "size in mm", "set view size",
     cm_vsize,	2, 2},
    {"eye_pt", "xyz of eye", "set eye point",
     cm_eyept,	4, 4},
    {"lookat_pt", "x y z [yflip]", "set eye look direction, in X-Y plane",
     cm_lookat_pt,	4, 5},
    {"viewrot", "4x4 matrix", "set view direction from matrix",
     cm_vrot,	17, 17},
    {"orientation", "quaturnion", "set view direction from quaturnion",
     cm_orientation,	5, 5},
    {"set", 	"", "show or set parameters",
     cm_set,		1, 999},

    /* begin unsupported commands (for view loading) */

    {"start", "frame number", "start a new frame",
     cm_null,	2, 2},
    {"clean", "", "clean articulation from previous frame",
     cm_null,	1, 1},
    {"end", 	"", "end of frame setup, begin raytrace",
     cm_null,		1, 1},

    /* not output, by default in saveview */

    {"multiview", "", "produce stock set of views",
     cm_null,	1, 1},
    {"anim", 	"path type args", "specify articulation animation",
     cm_null,	4, 999},
    {"tree", 	"treetop(s)", "specify alternate list of tree tops",
     cm_null,	1, 999},
    {"ae", "azim elev", "specify view as azim and elev, in degrees",
     cm_null,		3, 3},
    {"opt", "-flags", "set flags, like on command line",
     cm_null,		2, 999},

    /* this is a quick hack used for quietly parsing the EOF delimiter in the
     * script files.
     */
    {"EOF", "", "End of file delimiter",
     cm_null,		1, 1},

    /* XXX support for the ae command is not included, though it probably should */
    {(char *)0, (char *)0, (char *)0,
     0,		0, 0	/* END */}
};


/**
 *			P R _ W A I T _ S T A T U S
 *
 *  Interpret the status return of a wait() system call,
 *  for the edification of the watching luser.
 *  Warning:  This may be somewhat system specific, most especially
 *  on non-UNIX machines.
 */
void
pr_wait_status(int status)
{
    int	sig = status & 0x7f;
    int	core = status & 0x80;
    int	ret = status >> 8;
    struct bu_vls tmp_vls;

    if ( status == 0 )  {
	Tcl_AppendResult(interp, "Normal exit\n", (char *)NULL);
	return;
    }

    bu_vls_init(&tmp_vls);
    bu_vls_printf(&tmp_vls, "Abnormal exit x%x", status);

    if ( core )
	bu_vls_printf(&tmp_vls, ", core dumped");

    if ( sig )
	bu_vls_printf(&tmp_vls, ", terminating signal = %d", sig );
    else
	bu_vls_printf(&tmp_vls, ", return (exit) code = %d", ret );

    Tcl_AppendResult(interp, bu_vls_addr(&tmp_vls), "\n", (char *)NULL);
    bu_vls_free(&tmp_vls);
}


/**
 *  			R T _ O L D W R I T E
 *
 *  Write out the information that RT's -M option needs to show current view.
 *  Note that the model-space location of the eye is a parameter,
 *  as it can be computed in different ways.
 *  The is the OLD format, needed only when sending to RT on a pipe,
 *  due to some oddball hackery in RT to determine old -vs- new format.
 */
HIDDEN void
rt_oldwrite(FILE *fp, fastf_t *eye_model)
{
    register int i;

    (void)fprintf(fp, "%.9e\n", view_state->vs_vop->vo_size);
    (void)fprintf(fp, "%.9e %.9e %.9e\n",
		  eye_model[X], eye_model[Y], eye_model[Z] );
    for ( i=0; i < 16; i++ )  {
	(void)fprintf(fp, "%.9e ", view_state->vs_vop->vo_rotation[i]);
	if ( (i%4) == 3 )
	    (void)fprintf(fp, "\n");
    }
    (void)fprintf(fp, "\n");
}


/**
 *  			R T _ W R I T E
 *
 *  Write out the information that RT's -M option needs to show current view.
 *  Note that the model-space location of the eye is a parameter,
 *  as it can be computed in different ways.
 */
HIDDEN void
rt_write(FILE *fp, fastf_t *eye_model)
{
    register int	i;
    quat_t		quat;
    register struct solid *sp;

    (void)fprintf(fp, "viewsize %.15e;\n", view_state->vs_vop->vo_size);
    quat_mat2quat(quat, view_state->vs_vop->vo_rotation);
    (void)fprintf(fp, "orientation %.15e %.15e %.15e %.15e;\n", V4ARGS(quat));
    (void)fprintf(fp, "eye_pt %.15e %.15e %.15e;\n",
		  eye_model[X], eye_model[Y], eye_model[Z] );

    (void)fprintf(fp, "start 0; clean;\n");
    FOR_ALL_SOLIDS(sp, &dgop->dgo_headSolid) {
	for (i=0;i<sp->s_fullpath.fp_len;i++) {
	    DB_FULL_PATH_GET(&sp->s_fullpath, i)->d_flags &= ~DIR_USED;
	}
    }
    FOR_ALL_SOLIDS(sp, &dgop->dgo_headSolid) {
	for (i=0; i<sp->s_fullpath.fp_len; i++ ) {
	    struct directory *dp;
	    dp = DB_FULL_PATH_GET(&sp->s_fullpath, i);
	    if (!(dp->d_flags & DIR_USED)) {
		register struct animate *anp;
		for (anp = dp->d_animate; anp;
		     anp=anp->an_forw) {
		    db_write_anim(fp, anp);
		}
		dp->d_flags |= DIR_USED;
	    }
	}
    }

    FOR_ALL_SOLIDS(sp, &dgop->dgo_headSolid) {
	for (i=0;i<sp->s_fullpath.fp_len;i++) {
	    DB_FULL_PATH_GET(&sp->s_fullpath, i)->d_flags &= ~DIR_USED;
	}
    }
#undef DIR_USED
    (void)fprintf(fp, "end;\n");
}


/**
 *  			R T _ R E A D
 *
 *  Read in one view in the old RT format.
 */
HIDDEN int
rt_read(FILE *fp, fastf_t *scale, fastf_t *eye, fastf_t *mat)
{
    register int i;
    double d;

    if ( fscanf( fp, "%lf", &d ) != 1 )  return(-1);
    *scale = d*0.5;
    if ( fscanf( fp, "%lf", &d ) != 1 )  return(-1);
    eye[X] = d;
    if ( fscanf( fp, "%lf", &d ) != 1 )  return(-1);
    eye[Y] = d;
    if ( fscanf( fp, "%lf", &d ) != 1 )  return(-1);
    eye[Z] = d;
    for ( i=0; i < 16; i++ )  {
	if ( fscanf( fp, "%lf", &d ) != 1 )
	    return(-1);
	mat[i] = d;
    }
    return(0);
}


/**
 *			B U I L D _ T O P S
 *
 *  Build a command line vector of the tops of all objects in view.
 */
int
build_tops(char **start, char **end)
{
    register char **vp = start;
    register struct solid *sp;

    /*
     * Find all unique top-level entries.
     *  Mark ones already done with s_wflag == UP
     */
    FOR_ALL_SOLIDS(sp, &dgop->dgo_headSolid) {
	sp->s_wflag = DOWN;
    }
    FOR_ALL_SOLIDS(sp, &dgop->dgo_headSolid)  {
	register struct solid *forw;
	struct directory *dp = FIRST_SOLID(sp);

	if ( sp->s_wflag == UP )
	    continue;
	if ( dp->d_addr == RT_DIR_PHONY_ADDR )
	    continue;	/* Ignore overlays, predictor, etc */
	if ( vp < end )
	    *vp++ = dp->d_namep;
	else  {
	    Tcl_AppendResult(interp, "mged: ran out of comand vector space at ",
			     dp->d_namep, "\n", (char *)NULL);
	    break;
	}
	sp->s_wflag = UP;
	for (BU_LIST_PFOR(forw, sp, solid, &dgop->dgo_headSolid)) {
	    if ( FIRST_SOLID(forw) == dp )
		forw->s_wflag = UP;
	}
    }
    *vp = (char *) 0;
    return vp-start;
}


/**
 *			S E T U P _ R T
 *
 *  Set up command line for one of the RT family of programs,
 *  with all objects in view enumerated.
 */
static char	*rt_cmd_vec[MAXARGS];
static int	rt_cmd_vec_len;
static char	rt_cmd_storage[MAXARGS*9];

static void
setup_rt(register char **vp, int printcmd)
{
    rt_cmd_vec_len = vp - rt_cmd_vec;
    rt_cmd_vec_len += build_tops(vp, &rt_cmd_vec[MAXARGS]);

    if (printcmd) {
	/* Print out the command we are about to run */
	vp = &rt_cmd_vec[0];
	while ( *vp )
	    Tcl_AppendResult(interp, *vp++, " ", (char *)NULL);

	Tcl_AppendResult(interp, "\n", (char *)NULL);
    }
}


/**
 *  C M D _ R T A B O R T
 *
 *  Abort any raytraces started through mged.
 */
int
cmd_rtabort(ClientData clientData,
	    Tcl_Interp *interp,
	    int argc,
	    char **argv)
{
    return dgo_rtabort_cmd(dgop, interp, argc, argv);
}


void
display_error()
{
#ifndef _WIN32
    perror("READ ERROR");
#else
    char* err;
    FormatMessage(FORMAT_MESSAGE_ALLOCATE_BUFFER | FORMAT_MESSAGE_FROM_SYSTEM,
		  NULL,
		  GetLastError(),
		  MAKELANGID(LANG_NEUTRAL, SUBLANG_DEFAULT),
		  (LPTSTR) &err,
		  0,
		  NULL);
    MessageBox(NULL, err, "Error", MB_OK|MB_ICONINFORMATION);
    LocalFree(err);
#endif
}


void
rt_output_handler(ClientData clientData, int mask)
{
    struct run_rt *run_rtp = (struct run_rt *)clientData;
    int count;

    /* output buffer */
#ifndef _WIN32
    int rpid;
    char line[RT_MAXLINE+1] = {0};
#else
    char line[5120+1] = {0};
#endif

    /* Get data from rt */
#ifndef _WIN32
    count = read((int)run_rtp->fd, line, sizeof(line)-1);
#else
    count = ReadFile(run_rtp->fd, line, sizeof(line)-1, &count, 0);
#endif
    line[sizeof(line)-1] = '\0'; /* sanity */

    if (count <= 0) {
#ifndef DWORD
#  define DWORD int
#endif
	DWORD retcode = 0;
	int aborted;

	display_error();

	/* close the file handle */
#ifndef _WIN32
	Tcl_DeleteFileHandler(run_rtp->fd);
	close(run_rtp->fd);
#else
	Tcl_DeleteChannelHandler(run_rtp->chan, rt_output_handler, (ClientData)run_rtp);
	CloseHandle(run_rtp->fd);
#endif


	/* wait for the forked process */
#ifndef _WIN32
	while ((rpid = wait(&retcode)) != run_rtp->pid && rpid != -1)
	    pr_wait_status(retcode);
#else
	WaitForSingleObject( run_rtp->hProcess, INFINITE );
	if (GetLastError() == ERROR_PROCESS_ABORTED) {
	    run_rtp->aborted = 1;
	}
	GetExitCodeProcess( run_rtp->hProcess, &retcode );
	/* may be useful to try pr_wait_status() here */
#endif

	aborted = run_rtp->aborted;

	/* free run_rtp */
	BU_LIST_DEQUEUE(&run_rtp->l);
	bu_free((genptr_t)run_rtp, "rt_output_handler: run_rtp");

	if (aborted)
	    bu_log("Raytrace aborted.\n");
	else if (retcode)
	    bu_log("Raytrace failed.\n");
	else
	    bu_log("Raytrace complete.\n");
	return;
    }

    line[count] = '\0'; /* sanity */

    /*XXX For now just blather to stderr */
    bu_log("%s", line);
}


static void
rt_set_eye_model(fastf_t *eye_model)
{
    if (dmp->dm_zclip || mged_variables->mv_perspective_mode) {
	vect_t temp;

	VSET( temp, 0.0, 0.0, 1.0 );
	MAT4X3PNT(eye_model, view_state->vs_vop->vo_view2model, temp);
    } else {
	/* not doing zclipping, so back out of geometry */
	register struct solid *sp;
	register int i;
	double  t;
	double  t_in;
	vect_t  direction;
	vect_t  extremum[2];
	vect_t  minus, plus;    /* vers of this solid's bounding box */

	VSET(eye_model, -view_state->vs_vop->vo_center[MDX],
	     -view_state->vs_vop->vo_center[MDY], -view_state->vs_vop->vo_center[MDZ]);

	for (i = 0; i < 3; ++i) {
	    extremum[0][i] = INFINITY;
	    extremum[1][i] = -INFINITY;
	}
	FOR_ALL_SOLIDS (sp, &dgop->dgo_headSolid) {
	    minus[X] = sp->s_center[X] - sp->s_size;
	    minus[Y] = sp->s_center[Y] - sp->s_size;
	    minus[Z] = sp->s_center[Z] - sp->s_size;
	    VMIN( extremum[0], minus );
	    plus[X] = sp->s_center[X] + sp->s_size;
	    plus[Y] = sp->s_center[Y] + sp->s_size;
	    plus[Z] = sp->s_center[Z] + sp->s_size;
	    VMAX( extremum[1], plus );
	}
	VMOVEN(direction, view_state->vs_vop->vo_rotation + 8, 3);
	VSCALE(direction, direction, -1.0);
	for (i = 0; i < 3; ++i)
	    if (NEAR_ZERO(direction[i], 1e-10))
		direction[i] = 0.0;
	if ((eye_model[X] >= extremum[0][X]) &&
	    (eye_model[X] <= extremum[1][X]) &&
	    (eye_model[Y] >= extremum[0][Y]) &&
	    (eye_model[Y] <= extremum[1][Y]) &&
	    (eye_model[Z] >= extremum[0][Z]) &&
	    (eye_model[Z] <= extremum[1][Z])) {
	    t_in = -INFINITY;
	    for (i = 0; i < 6; ++i) {
		if (direction[i%3] == 0)
		    continue;
		t = (extremum[i/3][i%3] - eye_model[i%3]) /
		    direction[i%3];
		if ((t < 0) && (t > t_in))
		    t_in = t;
	    }
	    VJOIN1(eye_model, eye_model, t_in, direction);
	}
    }
}


#ifndef _WIN32
/**
 *			R U N _ R T
 */
int
run_rt(void)
{
    register struct solid *sp;
    register int i;
    FILE *fp_in;
    int pipe_in[2];
    int pipe_err[2];
    vect_t eye_model;
    int		pid;
    struct run_rt	*run_rtp;

    if (strlen(rt_cmd_vec[0]) <= 0) {
	return -1;
    }

    (void)pipe( pipe_in );
    (void)pipe( pipe_err );
    (void)signal( SIGINT, SIG_IGN );
    if ((pid = fork()) == 0) {
	/* make this a process group leader */
	setpgid(0, 0);

	/* Redirect stdin and stderr */
	(void)close(0);
	(void)dup( pipe_in[0] );
	(void)close(2);
	(void)dup ( pipe_err[1] );

	/* close pipes */
	(void)close(pipe_in[0]);
	(void)close(pipe_in[1]);
	(void)close(pipe_err[0]);
	(void)close(pipe_err[1]);

	for ( i=3; i < 20; i++ )
	    (void)close(i);

	(void)signal( SIGINT, SIG_DFL );
	(void)execvp( rt_cmd_vec[0], rt_cmd_vec );
	perror( rt_cmd_vec[0] );
	bu_exit(16, NULL);
    }

    /* As parent, send view information down pipe */
    (void)close( pipe_in[0] );
    fp_in = fdopen( pipe_in[1], "w" );

    (void)close( pipe_err[1] );

    rt_set_eye_model(eye_model);
    rt_write(fp_in, eye_model);
    (void)fclose( fp_in );

    FOR_ALL_SOLIDS(sp, &dgop->dgo_headSolid)
	sp->s_wflag = DOWN;

    BU_GETSTRUCT(run_rtp, run_rt);
    BU_LIST_APPEND(&head_run_rt.l, &run_rtp->l);
    run_rtp->fd = pipe_err[0];
    run_rtp->pid = pid;

    Tcl_CreateFileHandler(run_rtp->fd, TCL_READABLE,
			  rt_output_handler, (ClientData)run_rtp);

    return 0;
}
#else
int
run_rt(void)
{
    register struct solid *sp;
    register int i;
    FILE *fp_in;
    HANDLE pipe_in[2], hSaveStdin, pipe_inDup;
    HANDLE pipe_err[2], hSaveStderr, pipe_errDup;
    vect_t eye_model;
    struct run_rt	*run_rtp;

    STARTUPINFO si = {0};
    PROCESS_INFORMATION pi = {0};
    SECURITY_ATTRIBUTES sa          = {0};
    char line[RT_MAXLINE+1] = {0};
    char name[2048] = {0};

    sa.nLength = sizeof(sa);
    sa.bInheritHandle = TRUE;
    sa.lpSecurityDescriptor = NULL;

    /* Save the handle to the current STDOUT. */
    hSaveStderr = GetStdHandle(STD_ERROR_HANDLE);

    /* Create a pipe for the child process's STDOUT. */
    CreatePipe( &pipe_err[0], &pipe_err[1], &sa, 0);

    /* Set a write handle to the pipe to be STDOUT. */
    SetStdHandle(STD_ERROR_HANDLE, pipe_err[1]);

    /* Create noninheritable read handle and close the inheritable read handle. */
    DuplicateHandle( GetCurrentProcess(), pipe_err[0],
		     GetCurrentProcess(),  &pipe_errDup ,
		     0,  FALSE,
		     DUPLICATE_SAME_ACCESS );
    CloseHandle( pipe_err[0] );

    /* The steps for redirecting child process's STDIN:
     *     1.  Save current STDIN, to be restored later.
     *     2.  Create anonymous pipe to be STDIN for child process.
     *     3.  Set STDIN of the parent to be the read handle to the
     *         pipe, so it is inherited by the child process.
     *     4.  Create a noninheritable duplicate of the write handle,
     *         and close the inheritable write handle.
     */

    /* Save the handle to the current STDIN. */
    hSaveStdin = GetStdHandle(STD_INPUT_HANDLE);

    /* Create a pipe for the child process's STDIN. */
    CreatePipe(&pipe_in[0], &pipe_in[1], &sa, 0);
    /* Set a read handle to the pipe to be STDIN. */
    SetStdHandle(STD_INPUT_HANDLE, pipe_in[0]);
    /* Duplicate the write handle to the pipe so it is not inherited. */
    DuplicateHandle(GetCurrentProcess(), pipe_in[1],
		    GetCurrentProcess(), &pipe_inDup,
		    0, FALSE,                  /* not inherited */
		    DUPLICATE_SAME_ACCESS );
    CloseHandle(pipe_in[1]);


    si.cb = sizeof(STARTUPINFO);
    si.lpReserved = NULL;
    si.lpReserved2 = NULL;
    si.cbReserved2 = 0;
    si.lpDesktop = NULL;
    si.dwFlags = 0;
    si.dwFlags = STARTF_USESTDHANDLES;
    si.hStdInput   = pipe_in[0];
    si.hStdOutput  = pipe_err[1];
    si.hStdError   = pipe_err[1];

    snprintf(line, sizeof(line), "%s ", rt_cmd_vec[0]);

    for (i=1;i<rt_cmd_vec_len;i++) {
	snprintf(name, sizeof(name), "%s ", rt_cmd_vec[i]);
	bu_strlcat(line, name, sizeof(line));
    }


    if (CreateProcess( NULL,
		       line,
		       NULL,
		       NULL,
		       TRUE,
		       DETACHED_PROCESS,
		       NULL,
		       NULL,
		       &si,
		       &pi )) {

	SetStdHandle(STD_INPUT_HANDLE, hSaveStdin);
	SetStdHandle(STD_OUTPUT_HANDLE, hSaveStderr);
    }


    /* As parent, send view information down pipe */
    CloseHandle(pipe_in[0]);
    fp_in = _fdopen( _open_osfhandle((HFILE)pipe_inDup, _O_TEXT), "w" );
    CloseHandle(pipe_err[1]);


    rt_set_eye_model(eye_model);
    rt_write(fp_in, eye_model);
    (void)fclose( fp_in );

    FOR_ALL_SOLIDS(sp, &dgop->dgo_headSolid)
	sp->s_wflag = DOWN;

    BU_GETSTRUCT(run_rtp, run_rt);
    BU_LIST_APPEND(&head_run_rt.l, &run_rtp->l);
    run_rtp->fd = pipe_errDup;
    run_rtp->hProcess = pi.hProcess;
    run_rtp->pid = pi.dwProcessId;
    run_rtp->aborted=0;

    run_rtp->chan = Tcl_MakeFileChannel(run_rtp->fd, TCL_READABLE);
    Tcl_CreateChannelHandler(run_rtp->chan, TCL_READABLE,
			     rt_output_handler, (ClientData)run_rtp);

    return 0;
}
#endif


/**
 *  C M D _ R T
 *
 *  rt, rtarea, rtweight, rtcheck, and rtedge all use this.
 */
int
cmd_rt(ClientData	clientData,
       Tcl_Interp	*interp,
       int		argc,
       char		**argv)
{
    const char *ptr;
    char buf[256] = {0};
    int doRtcheck;

    CHECK_DBI_NULL;

    /* skip past _mged_ */
    if (argv[0][0] == '_' && argv[0][1] == 'm' &&
	strncmp(argv[0], "_mged_", 6) == 0)
	argv[0] += 6;

    if (!strcmp(argv[0], "rtcheck"))
	doRtcheck = 1;
    else
	doRtcheck = 0;

    ptr = bu_brlcad_root("bin", 1);
    if (ptr) {
#ifdef _WIN32
	snprintf(buf, 256, "\"%s/%s\"", ptr, argv[0]);
#else
	snprintf(buf, 256, "%s/%s", ptr, argv[0]);
#endif
	argv[0] = buf;
    }

    if (doRtcheck)
	return dgo_rtcheck_cmd(dgop, view_state->vs_vop, interp, argc, argv);

    return dgo_rt_cmd(dgop, view_state->vs_vop, interp, argc, argv);
}


/**
 *  C M D _ R R T
 *
 *  Invoke any program with the current view & stuff, just like
 *  an "rt" command (above).
 *  Typically used to invoke a remote RT (hence the name).
 */
int
cmd_rrt(ClientData clientData, Tcl_Interp *interp, int argc, char **argv)
{
    register char **vp;
    register int i;

    CHECK_DBI_NULL;

    if (argc < 2 || MAXARGS < argc) {
	struct bu_vls vls;

	bu_vls_init(&vls);
	bu_vls_printf(&vls, "help rrt");
	Tcl_Eval(interp, bu_vls_addr(&vls));
	bu_vls_free(&vls);
	return TCL_ERROR;
    }

    if ( not_state( ST_VIEW, "Ray-trace of current view" ) )
	return TCL_ERROR;

    vp = &rt_cmd_vec[0];
    for ( i=1; i < argc; i++ )
	*vp++ = argv[i];
    *vp++ = dbip->dbi_filename;

    setup_rt( vp, 1 );
    (void)run_rt();

    return TCL_OK;
}

#if 0
static void
rtcheck_vector_handler(ClientData clientData, int mask)
{
    int value;
    struct solid *sp;
    struct rtcheck *rtcp = (struct rtcheck *)clientData;

    /* Get vector output from rtcheck */
    if ((value = getc(rtcp->fp)) == EOF) {
	int retcode;
	int rpid;

	Tcl_DeleteFileHandler(rtcp->fd);
	fclose(rtcp->fp);

	FOR_ALL_SOLIDS(sp, &dgop->dgo_headSolid)
	    sp->s_wflag = DOWN;

	/* Add overlay */
	cvt_vlblock_to_solids( rtcp->vbp, "OVERLAPS", 0 );
	rt_vlblock_free(rtcp->vbp);

	/* wait for the forked process */
	while ((rpid = wait(&retcode)) != rtcp->pid && rpid != -1)
	    pr_wait_status(retcode);

	/* free rtcp */
	bu_free((genptr_t)rtcp, "rtcheck_vector_handler: rtcp");

	update_views = 1;
	return;
    }

    (void)rt_process_uplot_value( &rtcp->vhead,
				  rtcp->vbp,
				  rtcp->fp,
				  value,
				  rtcp->csize );
}

static void
rtcheck_output_handler(ClientData clientData, int mask)
{
    int count;
    char line[RT_MAXLINE+1] = {0};
    int fd = (int)((long)clientData & 0xFFFF);	/* fd's will be small */

    /* Get textual output from rtcheck */
    count = read((int)fd, line, sizeof(line)-1);
    if (count <= 0) {
	if (count < 0) {
	    perror("READ ERROR");
	}
	Tcl_DeleteFileHandler(fd);
	close(fd);
	return;
    }

    line[count] = '\0';
    bu_log("%s", line);
}
#endif


/**
 *			B A S E N A M E
 *
 *  Return basename of path, removing leading slashes and trailing suffix.
 */
HIDDEN char *
basename_without_suffix(register char *p1, register char *suff)
{
    register char *p2, *p3;
    static char buf[128];

    /* find the basename */
    p2 = p1;
    while (*p1) {
	if (*p1++ == '/')
	    p2 = p1;
    }

    /* find the end of suffix */
    for (p3=suff; *p3; p3++)
	;

    /* early out */
    while (p1>p2 && p3>suff) {
	if (*--p3 != *--p1)
	    return(p2);
    }

    /* stash and return filename, sans suffix */
    bu_strlcpy( buf, p2, p1-p2+1 );
    return(buf);
}


/**
 *			F _ S A V E V I E W
 *
 *  Create a shell script to ray-trace this view.
 *  Any arguments to this command are passed as arguments to RT
 *  in the generated shell script
 */
int
f_saveview(ClientData clientData, Tcl_Interp *interp, int argc, char **argv)
{
    register struct solid *sp;
    register int i;
    register FILE *fp;
    char *base;
    int c;
    char rtcmd[255] = {'r', 't', 0};
    char outlog[255] = {0};
    char outpix[255] = {0};
    char inputg[255] = {0};

    CHECK_DBI_NULL;

    if (argc < 2) {
	struct bu_vls vls;

	bu_vls_init(&vls);
	bu_vls_printf(&vls, "help saveview");
	Tcl_Eval(interp, bu_vls_addr(&vls));
	bu_vls_free(&vls);
	return TCL_ERROR;
    }

    bu_optind = 1;
    while ((c = bu_getopt(argc, argv, "e:l:o:")) != EOF) {
	switch (c) {
	    case 'e':
		snprintf(rtcmd, 255, "%s", bu_optarg);
		break;
	    case 'l':
		snprintf(outlog, 255, "%s", bu_optarg);
		break;
	    case 'o':
		snprintf(outpix, 255, "%s", bu_optarg);
		break;
	    case 'i':
		snprintf(inputg, 255, "%s", bu_optarg);
		break;
	    default: {
		struct bu_vls vls;
		bu_vls_init(&vls);
		bu_vls_printf(&vls, "Option '%c' unknown\n", c);
		bu_vls_printf(&vls, "help saveview");
		Tcl_Eval(interp, bu_vls_addr(&vls));
		bu_vls_free(&vls);
		return TCL_ERROR;
	    }
	}
    }
    argc -= bu_optind-1;
    argv += bu_optind-1;

    if (argc < 2) {
	struct bu_vls vls;

	bu_vls_init(&vls);
	bu_vls_printf(&vls, "help saveview");
	Tcl_Eval(interp, bu_vls_addr(&vls));
	bu_vls_free(&vls);
	return TCL_ERROR;
    }

    if ( (fp = fopen( argv[1], "a")) == NULL )  {
	perror(argv[1]);
	return TCL_ERROR;
    }
    (void)bu_fchmod(fp, 0755);	/* executable */

    if (!dbip->dbi_filename) {
	bu_log("Error: geometry file is not specified\n");
	return TCL_ERROR;
    }

    if (!bu_file_exists(dbip->dbi_filename)) {
	bu_log("Error: %s does not exist\n", dbip->dbi_filename);
	return TCL_ERROR;
    }

    base = basename_without_suffix( argv[1], ".sh" );
    if (outpix[0] == '\0') {
	snprintf(outpix, 255, "%s.pix", base);
    }
    if (outlog[0] == '\0') {
	snprintf(outlog, 255, "%s.log", base);
    }

    /* Do not specify -v option to rt; batch jobs must print everything. -Mike */
    (void)fprintf(fp, "#!/bin/sh\n%s -M ", rtcmd);
    if ( view_state->vs_vop->vo_perspective > 0 )
	(void)fprintf(fp, "-p%g ", view_state->vs_vop->vo_perspective);
    for ( i=2; i < argc; i++ )
	(void)fprintf(fp, "%s ", argv[i]);

    if (strncmp(rtcmd,"nirt",4) != 0)
	(void)fprintf(fp, "\\\n -o %s\\\n $*\\\n", outpix);

    if (inputg[0] == '\0') {
	snprintf(inputg, 255, "%s", dbip->dbi_filename);
    }
    (void)fprintf(fp, " %s\\\n ", inputg);

    /* Find all unique top-level entries.
     *  Mark ones already done with s_wflag == UP
     */
    FOR_ALL_SOLIDS(sp, &dgop->dgo_headSolid)
	sp->s_wflag = DOWN;
    FOR_ALL_SOLIDS(sp, &dgop->dgo_headSolid)  {
	register struct solid *forw;	/* XXX */
	struct directory *dp = FIRST_SOLID(sp);

	if ( sp->s_wflag == UP )
	    continue;
	if (dp->d_addr == RT_DIR_PHONY_ADDR) continue;
	(void)fprintf(fp, "'%s' ", dp->d_namep);
	sp->s_wflag = UP;
	for (BU_LIST_PFOR(forw, sp, solid, &dgop->dgo_headSolid)) {
	    if ( FIRST_SOLID(forw) == dp )
		forw->s_wflag = UP;
	}
    }
    (void)fprintf(fp, "\\\n 2>> %s\\\n", outlog);
    (void)fprintf(fp, " <<EOF\n");

    {
	vect_t eye_model;

	rt_set_eye_model(eye_model);
	rt_write(fp, eye_model);
    }

    (void)fprintf(fp, "\nEOF\n");
    (void)fclose( fp );

    FOR_ALL_SOLIDS(sp, &dgop->dgo_headSolid)
	sp->s_wflag = DOWN;

    return TCL_OK;
}


/**
 *			F _ L O A D V I E W
 *
 *  Load a ray-trace view shell script.  If a database is not open, the
 *  database listed in the script will attempted to be opened.  If a
 *  database is open, it must match (inode) the one in the saveview
 *  raytrace script for it to get used.
 *
 *  The actual raytrace functionality is ignored in scripts -- only the view
 *  is intended to be restored, if possible.
 */
int
f_loadview(ClientData clientData, Tcl_Interp *interp, int argc, char *argv[])
{
    register FILE *fp;
    char buffer[512] = {0};

    /* data pulled from script file */
    int perspective=-1;
#define MAX_DBNAME	2048
    char dbName[MAX_DBNAME] = {0};
    char objects[10000] = {0};
    char *editArgv[3];

    /* save previous interactive state */
    int prevInteractive = interactive;
    int prevPerspective =  mged_variables->mv_perspective;

#if 0
    /* for view orientation */
    vect_t xlate;
    mat_t new_cent;

    double viewsize;
    double orientation[4]={0.0, 0.0, 0.0, 0.0};
    vect_t eye_pt={0.0, 0.0, 0.0};
#endif

    /* We do not need to check *here* if a database is open, since we will be
     * loading one anyways.  we manually check when/if we find the database name.
     */
    /*	CHECK_DBI_NULL; */

    if (argc < 2) {
	struct bu_vls vls;

	bu_vls_init(&vls);
	bu_vls_printf(&vls, "help loadview");
	Tcl_Eval(interp, bu_vls_addr(&vls));
	bu_vls_free(&vls);
	return TCL_ERROR;
    }

    /* make sure the file exists */
    if (!bu_file_exists(argv[1])) {
	bu_log("Error: File %s does not exist\n", argv[1]);
	return TCL_ERROR;
    }

    /* open the file for reading */
    if ( (fp = fopen( argv[1], "r" )) == NULL ) {
	perror(argv[1]);
	return TCL_ERROR;
    }

    /* turn perspective mode off, by default.  A "-p" option in the
     * view script will turn it back on.
     */
    mged_variables->mv_perspective=-1;
    set_perspective();

    /* iterate over the contents of the raytrace script */
    while (!feof(fp)) {
	memset(buffer, 0, 512);
	fscanf(fp, "%512s", buffer);

	if (strncmp(buffer, "-p", 2)==0) {
	    /* we found perspective */

	    buffer[0]=' ';
	    buffer[1]=' ';
	    sscanf(buffer, "%d", &perspective);
	    /*      bu_log("perspective=%d\n", perspective);*/
	    mged_variables->mv_perspective=perspective;
	    /* !!! this does not update the menu variable.. */
	    set_perspective();

	} else if (strncmp(buffer, "$*", 2)==0) {
	    /* the next read is the file name, the objects come
	     * after that
	     */

	    memset(dbName, 0, MAX_DBNAME);
	    fscanf(fp, "%2048s", dbName); /* MAX_DBNAME */

	    /* if the last character is a line termination,
	     * remove it (it should always be unless the user
	     * modifies the file)
	     */
	    if ( *(dbName + strlen(dbName) - 1)=='\\' ) {
		memset(dbName+strlen(dbName)-1, 0, 1);
	    }
	    /*      bu_log("dbName=%s\n", dbName); */

	    /* if no database is open, we attempt to open the
	     * database listed in the script.  if a database is
	     * open, we compare the open database's inode number
	     * with the inode of the database listed in the script.
	     * If they match, we may proceed. otherwise we need
	     * to abort since the wrong database would be open.
	     */
	    if ( dbip == DBI_NULL ) {
		/* load the database */

		/* XXX could use better path handling instead of
		 * assuming rooted or . */

		/* turn off interactive mode so the f_opendb() call
		 * doesn't blather or attempt to create a new database
		 */
		interactive=0;
		editArgv[0]="";
		editArgv[1]=dbName;
		editArgv[2]=(char *)NULL;
		if (f_opendb( (ClientData)NULL, interp, 2, editArgv ) == TCL_ERROR) {
		    Tcl_AppendResult(interp, "Unable to load database: ", dbName, "\n", (char *)NULL);

		    /* restore state before leaving */
		    mged_variables->mv_perspective=prevPerspective;
		    set_perspective();

		    return TCL_ERROR;
		} else {
		    Tcl_AppendResult(interp, "Loading database: ", dbName, "\n", (char *)NULL);
		}
		interactive=prevInteractive;

	    } else {
		/* database is already open - compare inode numbers */
		if (!bu_same_file(dbip->dbi_filename, dbName)) {
		    /* stop here if they are not the same file,
		     * otherwise, we may proceed as expected, and load
		     * the objects.
		     */
		    Tcl_AppendResult(interp, "View script references a different database\nCannot load the view without closing the current database\n(i.e. run \"opendb ", dbName, "\")\n", (char *)NULL);

		    /* restore state before leaving */
		    mged_variables->mv_perspective=prevPerspective;
		    set_perspective();

		    return TCL_ERROR;
		}

	    }
	    /* end check for loaded database */

	    /* get rid of anything that may be displayed, since we
	     * will load objects that are listed in the script next.
	     */
	    (void)cmd_zap( (ClientData)NULL, interp, 1, NULL );

	    /* now get the objects listed */
	    fscanf(fp, "%10000s", objects);
	    /*		  bu_log("OBJECTS=%s\n", objects);*/
	    while ((!feof(fp)) && (strncmp(objects, "\\", 1)!=0)) {

		/* clean off the single quotes... */
		if (strncmp(objects, "'", 1)==0) {
		    objects[0]=' ';
		    memset(objects+strlen(objects)-1, ' ', 1);
		    sscanf(objects, "%10000s", objects);
		}

		editArgv[0] = "e";
		editArgv[1] = objects;
		editArgv[2] = (char *)NULL;
		if (edit_com(2, (const char **)editArgv, 1, 1) != 0) {
		    Tcl_AppendResult(interp, "Unable to load object: ", objects, "\n", (char *)NULL);
		}

		/* bu_log("objects=%s\n", objects);*/
		fscanf(fp, "%10000s", objects);
	    }

	    /* end iteration over reading in listed objects */
	} else if (strncmp(buffer, "<<EOF", 5)==0) {
	    char *cmdBuffer = NULL;
	    /* we are almost done .. read in the view commands */

	    while ( (cmdBuffer = rt_read_cmd( fp )) != NULL ) {
		/* even unsupported commands should return successfully as
		 * they should be calling cm_null()
		 */
		if ( rt_do_cmd( (struct rt_i *)0, cmdBuffer, view_cmdtab ) < 0 ) {
		    Tcl_AppendResult(interp, "command failed: ", cmdBuffer, "\n", (char *)NULL);
		}
		bu_free( (genptr_t)cmdBuffer, "loadview cmdBuffer" );
	    }
	    /* end iteration over rt commands */

	}
	/* end check for non-view values (dbname, etc) */

    }
    /* end iteration over file until eof */
    fclose(fp);

    /* now we have to finish the eye point calculations that usually get
     * postponed until the end command runs.  Since we are at the "end"
     * of a commands section, we may finish the computations.
     */
    /* First step:  put eye at view center (view 0, 0, 0) */
    MAT_COPY(view_state->vs_vop->vo_rotation, rtif_viewrot);
    MAT_DELTAS_VEC_NEG(view_state->vs_vop->vo_center, rtif_eye_model);
    new_mats(); /* actually updates display here (maybe?) */

    /* XXX not sure why the correction factor is needed, but it works -- csm */
    /*  Second step:  put eye at view 0, 0, 1.
     *  For eye to be at 0, 0, 1, the old 0, 0, -1 needs to become 0, 0, 0.
     VSET(xlate, 0.0, 0.0, -1.0);
     MAT4X3PNT(new_cent, view_state->vs_vop->vo_view2model, xlate);
     MAT_DELTAS_VEC_NEG(view_state->vs_vop->vo_center, new_cent);
     new_mats();
    */

    /* update the view next time through the event loop */
    update_views = 1;

    return TCL_OK;
}


/**
 *			F _ R M A T S
 *
 * Load view matrixes from a file.  rmats filename [mode]
 *
 * Modes:
 *	-1	put eye in viewcenter (default)
 *	0	put eye in viewcenter, don't rotate.
 *	1	leave view alone, animate solid named "EYE"
 */
int
f_rmats(ClientData clientData, Tcl_Interp *interp, int argc, char **argv)
{
    register FILE *fp;
    register struct directory *dp;
    register struct solid *sp;
    vect_t	eye_model;
    vect_t	xlate;
    vect_t	sav_center;
    vect_t	sav_start;
    int	mode;
    fastf_t	scale;
    mat_t	rot;
    register struct bn_vlist *vp;

    CHECK_DBI_NULL;

    if (argc < 2 || 3 < argc) {
	struct bu_vls vls;

	bu_vls_init(&vls);
	bu_vls_printf(&vls, "help rmats");
	Tcl_Eval(interp, bu_vls_addr(&vls));
	bu_vls_free(&vls);
	return TCL_ERROR;
    }

    if ( not_state( ST_VIEW, "animate from matrix file") )
	return TCL_ERROR;

    if ( (fp = fopen(argv[1], "r")) == NULL )  {
	perror(argv[1]);
	return TCL_ERROR;
    }

    sp = SOLID_NULL;

    mode = -1;
    if ( argc > 2 )
	mode = atoi(argv[2]);
    switch (mode)  {
	case 1:
	    if ( (dp = db_lookup(dbip, "EYE", LOOKUP_NOISY)) == DIR_NULL )  {
		mode = -1;
		break;
	    }
	    FOR_ALL_SOLIDS(sp, &dgop->dgo_headSolid)  {
		if ( LAST_SOLID(sp) != dp )  continue;
		if ( BU_LIST_IS_EMPTY( &(sp->s_vlist) ) )  continue;
		vp = BU_LIST_LAST( bn_vlist, &(sp->s_vlist) );
		VMOVE( sav_start, vp->pt[vp->nused-1] );
		VMOVE( sav_center, sp->s_center );
		Tcl_AppendResult(interp, "animating EYE solid\n", (char *)NULL);
		goto work;
	    }
	    /* Fall through */
	default:
	case -1:
	    mode = -1;
	    Tcl_AppendResult(interp, "default mode:  eyepoint at (0, 0, 1) viewspace\n", (char *)NULL);
	    break;
	case 0:
	    Tcl_AppendResult(interp, "rotation supressed, center is eyepoint\n", (char *)NULL);
	    break;
    }
 work:
#if 0
    /* If user hits ^C, this will stop, but will leave hanging filedes */
    (void)signal(SIGINT, cur_sigint);
#else
    if ( setjmp( jmp_env ) == 0 )
	(void)signal( SIGINT, sig3);  /* allow interupts */
    else
	return TCL_OK;
#endif
    while ( !feof( fp ) &&
	    rt_read( fp, &scale, eye_model, rot ) >= 0 )  {
	switch (mode)  {
	    case -1:
		/* First step:  put eye in center */
		view_state->vs_vop->vo_scale = scale;
		MAT_COPY(view_state->vs_vop->vo_rotation, rot);
		MAT_DELTAS_VEC_NEG(view_state->vs_vop->vo_center, eye_model);
		new_mats();
		/* Second step:  put eye in front */
		VSET(xlate, 0.0, 0.0, -1.0);	/* correction factor */
		MAT4X3PNT(eye_model, view_state->vs_vop->vo_view2model, xlate);
		MAT_DELTAS_VEC_NEG(view_state->vs_vop->vo_center, eye_model);
		new_mats();
		break;
	    case 0:
		view_state->vs_vop->vo_scale = scale;
		MAT_IDN(view_state->vs_vop->vo_rotation);	/* top view */
		MAT_DELTAS_VEC_NEG( view_state->vs_vop->vo_center, eye_model);
		new_mats();
		break;
	    case 1:
		/* Adjust center for displaylist devices */
		VMOVE( sp->s_center, eye_model );

		/* Adjust vector list for non-dl devices */
		if ( BU_LIST_IS_EMPTY( &(sp->s_vlist) ) )  break;
		vp = BU_LIST_LAST( bn_vlist, &(sp->s_vlist) );
		VSUB2( xlate, eye_model, vp->pt[vp->nused-1] );
		for ( BU_LIST_FOR( vp, bn_vlist, &(sp->s_vlist) ) )  {
		    register int	i;
		    register int	nused = vp->nused;
		    register int	*cmd = vp->cmd;
		    register point_t *pt = vp->pt;
		    for ( i = 0; i < nused; i++, cmd++, pt++ )  {
			switch ( *cmd )  {
			    case BN_VLIST_POLY_START:
			    case BN_VLIST_POLY_VERTNORM:
				break;
			    case BN_VLIST_LINE_MOVE:
			    case BN_VLIST_LINE_DRAW:
			    case BN_VLIST_POLY_MOVE:
			    case BN_VLIST_POLY_DRAW:
			    case BN_VLIST_POLY_END:
				VADD2( *pt, *pt, xlate );
				break;
			}
		    }
		}
		break;
	}
	view_state->vs_flag = 1;
	refresh();	/* Draw new display */
    }
    if ( mode == 1 )  {
	VMOVE( sp->s_center, sav_center );
	if ( BU_LIST_NON_EMPTY( &(sp->s_vlist) ) )  {
	    vp = BU_LIST_LAST( bn_vlist, &(sp->s_vlist) );
	    VSUB2( xlate, sav_start, vp->pt[vp->nused-1] );
	    for ( BU_LIST_FOR( vp, bn_vlist, &(sp->s_vlist) ) )  {
		register int	i;
		register int	nused = vp->nused;
		register int	*cmd = vp->cmd;
		register point_t *pt = vp->pt;
		for ( i = 0; i < nused; i++, cmd++, pt++ )  {
		    switch ( *cmd )  {
			case BN_VLIST_POLY_START:
			case BN_VLIST_POLY_VERTNORM:
			    break;
			case BN_VLIST_LINE_MOVE:
			case BN_VLIST_LINE_DRAW:
			case BN_VLIST_POLY_MOVE:
			case BN_VLIST_POLY_DRAW:
			case BN_VLIST_POLY_END:
			    VADD2( *pt, *pt, xlate );
			    break;
		    }
		}
	    }
	}
    }

    fclose(fp);
    (void)mged_svbase();

    (void)signal( SIGINT, SIG_IGN );
    return TCL_OK;
}


/**
 * Save a keyframe to a file
 */
int
f_savekey(ClientData clientData, Tcl_Interp *interp, int argc, char **argv)
{
    register FILE *fp;
    fastf_t	time;
    vect_t	eye_model;
    vect_t temp;

    if (argc < 2 || 3 < argc) {
	struct bu_vls vls;

	bu_vls_init(&vls);
	bu_vls_printf(&vls, "help savekey");
	Tcl_Eval(interp, bu_vls_addr(&vls));
	bu_vls_free(&vls);
	return TCL_ERROR;
    }

    if ( (fp = fopen( argv[1], "a")) == NULL )  {
	perror(argv[1]);
	return TCL_ERROR;
    }
    if ( argc > 2 ) {
	time = atof( argv[2] );
	(void)fprintf(fp, "%f\n", time);
    }
    /*
     *  Eye is in conventional place.
     */
    VSET( temp, 0.0, 0.0, 1.0 );
    MAT4X3PNT(eye_model, view_state->vs_vop->vo_view2model, temp);
    rt_oldwrite(fp, eye_model);
    (void)fclose( fp );

    return TCL_OK;
}

extern int	cm_start(int argc, char **argv);
extern int	cm_vsize(int argc, char **argv);
extern int	cm_eyept(int argc, char **argv);
extern int	cm_lookat_pt(int argc, char **argv);
extern int	cm_vrot(int argc, char **argv);
extern int	cm_end(int argc, char **argv);
extern int	cm_multiview(int argc, char **argv);
extern int	cm_anim(int argc, char **argv);
extern int	cm_tree(int argc, char **argv);
extern int	cm_clean(int argc, char **argv);
extern int	cm_set(int argc, char **argv);
extern int	cm_orientation(int argc, char **argv);

/**
 * table of commands supported by the preview command
 */
static struct command_tab cmdtab[] = {
    {"start", "frame number", "start a new frame",
     cm_start,	2, 2},
    {"viewsize", "size in mm", "set view size",
     cm_vsize,	2, 2},
    {"eye_pt", "xyz of eye", "set eye point",
     cm_eyept,	4, 4},
    {"lookat_pt", "x y z [yflip]", "set eye look direction, in X-Y plane",
     cm_lookat_pt,	4, 5},
    {"orientation", "quaturnion", "set view direction from quaturnion",
     cm_orientation,	5, 5},
    {"viewrot", "4x4 matrix", "set view direction from matrix",
     cm_vrot,	17, 17},
    {"end", 	"", "end of frame setup, begin raytrace",
     cm_end,		1, 1},
    {"multiview", "", "produce stock set of views",
     cm_multiview,	1, 1},
    {"anim", 	"path type args", "specify articulation animation",
     cm_anim,	4, 999},
    {"tree", 	"treetop(s)", "specify alternate list of tree tops",
     cm_tree,	1, 999},
    {"clean", "", "clean articulation from previous frame",
     cm_clean,	1, 1},
    {"set", 	"", "show or set parameters",
     cm_set,		1, 999},
    {"ae", "azim elev", "specify view as azim and elev, in degrees",
     cm_null,		3, 3},
    {"opt", "-flags", "set flags, like on command line",
     cm_null,		2, 999},
    {(char *)0, (char *)0, (char *)0,
     0,		0, 0}	/* END */
};


/**
 *			R T I F _ S I G I N T
 *
 *  Called on SIGINT from within preview.
 *  Close things down and abort.
 *
 *  WARNING:  If the ^C happened when bu_free() had already done a bu_semaphore_acquire,
 *  then any further calls to bu_free() will hang.
 *  It isn't clear how to handle this.
 */
static void
rtif_sigint(int num)
{
    if (dbip == DBI_NULL)
	return;

    write( 2, "rtif_sigint\n", 12);

    /* Restore state variables */
    *mged_variables = rtif_saved_state;	/* struct copy */

    if (rtif_vbp)  {
	rt_vlblock_free(rtif_vbp);
	rtif_vbp = (struct bn_vlblock *)NULL;
    }
    db_free_anim(dbip);	/* Forget any anim commands */
    sig3(num);			/* Call main SIGINT handler */
    /* NOTREACHED */
}


/**
 *			F _ P R E V I E W
 *
 *  Preview a new style RT animation scrtip.
 *  Note that the RT command parser code is used, rather than the
 *  MGED command parser, because of the differences in format.
 *  The RT parser expects command handlers of the form "cm_xxx()",
 *  and all communications are done via global variables.
 *
 *  For the moment, the only preview mode is the normal one,
 *  moving the eyepoint as directed.
 *  However, as a bonus, the eye path is left behind as a vector plot.
 */
int
f_preview(ClientData clientData, Tcl_Interp *interp, int argc, char **argv)
{
    char	*cmd;
    int	c;
    vect_t	temp;

    CHECK_DBI_NULL;

    if (argc < 2) {
	struct bu_vls vls;

	bu_vls_init(&vls);
	bu_vls_printf(&vls, "help preview");
	Tcl_Eval(interp, bu_vls_addr(&vls));
	bu_vls_free(&vls);
	return TCL_ERROR;
    }

    if ( not_state( ST_VIEW, "animate viewpoint from new RT file") )
	return TCL_ERROR;

    /* Save any state variables we plan on changing */
    rtif_saved_state = *mged_variables;	/* struct copy */
    mged_variables->mv_autosize = 0;

    rtif_delay = 0;			/* Full speed, by default */
    rtif_mode = 1;			/* wireframe drawing */
    rtif_desiredframe = 0;
    rtif_finalframe = 0;

    /* Parse options */
    bu_optind = 1;			/* re-init bu_getopt() */
    while ( (c=bu_getopt(argc, argv, "d:vD:K:")) != EOF )  {
	switch (c)  {
	    case 'd':
		rtif_delay = atof(bu_optarg);
		break;
	    case 'D':
		rtif_desiredframe = atof(bu_optarg);
		break;
	    case 'K':
		rtif_finalframe = atof(bu_optarg);
		break;
	    case 'v':
		rtif_mode = 3;	/* Like "ev" */
		break;
	    default:
	    {
		struct bu_vls tmp_vls;

		bu_vls_init(&tmp_vls);
		bu_vls_printf(&tmp_vls, "option '%c' unknown\n", c);
		bu_vls_printf(&tmp_vls, "        -d#     inter-frame delay\n");
		bu_vls_printf(&tmp_vls, "        -v      polygon rendering (visual)\n");
		bu_vls_printf(&tmp_vls, "        -D#     desired starting frame\n");
		bu_vls_printf(&tmp_vls, "        -K#     final frame\n");
		Tcl_AppendResult(interp, bu_vls_addr(&tmp_vls), (char *)NULL);
		bu_vls_free(&tmp_vls);
	    }

	    break;
	}
    }
    argc -= bu_optind-1;
    argv += bu_optind-1;

    /* If file is still open from last cmd getting SIGINT, close it */
    if (rtif_fp)  fclose(rtif_fp);
    if ( (rtif_fp = fopen(argv[1], "r")) == NULL )  {
	perror(argv[1]);
	return TCL_ERROR;
    }

    /* Build list of top-level objects in view, in rt_cmd_vec[] */
    rt_cmd_vec[0] = "tree";
    setup_rt( &rt_cmd_vec[1], 1 );

    rtif_vbp = rt_vlblock_init();

    Tcl_AppendResult(interp, "eyepoint at (0, 0, 1) viewspace\n", (char *)NULL);

    /*
     *  Initialize the view to the current one in MGED
     *  in case a view specification is never given.
     */
    MAT_COPY(rtif_viewrot, view_state->vs_vop->vo_rotation);
    VSET(temp, 0.0, 0.0, 1.0);
    MAT4X3PNT(rtif_eye_model, view_state->vs_vop->vo_view2model, temp);

    if ( setjmp( jmp_env ) == 0 )
	/* If user hits ^C, preview will stop, and clean up */
	(void)signal(SIGINT, rtif_sigint);
    else
	return TCL_OK;

    while ( ( cmd = rt_read_cmd( rtif_fp )) != NULL )  {
	/* Hack to prevent running framedone scripts prematurely */
	if ( cmd[0] == '!' )  {
	    if ( rtif_currentframe < rtif_desiredframe ||
		 (rtif_finalframe && rtif_currentframe > rtif_finalframe) )  {
		bu_free( (genptr_t)cmd, "preview ! cmd" );
		continue;
	    }
	}
	if ( rt_do_cmd( (struct rt_i *)0, cmd, cmdtab ) < 0 )
	    Tcl_AppendResult(interp, "command failed: ", cmd,
			     "\n", (char *)NULL);
	bu_free( (genptr_t)cmd, "preview cmd" );
    }
    fclose(rtif_fp);
    rtif_fp = NULL;

    cvt_vlblock_to_solids( rtif_vbp, "EYE_PATH", 0 );
    if (rtif_vbp)  {
	rt_vlblock_free(rtif_vbp);
	rtif_vbp = (struct bn_vlblock *)NULL;
    }
    db_free_anim(dbip);	/* Forget any anim commands */

    /* Restore state variables */
    *mged_variables = rtif_saved_state;	/* struct copy */

    (void)mged_svbase();

    (void)signal( SIGINT, SIG_IGN );
    return TCL_OK;
}


/**
 *			F _ N I R T
 *
 *  Invoke nirt with the current view & stuff
 */
int
f_nirt(ClientData clientData, Tcl_Interp *interp, int argc, char **argv)
{
    const char *ptr;
    char buf[256];

    CHECK_DBI_NULL;

    ptr = bu_brlcad_root("bin", 1);
    if (ptr) {
#ifdef _WIN32
	snprintf(buf, 256, "\"%s/%s\"", ptr, argv[0]);
<<<<<<< HEAD
#  else
	snprintf(buf, 256, "%s/%s", ptr, argv[0]);
#  endif
	argv[0] = buf;
    }


    if (mged_variables->mv_use_air) {
	int ret;
	int insertArgc = 2;
	char *insertArgv[3];
	int newArgc;
	char **newArgv;

	insertArgv[0] = "-u";
	insertArgv[1] = "1";
	insertArgv[2] = (char *)0;
	newArgv = bu_dupinsert_argv(1, insertArgc, insertArgv, argc, argv);
	newArgc = argc + insertArgc;
	ret = dgo_nirt_cmd(dgop, view_state->vs_vop, interp, newArgc, newArgv);
	bu_free_argv(newArgc, newArgv);

	return ret;
    } else {
	return dgo_nirt_cmd(dgop, view_state->vs_vop, interp, argc, argv);
    }
=======
>>>>>>> 5f0eecff
#else
	snprintf(buf, 256, "%s/%s", ptr, argv[0]);
#endif
	argv[0] = buf;
    }


    if (mged_variables->mv_use_air) {
	int ret;
	int insertArgc = 2;
	char *insertArgv[3];
	int newArgc;
	char **newArgv;

	insertArgv[0] = "-u";
	insertArgv[1] = "1";
	insertArgv[2] = (char *)0;
	newArgv = bu_dupinsert_argv(1, insertArgc, (const char **)insertArgv, argc, (const char **)argv);
	newArgc = argc + insertArgc;
	ret = dgo_nirt_cmd(dgop, view_state->vs_vop, interp, newArgc, newArgv);
	bu_free_argv(newArgc, newArgv);

	return ret;
    } else {
	return dgo_nirt_cmd(dgop, view_state->vs_vop, interp, argc, argv);
    }
}


int
f_vnirt(ClientData clientData, Tcl_Interp *interp, int argc, char **argv)
{
    const char *ptr;
    char buf[256];

    CHECK_DBI_NULL;

    ptr = bu_brlcad_root("bin", 1);
    if (ptr) {
#  ifdef _WIN32
	snprintf(buf, 256, "\"%s/%s\"", ptr, argv[0]);
#  else
	snprintf(buf, 256, "%s/%s", ptr, argv[0]);
#  endif
	argv[0] = buf;
    }

#if 1
    /*XXX Temporalily not available */
    return TCL_OK;
#else
    return dgo_vnirt_cmd(dgop, view_state->vs_vop, interp, argc, argv);
#endif
}


int
cm_start(int argc, char **argv)
{
    if ( argc < 2 )
	return(-1);
    rtif_currentframe = atoi(argv[1]);
    tree_walk_needed = 0;
    return(0);
}


int
cm_vsize(int argc, char **argv)
{
    if ( argc < 2 )
	return(-1);
    /* for some reason, scale is supposed to be half of size... */
    view_state->vs_vop->vo_size = atof(argv[1]);
    view_state->vs_vop->vo_scale = view_state->vs_vop->vo_size * 0.5;
    view_state->vs_vop->vo_invSize = 1.0 / view_state->vs_vop->vo_size;
    return(0);
}


int
cm_eyept(int argc, char **argv)
{
    if ( argc < 4 )
	return(-1);
    rtif_eye_model[X] = atof(argv[1]);
    rtif_eye_model[Y] = atof(argv[2]);
    rtif_eye_model[Z] = atof(argv[3]);
    /* Processing is deferred until cm_end() */
    return(0);
}


int
cm_lookat_pt(int argc, char **argv)
{
    point_t	pt;
    vect_t	dir;

    if ( argc < 4 )
	return(-1);
    pt[X] = atof(argv[1]);
    pt[Y] = atof(argv[2]);
    pt[Z] = atof(argv[3]);

    VSUB2( dir, pt, rtif_eye_model );
    VUNITIZE( dir );

#if 1
    /*
      At the moment bn_mat_lookat will return NAN's if the direction vector
      is aligned with the Z axis. The following is a temporary workaround.
    */
    {
	vect_t neg_Z_axis;

	VSET(neg_Z_axis, 0.0, 0.0, -1.0);
	bn_mat_fromto( rtif_viewrot, dir, neg_Z_axis);
    }
#else
    bn_mat_lookat( rtif_viewrot, dir, yflip );
#endif

    /*  Final processing is deferred until cm_end(), but eye_pt
     *  must have been specified before here (for now)
     */
    return(0);
}


int
cm_vrot(int argc, char **argv)
{
    register int	i;

    if ( argc < 17 )
	return(-1);
    for ( i=0; i<16; i++ )
	rtif_viewrot[i] = atof(argv[i+1]);
    /* Processing is deferred until cm_end() */
    return(0);
}


int
cm_orientation(int argc, char **argv)
{
    register int	i;
    quat_t		quat;

    for ( i=0; i<4; i++ )
	quat[i] = atof( argv[i+1] );
    quat_quat2mat( rtif_viewrot, quat );
    return(0);
}


/**
 *			C M _ E N D
 */
int
cm_end(int argc, char **argv)
{
    vect_t	xlate;
    vect_t	new_cent;
    vect_t	xv, yv;			/* view x, y */
    vect_t	xm, ym;			/* model x, y */
    struct bu_list		*vhead = &rtif_vbp->head[0];

    /* Only display the frames the user is interested in */
    if ( rtif_currentframe < rtif_desiredframe )  return 0;
    if ( rtif_finalframe && rtif_currentframe > rtif_finalframe )  return 0;

    /* Record eye path as a polyline.  Move, then draws */
    if ( BU_LIST_IS_EMPTY( vhead ) )  {
	RT_ADD_VLIST( vhead, rtif_eye_model, BN_VLIST_LINE_MOVE );
    } else {
	RT_ADD_VLIST( vhead, rtif_eye_model, BN_VLIST_LINE_DRAW );
    }

    /* First step:  put eye at view center (view 0, 0, 0) */
    MAT_COPY(view_state->vs_vop->vo_rotation, rtif_viewrot);
    MAT_DELTAS_VEC_NEG(view_state->vs_vop->vo_center, rtif_eye_model);
    new_mats();

    /*
     * Compute camera orientation notch to right (+X) and up (+Y)
     * Done here, with eye in center of view.
     */
    VSET(xv, 0.05, 0.0, 0.0);
    VSET(yv, 0.0, 0.05, 0.0);
    MAT4X3PNT(xm, view_state->vs_vop->vo_view2model, xv);
    MAT4X3PNT(ym, view_state->vs_vop->vo_view2model, yv);
    RT_ADD_VLIST(vhead, xm, BN_VLIST_LINE_DRAW);
    RT_ADD_VLIST(vhead, rtif_eye_model, BN_VLIST_LINE_MOVE);
    RT_ADD_VLIST(vhead, ym, BN_VLIST_LINE_DRAW);
    RT_ADD_VLIST(vhead, rtif_eye_model, BN_VLIST_LINE_MOVE);

    /*  Second step:  put eye at view 0, 0, 1.
     *  For eye to be at 0, 0, 1, the old 0, 0, -1 needs to become 0, 0, 0.
     */
    VSET(xlate, 0.0, 0.0, -1.0);	/* correction factor */
    MAT4X3PNT(new_cent, view_state->vs_vop->vo_view2model, xlate);
    MAT_DELTAS_VEC_NEG(view_state->vs_vop->vo_center, new_cent);
    new_mats();

    /* If new treewalk is needed, get new objects into view. */
    if ( tree_walk_needed )  {
	const char *av[2];

	av[0] = "Z";
	av[1] = NULL;

	(void)cmd_zap( (ClientData)NULL, interp, 1, av );
	edit_com(rt_cmd_vec_len, (const char **)rt_cmd_vec, rtif_mode, 0);
    }

    view_state->vs_flag = 1;
    refresh();	/* Draw new display */
    view_state->vs_flag = 1;
    if ( rtif_delay > 0 )  {
	struct timeval tv;
	fd_set readfds;

	FD_ZERO(&readfds);
	FD_SET(fileno(stdin), &readfds);
	tv.tv_sec = (long)rtif_delay;
	tv.tv_usec = (long)((rtif_delay - tv.tv_sec) * 1000000);
	select( fileno(stdin)+1, &readfds, (fd_set *)0, (fd_set *)0, &tv );
    }
    return(0);
}


int
cm_multiview(int argc, char **argv)
{
    return(-1);
}


/**
 *			C M _ A N I M
 *
 *  Parse any "anim" commands, and lodge their info in the directory structs.
 */
int
cm_anim(int argc, char **argv)
{

    if (dbip == DBI_NULL)
	return 0;

    if ( db_parse_anim( dbip, argc, (const char **)argv ) < 0 )  {
	Tcl_AppendResult(interp, "cm_anim:  ", argv[1], " ", argv[2], " failed\n", (char *)NULL);
	return(-1);		/* BAD */
    }

    tree_walk_needed = 1;

    return(0);
}


/**
 *			C M _ T R E E
 *
 *  Replace list of top-level objects in rt_cmd_vec[].
 */
int
cm_tree(int argc, char **argv)
{
    register int	i = 1;
    char *cp = rt_cmd_storage;

    for ( i = 1;  i < argc && i < MAXARGS; i++ )  {
	bu_strlcpy(cp, argv[i], MAXARGS*9);
	rt_cmd_vec[i] = cp;
	cp += strlen(cp) + 1;
    }
    rt_cmd_vec[i] = (char *)0;
    rt_cmd_vec_len = i;

    tree_walk_needed = 1;

    return(0);
}


/**
 *			C M _ C L E A N
 *
 *  Clear current view.
 */
int
cm_clean(int argc, char **argv)
{
    if (dbip == DBI_NULL)
	return 0;

    /*f_zap( (ClientData)NULL, interp, 0, (char **)0 );*/

    /* Free animation structures */
    db_free_anim(dbip);

    tree_walk_needed = 1;
    return 0;
}

int
cm_set(int argc, char **argv)
{
    return(-1);
}

extern char **skewer_solids (int argc, const char **argv, fastf_t *ray_orig, fastf_t *ray_dir, int full_path);

int
cmd_solids_on_ray (ClientData clientData, Tcl_Interp *interp, int argc, char **argv)
{
    char			**snames;
    int				h = 0;
    int				v = 0;
    int				i;		/* Dummy loop index */
    register struct solid	*sp;
    double			t;
    double			t_in;
    struct bu_vls		vls;
    point_t			ray_orig;
    vect_t			ray_dir;
    point_t			extremum[2];
    point_t			minus, plus;	/* vrts of solid's bnding bx */
    vect_t			unit_H, unit_V;

    if (argc < 1 || 3 < argc) {
	struct bu_vls vls;

	bu_vls_init(&vls);
	bu_vls_printf(&vls, "helpdevel solids_on_ray");
	Tcl_Eval(interp, bu_vls_addr(&vls));
	bu_vls_free(&vls);
	return TCL_ERROR;
    }

    if ((argc != 1) && (argc != 3))
    {
	Tcl_AppendResult(interp, "Usage: 'solids_on_ray [h v]'", (char *)NULL);
	return (TCL_ERROR);
    }
    if ((argc == 3) &&
	((Tcl_GetInt(interp, argv[1], &h) != TCL_OK)
	 || (Tcl_GetInt(interp, argv[2], &v) != TCL_OK)))
    {
	Tcl_AppendResult(interp, "\nUsage: 'solids_on_ray h v'", NULL);
	return (TCL_ERROR);
    }

    if (((int)GED_MIN > h)  || (h > (int)GED_MAX) || ((int)GED_MIN > v)  || (v > (int)GED_MAX))
    {
	Tcl_AppendResult(interp, "Screen coordinates out of range\n",
			 "Must be between +/-2048", NULL);
	return (TCL_ERROR);
    }

    VSET(ray_orig, -view_state->vs_vop->vo_center[MDX],
	 -view_state->vs_vop->vo_center[MDY], -view_state->vs_vop->vo_center[MDZ]);
    /*
     * Compute bounding box of all objects displayed.
     * Borrowed from size_reset() in chgview.c
     */
    for (i = 0; i < 3; ++i)
    {
	extremum[0][i] = INFINITY;
	extremum[1][i] = -INFINITY;
    }
    FOR_ALL_SOLIDS (sp, &dgop->dgo_headSolid)
	{
	    minus[X] = sp->s_center[X] - sp->s_size;
	    minus[Y] = sp->s_center[Y] - sp->s_size;
	    minus[Z] = sp->s_center[Z] - sp->s_size;
	    VMIN( extremum[0], minus );
	    plus[X] = sp->s_center[X] + sp->s_size;
	    plus[Y] = sp->s_center[Y] + sp->s_size;
	    plus[Z] = sp->s_center[Z] + sp->s_size;
	    VMAX( extremum[1], plus );
	}
    VMOVEN(ray_dir, view_state->vs_vop->vo_rotation + 8, 3);
    VSCALE(ray_dir, ray_dir, -1.0);
    for (i = 0; i < 3; ++i)
	if (NEAR_ZERO(ray_dir[i], 1e-10))
	    ray_dir[i] = 0.0;
    if ((ray_orig[X] >= extremum[0][X]) &&
	(ray_orig[X] <= extremum[1][X]) &&
	(ray_orig[Y] >= extremum[0][Y]) &&
	(ray_orig[Y] <= extremum[1][Y]) &&
	(ray_orig[Z] >= extremum[0][Z]) &&
	(ray_orig[Z] <= extremum[1][Z]))
    {
	t_in = -INFINITY;
	for (i = 0; i < 6; ++i)
	{
	    if (ray_dir[i%3] == 0)
		continue;
	    t = (extremum[i/3][i%3] - ray_orig[i%3]) /
		ray_dir[i%3];
	    if ((t < 0) && (t > t_in))
		t_in = t;
	}
	VJOIN1(ray_orig, ray_orig, t_in, ray_dir);
    }

    VMOVEN(unit_H, view_state->vs_vop->vo_model2view, 3);
    VMOVEN(unit_V, view_state->vs_vop->vo_model2view + 4, 3);
    VJOIN1(ray_orig, ray_orig, h * view_state->vs_vop->vo_scale * INV_GED, unit_H);
    VJOIN1(ray_orig, ray_orig, v * view_state->vs_vop->vo_scale * INV_GED, unit_V);

    /*
     *	Build a list of all the top-level objects currently displayed
     */
    rt_cmd_vec_len = build_tops(&rt_cmd_vec[0], &rt_cmd_vec[MAXARGS]);

    bu_vls_init(&vls);
    start_catching_output(&vls);
    snames = skewer_solids(rt_cmd_vec_len, (const char **)rt_cmd_vec, ray_orig, ray_dir, 1);
    stop_catching_output(&vls);

    if (snames == 0)
    {
	Tcl_AppendResult(interp, "Error executing skewer_solids: ", (char *)NULL);
	Tcl_AppendResult(interp, bu_vls_addr(&vls), (char *)NULL);
	bu_vls_free(&vls);
	return (TCL_ERROR);
    }

    bu_vls_free(&vls);

    for (i = 0; snames[i] != 0; ++i)
	Tcl_AppendElement(interp, snames[i]);

    bu_free((genptr_t) snames, "solid names");

    return TCL_OK;
}


/**
 * List the objects currently being drawn.
 */
int
cmd_who (ClientData clientData, Tcl_Interp *interp, int argc, char **argv)
{
    CHECK_DBI_NULL;

    return dgo_who_cmd(dgop, interp, argc, argv);
}


/**
 * any commands that are not supported or implemented may call this null
 * routine to avoid rt_do_cmd() "command not found" error reporting
 */
int
cm_null(int argc, char **argv)
{
    return(0);
}

/*
 * Local Variables:
 * mode: C
 * tab-width: 8
 * indent-tabs-mode: t
 * c-file-style: "stroustrup"
 * End:
 * ex: shiftwidth=4 tabstop=8
 */<|MERGE_RESOLUTION|>--- conflicted
+++ resolved
@@ -1770,35 +1770,6 @@
     if (ptr) {
 #ifdef _WIN32
 	snprintf(buf, 256, "\"%s/%s\"", ptr, argv[0]);
-<<<<<<< HEAD
-#  else
-	snprintf(buf, 256, "%s/%s", ptr, argv[0]);
-#  endif
-	argv[0] = buf;
-    }
-
-
-    if (mged_variables->mv_use_air) {
-	int ret;
-	int insertArgc = 2;
-	char *insertArgv[3];
-	int newArgc;
-	char **newArgv;
-
-	insertArgv[0] = "-u";
-	insertArgv[1] = "1";
-	insertArgv[2] = (char *)0;
-	newArgv = bu_dupinsert_argv(1, insertArgc, insertArgv, argc, argv);
-	newArgc = argc + insertArgc;
-	ret = dgo_nirt_cmd(dgop, view_state->vs_vop, interp, newArgc, newArgv);
-	bu_free_argv(newArgc, newArgv);
-
-	return ret;
-    } else {
-	return dgo_nirt_cmd(dgop, view_state->vs_vop, interp, argc, argv);
-    }
-=======
->>>>>>> 5f0eecff
 #else
 	snprintf(buf, 256, "%s/%s", ptr, argv[0]);
 #endif
