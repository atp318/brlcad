/*                        A T T A C H . C
 * BRL-CAD
 *
 * Copyright (c) 1985-2010 United States Government as represented by
 * the U.S. Army Research Laboratory.
 *
 * This program is free software; you can redistribute it and/or
 * modify it under the terms of the GNU Lesser General Public License
 * version 2.1 as published by the Free Software Foundation.
 *
 * This program is distributed in the hope that it will be useful, but
 * WITHOUT ANY WARRANTY; without even the implied warranty of
 * MERCHANTABILITY or FITNESS FOR A PARTICULAR PURPOSE.  See the GNU
 * Lesser General Public License for more details.
 *
 * You should have received a copy of the GNU Lesser General Public
 * License along with this file; see the file named COPYING for more
 * information.
 */
/** @file attach.c
 *
 */

#include "common.h"

#ifdef _WIN32
#  include <winsock2.h>
#endif
#ifdef HAVE_SYS_TIME_H
#  include <sys/time.h>		/* for struct timeval */
#endif

#include <stdlib.h>
#include <string.h>
#include "bio.h"

#include "tcl.h"
#ifdef HAVE_TK
#  include "tk.h"
#endif

#include "bu.h"
#include "vmath.h"
#include "dg.h"
#include "dm-Null.h"
#include "ged.h"

#include "./mged.h"
#include "./titles.h"
#include "./sedit.h"
#include "./mged_dm.h"


#define NEED_GUI(_type) (\
	IS_DM_TYPE_WGL(_type) || \
	IS_DM_TYPE_OGL(_type) || \
	IS_DM_TYPE_RTGL(_type) || \
	IS_DM_TYPE_GLX(_type) || \
	IS_DM_TYPE_PEX(_type) || \
	IS_DM_TYPE_TK(_type) || \
	IS_DM_TYPE_X(_type))


/* All systems can compile these! */
extern int Plot_dm_init(struct dm_list *o_dm_list, int argc, const char *argv[]);
extern int PS_dm_init(struct dm_list *o_dm_list, int argc, const char *argv[]);

#ifdef DM_X
extern int X_dm_init();
extern void X_fb_open();
#endif /* DM_X */

#ifdef DM_TK
extern int tk_dm_init();
extern void tk_fb_open();
#endif /* DM_TK */

#ifdef DM_WGL
extern int Wgl_dm_init();
extern void Wgl_fb_open();
#endif /* DM_WGL */

#ifdef DM_OGL
extern int Ogl_dm_init();
extern void Ogl_fb_open();
#endif /* DM_OGL */

#ifdef DM_RTGL
extern int Rtgl_dm_init();
extern void Rtgl_fb_open();
#endif /* DM_RTGL */

#ifdef DM_GLX
extern int Glx_dm_init();
#endif /* DM_GLX */

#ifdef DM_PEX
extern int Pex_dm_init();
#endif /* DM_PEX */

extern void fbserv_set_port(void);		/* defined in fbserv.c */
extern void share_dlist(struct dm_list *dlp2);	/* defined in share.c */

extern struct _color_scheme default_color_scheme;

int mged_default_dlist = 0;   /* This variable is available via Tcl for controlling use of display lists */
struct dm_list head_dm_list;  /* list of active display managers */
struct dm_list *curr_dm_list = (struct dm_list *)NULL;
static int windowbounds[6] = { XMIN, XMAX, YMIN, YMAX, (int)GED_MIN, (int)GED_MAX };

struct w_dm which_dm[] = {
    { DM_TYPE_PLOT, "plot", Plot_dm_init },  /* DM_PLOT_INDEX defined in mged_dm.h */
    { DM_TYPE_PS, "ps", PS_dm_init },      /* DM_PS_INDEX defined in mged_dm.h */
#ifdef DM_X
    { DM_TYPE_X, "X", X_dm_init },
#endif /* DM_X */
#ifdef DM_TK
    { DM_TYPE_TK, "tk", tk_dm_init },
#endif /* DM_TK */
#ifdef DM_WGL
    { DM_TYPE_WGL, "wgl", Wgl_dm_init },
#endif /* DM_WGL */
#ifdef DM_OGL
    { DM_TYPE_OGL, "ogl", Ogl_dm_init },
#endif /* DM_OGL */
#ifdef DM_RTGL
    { DM_TYPE_RTGL, "rtgl", Rtgl_dm_init },
#endif /* DM_RTGL */
#ifdef DM_GLX
    { DM_TYPE_GLX, "glx", Glx_dm_init },
#endif /* DM_GLX */
#ifdef DM_PEX
    { DM_TYPE_PEX, "pex", Pex_dm_init },
#endif /* DM_PEX */
    { -1, (char *)NULL, (int (*)())NULL}
};


void
mged_fb_open(void)
{
#ifdef DM_X
    if (dmp->dm_type == DM_TYPE_X)
	X_fb_open();
#endif /* DM_X */
#ifdef DM_TK
    if (dmp->dm_type == DM_TYPE_TK)
	tk_fb_open();
#endif /* DM_TK */
#ifdef DM_WGL
    if (dmp->dm_type == DM_TYPE_WGL)
	Wgl_fb_open();
#endif /* DM_WGL */
#ifdef DM_OGL
    if (dmp->dm_type == DM_TYPE_OGL)
	Ogl_fb_open();
#endif /* DM_OGL */
#ifdef DM_RTGL
    if (dmp->dm_type == DM_TYPE_RTGL)
	Rtgl_fb_open();
#endif /* DM_RTGL */
}


void
mged_slider_init_vls(struct dm_list *p)
{
    bu_vls_init(&p->dml_fps_name);
    bu_vls_init(&p->dml_aet_name);
    bu_vls_init(&p->dml_ang_name);
    bu_vls_init(&p->dml_center_name);
    bu_vls_init(&p->dml_size_name);
    bu_vls_init(&p->dml_adc_name);
}


void
mged_slider_free_vls(struct dm_list *p)
{
    if (BU_VLS_IS_INITIALIZED(&p->dml_fps_name)) {
	bu_vls_free(&p->dml_fps_name);
	bu_vls_free(&p->dml_aet_name);
	bu_vls_free(&p->dml_ang_name);
	bu_vls_free(&p->dml_center_name);
	bu_vls_free(&p->dml_size_name);
	bu_vls_free(&p->dml_adc_name);
    }
}


int
release(char *name, int need_close)
{
    struct dm_list *save_dm_list = DM_LIST_NULL;

    if (name != NULL) {
	struct dm_list *p;

	if (!strcmp("nu", name))
	    return TCL_OK;  /* Ignore */

	FOR_ALL_DISPLAYS(p, &head_dm_list.l) {
	    if (strcmp(name, bu_vls_addr(&p->dml_dmp->dm_pathName)))
		continue;

	    /* found it */
	    if (p != curr_dm_list) {
		save_dm_list = curr_dm_list;
		curr_dm_list = p;
	    }
	    break;
	}

	if (p == &head_dm_list) {
	    Tcl_AppendResult(INTERP, "release: ", name,
			     " not found\n", (char *)NULL);
	    return TCL_ERROR;
	}
    } else if (dmp && !strcmp("nu", bu_vls_addr(&pathName)))
	return TCL_OK;  /* Ignore */

    if (fbp) {
	if (mged_variables->mv_listen) {
	    /* drop all clients */
	    mged_variables->mv_listen = 0;
	    fbserv_set_port();
	}

	/* release framebuffer resources */
	fb_close_existing(fbp);
	fbp = (FBIO *)NULL;
    }

    /*
     * This saves the state of the resoures to the "nu" display
     * manager, which is beneficial only if closing the last display
     * manager. So when another display manager is opened, it looks
     * like the last one the user had open. This depends on "nu"
     * always being last in the list.
     */
    usurp_all_resources(BU_LIST_LAST(dm_list, &head_dm_list.l), curr_dm_list);

    /* If this display is being referenced by a command window, then
     * remove the reference.
     */
    if (curr_dm_list->dml_tie != NULL)
	curr_dm_list->dml_tie->cl_tie = (struct dm_list *)NULL;

    if (need_close)
	DM_CLOSE(dmp);

    RT_FREE_VLIST(&curr_dm_list->dml_p_vlist);
    BU_LIST_DEQUEUE(&curr_dm_list->l);
    mged_slider_free_vls(curr_dm_list);
    bu_free((genptr_t)curr_dm_list, "release: curr_dm_list");

    if (save_dm_list != DM_LIST_NULL)
	curr_dm_list = save_dm_list;
    else
	curr_dm_list = (struct dm_list *)head_dm_list.l.forw;

    return TCL_OK;
}


int
f_release(ClientData UNUSED(clientData), Tcl_Interp *interpreter, int argc, const char *argv[])
{
    if (argc < 1 || 2 < argc) {
	struct bu_vls vls;

	bu_vls_init(&vls);
	bu_vls_printf(&vls, "help release");
	Tcl_Eval(interpreter, bu_vls_addr(&vls));
	bu_vls_free(&vls);
	return TCL_ERROR;
    }

    if (argc == 2) {
	int status;
	struct bu_vls vls1;

	bu_vls_init(&vls1);

	if (*argv[1] != '.')
	    bu_vls_printf(&vls1, ".%s", argv[1]);
	else
	    bu_vls_strcpy(&vls1, argv[1]);

	status = release(bu_vls_addr(&vls1), 1);

	bu_vls_free(&vls1);
	return status;
    } else
	return release((char *)NULL, 1);
}


static void
print_valid_dm(Tcl_Interp *interpreter)
{
    int i = 0;
    Tcl_AppendResult(interpreter, "\tThe following display manager types are valid: ", (char *)NULL);
#ifdef DM_X
    Tcl_AppendResult(interpreter, "X  ", (char *)NULL);
    i++;
#endif /* DM_X */
#ifdef DM_TK
    Tcl_AppendResult(interpreter, "tk  ", (char *)NULL);
    i++;
#endif /* DM_TK */
#ifdef DM_WGL
    Tcl_AppendResult(interpreter, "wgl  ", (char *)NULL);
    i++;
#endif /* DM_WGL */
#ifdef DM_OGL
    Tcl_AppendResult(interpreter, "ogl  ", (char *)NULL);
    i++;
#endif /* DM_OGL */
#ifdef DM_RTGL
    Tcl_AppendResult(interpreter, "rtgl  ", (char *)NULL);
    i++;
#endif /* DM_RTGL */
#ifdef DM_GLX
    Tcl_AppendResult(interpreter, "glx", (char *)NULL);
    i++;
#endif /* DM_GLX */
    if (i==0) {
	Tcl_AppendResult(interpreter, "NONE AVAILABLE", (char *)NULL);
    }
    Tcl_AppendResult(interpreter, "\n", (char *)NULL);
}


int
f_attach(ClientData UNUSED(clientData), Tcl_Interp *interpreter, int argc, const char *argv[])
{
    struct w_dm *wp;

    if (argc < 2) {
	struct bu_vls vls;

	bu_vls_init(&vls);
	bu_vls_printf(&vls, "help attach");
	Tcl_Eval(interpreter, bu_vls_addr(&vls));
	bu_vls_free(&vls);
	print_valid_dm(interpreter);
	return TCL_ERROR;
    }

    if (strcmp(argv[argc-1], "nu") == 0) {
	/* nothing to do */
	return TCL_OK;
    }

    /* Look at last argument, skipping over any options which preceed it */
    for (wp = &which_dm[2]; wp->type != -1; wp++)
	if (strcmp(argv[argc - 1], wp->name) == 0)
	    break;

    if (wp->type == -1) {
	Tcl_AppendResult(interpreter, "attach(", argv[argc - 1], "): BAD\n", (char *)NULL);
	print_valid_dm(interpreter);
	return TCL_ERROR;
    }

    return mged_attach(wp, argc, argv);
}


int
gui_setup(const char *dstr)
{
    Tk_GenericProc *handler = doEvent;

    /* initialize only once */
    if (tkwin != NULL)
	return TCL_OK;

    Tcl_ResetResult(INTERP);

    /* set DISPLAY to dstr */
    if (dstr != (char *)NULL) {
	Tcl_SetVar(INTERP, "env(DISPLAY)", dstr, TCL_GLOBAL_ONLY);
#ifdef HAVE_SETENV
	setenv("DISPLAY", dstr, 0);
#endif
    }

#ifdef HAVE_TK
    /* This runs the tk.tcl script */
    if (Tk_Init(INTERP) == TCL_ERROR) {
	const char *result = Tcl_GetStringResult(INTERP);
	/* hack to avoid a stupid Tk error */
	if (strncmp(result, "this isn't a Tk applicationcouldn't", 35) == 0) {
	    result = (result + 27);
	    Tcl_ResetResult(INTERP);
	    Tcl_AppendResult(INTERP, result, (char *)NULL);
	}
	return TCL_ERROR;
    }

    /* Initialize [incr Tk] */
<<<<<<< HEAD
    if (Tcl_Eval(interp, "package require Itk") != TCL_OK) {
      return TCL_ERROR;
=======
    if (Itk_Init(INTERP) == TCL_ERROR) {
	return TCL_ERROR;
>>>>>>> 0ce9e3fd
    }

    /* Import [incr Tk] commands into the global namespace */
    if (Tcl_Import(INTERP, Tcl_GetGlobalNamespace(INTERP),
		   "::itk::*", /* allowOverwrite */ 1) != TCL_OK) {
	return TCL_ERROR;
    }
#endif

    /* Initialize the Iwidgets package */
    if (Tcl_Eval(INTERP, "package require Iwidgets") != TCL_OK) {
	return TCL_ERROR;
    }

    /* Import iwidgets into the global namespace */
    if (Tcl_Import(INTERP, Tcl_GetGlobalNamespace(INTERP),
		   "::iwidgets::*", /* allowOverwrite */ 1) != TCL_OK) {
	return TCL_ERROR;
    }

    /* Initialize libdm */
    (void)Dm_Init(INTERP);

    /* Initialize libfb */
    (void)Fb_Init(INTERP);

#ifdef HAVE_TK
    if ((tkwin = Tk_MainWindow(INTERP)) == NULL) {
	return TCL_ERROR;
    }

    /* create the event handler */
    Tk_CreateGenericHandler(handler, (ClientData)NULL);

    Tcl_Eval(INTERP, "wm withdraw .");
    Tcl_Eval(INTERP, "tk appname mged");
#endif

    return TCL_OK;
}


int
mged_attach(struct w_dm *wp, int argc, const char *argv[])
{
    struct dm_list *o_dm_list;

    if (!wp) {
	return TCL_ERROR;
    }

    o_dm_list = curr_dm_list;
    BU_GETSTRUCT(curr_dm_list, dm_list);

    /* initialize predictor stuff */
    BU_LIST_INIT(&curr_dm_list->dml_p_vlist);
    predictor_init();

    /* Only need to do this once */
    if (tkwin == NULL && NEED_GUI(wp->type)) {
	struct dm *tmp_dmp;
	struct bu_vls tmp_vls;

	/* look for "-d display_string" and use it if provided */
	BU_GETSTRUCT(tmp_dmp, dm);
	bu_vls_init(&tmp_dmp->dm_pathName);
	bu_vls_init(&tmp_dmp->dm_dName);
	bu_vls_init(&tmp_vls);
	dm_processOptions(tmp_dmp, &tmp_vls, argc - 1, argv + 1);
	if (strlen(bu_vls_addr(&tmp_dmp->dm_dName))) {
	    if (gui_setup(bu_vls_addr(&tmp_dmp->dm_dName)) == TCL_ERROR) {
		bu_free((genptr_t)curr_dm_list, "f_attach: dm_list");
		curr_dm_list = o_dm_list;
		bu_vls_free(&tmp_dmp->dm_pathName);
		bu_vls_free(&tmp_dmp->dm_dName);
		bu_vls_free(&tmp_vls);
		bu_free((genptr_t)tmp_dmp, "mged_attach: tmp_dmp");
		return TCL_ERROR;
	    }
	} else if (gui_setup((char *)NULL) == TCL_ERROR) {
	    bu_free((genptr_t)curr_dm_list, "f_attach: dm_list");
	    curr_dm_list = o_dm_list;
	    bu_vls_free(&tmp_dmp->dm_pathName);
	    bu_vls_free(&tmp_dmp->dm_dName);
	    bu_vls_free(&tmp_vls);
	    bu_free((genptr_t)tmp_dmp, "mged_attach: tmp_dmp");
	    return TCL_ERROR;
	}

	bu_vls_free(&tmp_dmp->dm_pathName);
	bu_vls_free(&tmp_dmp->dm_dName);
	bu_vls_free(&tmp_vls);
	bu_free((genptr_t)tmp_dmp, "mged_attach: tmp_dmp");
    }

    BU_LIST_APPEND(&head_dm_list.l, &curr_dm_list->l);

    if (!wp->name || !wp->init) {
	return TCL_ERROR;
    }

    if (wp->init(o_dm_list, argc, argv) == TCL_ERROR) {
	goto Bad;
    }

    /* initialize the background color */
    cs_set_bg();

    mged_link_vars(curr_dm_list);

    Tcl_ResetResult(INTERP);
    Tcl_AppendResult(INTERP, "ATTACHING ", dmp->dm_name, " (", dmp->dm_lname,
		     ")\n", (char *)NULL);

    share_dlist(curr_dm_list);

    if (displaylist && mged_variables->mv_dlist && !dlist_state->dl_active) {
	createDLists(&gedp->ged_gdp->gd_headDisplay);
	dlist_state->dl_active = 1;
    }

    DM_SET_WIN_BOUNDS(dmp, windowbounds);
    mged_fb_open();

    return TCL_OK;

 Bad:
    Tcl_AppendResult(INTERP, "attach(", argv[argc - 1], "): BAD\n", (char *)NULL);

    if (dmp != (struct dm *)0)
	release((char *)NULL, 1);  /* release() will call dm_close */
    else
	release((char *)NULL, 0);  /* release() will not call dm_close */

    return TCL_ERROR;
}


void
get_attached(void)
{
    int argc;
    const char *argv[3];
    struct w_dm *wp = (struct w_dm *)NULL;
    int inflimit = 1000;
    int ret;
    struct bu_vls type;

    bu_vls_init(&type);

    while (inflimit > 0) {
	bu_vls_trunc(&type, 0);
	bu_log("attach (nu");

	/* print all the available display manager types, skipping plot and ps */
	wp = &which_dm[2];
	for (; wp->type != -1; wp++) {
	    bu_log("|%s", wp->name);
	}
	bu_log(")[nu]? ");

	ret = bu_vls_gets(&type, stdin);
	if (ret < 0) {
	    /* handle EOF */
	    bu_log("\n");
	    bu_vls_free(&type);
	    return;
	}

	if (bu_vls_strlen(&type) == 0 || strcmp(bu_vls_addr(&type), "nu") == 0) {
	    /* Nothing more to do. */
	    bu_vls_free(&type);
	    return;
	}

	/* trim whitespace before comparisons (but not before checking empty) */
	bu_vls_trimspace(&type);

	for (wp = &which_dm[2]; wp->type != -1; wp++) {
	    if (strcmp(bu_vls_addr(&type), wp->name) == 0) {
		break;
	    }
	}

	if (wp->type != -1) {
	    break;
	}

	/* Not a valid choice, loop. */
	inflimit--;
    }

    bu_vls_free(&type);

    if (inflimit <= 0) {
	bu_log("\nInfinite loop protection, attach aborted!\n");
	return;
    }

    bu_log("Starting an %s display manager\n", wp->name);

    argc = 2;
    argv[0] = "";
    argv[1] = "";
    argv[2] = (char *)NULL;
    (void)mged_attach(wp, argc, argv);
}


/*
 * F _ D M
 *
 * Run a display manager specific command(s).
 */
int
f_dm(ClientData UNUSED(clientData), Tcl_Interp *interpreter, int argc, const char *argv[])
{

    if (argc < 2) {
	struct bu_vls vls;

	bu_vls_init(&vls);
	bu_vls_printf(&vls, "help dm");
	Tcl_Eval(interpreter, bu_vls_addr(&vls));
	bu_vls_free(&vls);
	return TCL_ERROR;
    }

    if (!strcmp(argv[1], "valid")) {
	if (argc < 3) {
    	    struct bu_vls vls;
	    
    	    bu_vls_init(&vls);
    	    bu_vls_printf(&vls, "help dm");
    	    Tcl_Eval(interpreter, bu_vls_addr(&vls));
    	    bu_vls_free(&vls);
    	    return TCL_ERROR;
    	}
#ifdef DM_X
    	if (!strcmp(argv[argc-1], "X")) {
    	    Tcl_AppendResult(interpreter, "X", (char *)NULL);
    	}
#endif /* DM_X */
#ifdef DM_TK
    	if (!strcmp(argv[argc-1], "tk")) {
    	    Tcl_AppendResult(interpreter, "tk", (char *)NULL);
    	}
#endif /* DM_TK */
#ifdef DM_WGL
    	if (!strcmp(argv[argc-1], "wgl")) {
	    Tcl_AppendResult(interpreter, "wgl", (char *)NULL);
	}
#endif /* DM_WGL */
#ifdef DM_OGL
    	if (!strcmp(argv[argc-1], "ogl")) {
	    Tcl_AppendResult(interpreter, "ogl", (char *)NULL);
	}
#endif /* DM_OGL */
#ifdef DM_RTGL
    	if (!strcmp(argv[argc-1], "rtgl")) {
	    Tcl_AppendResult(interpreter, "rtgl", (char *)NULL);
	}
#endif /* DM_RTGL */
#ifdef DM_GLX
    	if (!strcmp(argv[argc-1], "glx")) {
	    Tcl_AppendResult(interpreter, "glx", (char *)NULL);
	}
#endif /* DM_GLX */
	return TCL_OK;
    }       
    
    if (!cmd_hook) {
	Tcl_AppendResult(interpreter, "The '", dmp->dm_name,
			 "' display manager does not support local commands.\n",
			 (char *)NULL);
	return TCL_ERROR;
    }


    return cmd_hook(argc-1, argv+1);
}


/**
 * I S _ D M _ N U L L
 *
 * Returns -
 *  0  If the display manager goes to a real screen.
 * !0  If the null display manager is attached.
 */
int
is_dm_null(void)
{
    return curr_dm_list == &head_dm_list;
}


void
dm_var_init(struct dm_list *initial_dm_list)
{
    BU_GETSTRUCT(adc_state, _adc_state);
    *adc_state = *initial_dm_list->dml_adc_state;		/* struct copy */
    adc_state->adc_rc = 1;

    BU_GETSTRUCT(menu_state, _menu_state);
    *menu_state = *initial_dm_list->dml_menu_state;		/* struct copy */
    menu_state->ms_rc = 1;

    BU_GETSTRUCT(rubber_band, _rubber_band);
    *rubber_band = *initial_dm_list->dml_rubber_band;		/* struct copy */
    rubber_band->rb_rc = 1;

    BU_GETSTRUCT(mged_variables, _mged_variables);
    *mged_variables = *initial_dm_list->dml_mged_variables;	/* struct copy */
    mged_variables->mv_rc = 1;
    mged_variables->mv_dlist = mged_default_dlist;
    mged_variables->mv_listen = 0;
    mged_variables->mv_port = 0;
    mged_variables->mv_fb = 0;

    BU_GETSTRUCT(color_scheme, _color_scheme);

    /* initialize using the nu display manager */
    *color_scheme = *BU_LIST_LAST(dm_list, &head_dm_list.l)->dml_color_scheme;

    color_scheme->cs_rc = 1;

    BU_GETSTRUCT(grid_state, _grid_state);
    *grid_state = *initial_dm_list->dml_grid_state;		/* struct copy */
    grid_state->gr_rc = 1;

    BU_GETSTRUCT(axes_state, _axes_state);
    *axes_state = *initial_dm_list->dml_axes_state;		/* struct copy */
    axes_state->ax_rc = 1;

    BU_GETSTRUCT(dlist_state, _dlist_state);
    dlist_state->dl_rc = 1;

    BU_GETSTRUCT(view_state, _view_state);
    *view_state = *initial_dm_list->dml_view_state;			/* struct copy */
    BU_GETSTRUCT(view_state->vs_gvp, ged_view);
    *view_state->vs_gvp = *initial_dm_list->dml_view_state->vs_gvp;	/* struct copy */
    view_state->vs_gvp->gv_clientData = (genptr_t)view_state;
    view_state->vs_rc = 1;
    view_ring_init(curr_dm_list->dml_view_state, (struct _view_state *)NULL);

    dirty = 1;
    mapped = 1;
    netfd = -1;
    owner = 1;
    am_mode = AMM_IDLE;
    adc_auto = 1;
    grid_auto_size = 1;
}


void
mged_link_vars(struct dm_list *p)
{
    mged_slider_init_vls(p);

    bu_vls_printf(&p->dml_fps_name, "%s(%V,fps)", MGED_DISPLAY_VAR,
		  &p->dml_dmp->dm_pathName);
    bu_vls_printf(&p->dml_aet_name, "%s(%V,aet)", MGED_DISPLAY_VAR,
		  &p->dml_dmp->dm_pathName);
    bu_vls_printf(&p->dml_ang_name, "%s(%V,ang)", MGED_DISPLAY_VAR,
		  &p->dml_dmp->dm_pathName);
    bu_vls_printf(&p->dml_center_name, "%s(%V,center)", MGED_DISPLAY_VAR,
		  &p->dml_dmp->dm_pathName);
    bu_vls_printf(&p->dml_size_name, "%s(%V,size)", MGED_DISPLAY_VAR,
		  &p->dml_dmp->dm_pathName);
    bu_vls_printf(&p->dml_adc_name, "%s(%V,adc)", MGED_DISPLAY_VAR,
		  &p->dml_dmp->dm_pathName);
}


int
f_get_dm_list(ClientData UNUSED(clientData), Tcl_Interp *interpreter, int argc, const char *argv[])
{
    struct dm_list *dlp;

    if (argc != 1 || !argv) {
	struct bu_vls vls;

	bu_vls_init(&vls);
	bu_vls_printf(&vls, "helpdevel get_dm_list");
	Tcl_Eval(interpreter, bu_vls_addr(&vls));
	bu_vls_free(&vls);
	return TCL_ERROR;
    }

    FOR_ALL_DISPLAYS(dlp, &head_dm_list.l)
	Tcl_AppendElement(interpreter, bu_vls_addr(&dlp->dml_dmp->dm_pathName));

    return TCL_OK;
}


/*
 * Local Variables:
 * mode: C
 * tab-width: 8
 * indent-tabs-mode: t
 * c-file-style: "stroustrup"
 * End:
 * ex: shiftwidth=4 tabstop=8
 */<|MERGE_RESOLUTION|>--- conflicted
+++ resolved
@@ -401,13 +401,8 @@
     }
 
     /* Initialize [incr Tk] */
-<<<<<<< HEAD
-    if (Tcl_Eval(interp, "package require Itk") != TCL_OK) {
+    if (Tcl_Eval(INTERP, "package require Itk") != TCL_OK) {
       return TCL_ERROR;
-=======
-    if (Itk_Init(INTERP) == TCL_ERROR) {
-	return TCL_ERROR;
->>>>>>> 0ce9e3fd
     }
 
     /* Import [incr Tk] commands into the global namespace */
