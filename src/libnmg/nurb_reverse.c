/*                  N U R B _ R E V E R S E . C
 * BRL-CAD
 *
<<<<<<< HEAD
 * Copyright (c) 1991-2018 United States Government as represented by
=======
 * Copyright (c) 1991-2020 United States Government as represented by
>>>>>>> 60304d81
 * the U.S. Army Research Laboratory.
 *
 * This library is free software; you can redistribute it and/or
 * modify it under the terms of the GNU Lesser General Public License
 * version 2.1 as published by the Free Software Foundation.
 *
 * This library is distributed in the hope that it will be useful, but
 * WITHOUT ANY WARRANTY; without even the implied warranty of
 * MERCHANTABILITY or FITNESS FOR A PARTICULAR PURPOSE.  See the GNU
 * Lesser General Public License for more details.
 *
 * You should have received a copy of the GNU Lesser General Public
 * License along with this file; see the file named COPYING for more
 * information.
 */
/** @addtogroup nurb */
/** @{ */
/** @file primitives/bspline/nurb_reverse.c
 *
 * Reverse the direction of a nurb surface by transposing the control
 * points
 *
 */
/** @} */

#include "common.h"

#include "bio.h"

#include "vmath.h"
#include "bu/malloc.h"
#include "nmg.h"

void
rt_nurb_reverse_srf(struct face_g_snurb *srf)
{

    int i, j, k;
    int coords;
    int row, col;
    fastf_t * p_ptr;
    fastf_t * tmp;
    fastf_t * ptr2;

    p_ptr = srf->ctl_points;
    coords = RT_NURB_EXTRACT_COORDS(srf->pt_type);

    row = srf->s_size[0];
    col = srf->s_size[1];

    tmp = (fastf_t *) nmg_malloc(sizeof(fastf_t) * coords *
				row * col, "nurb_reverse:temp");

    ptr2 = tmp;

    for (i = 0; i < row; i++)
	for (j = 0; j < col; j++) {
	    for (k = 0; k < coords; k++)
		*ptr2++ = srf->ctl_points[ (j * col + i) * coords + k];
	}

    for (i = 0; i < row * col * coords; i++)
	p_ptr[i] = tmp[i];

    srf->s_size[0] = col;
    srf->s_size[1] = row;

    i = srf->u.k_size;
    srf->u.k_size = srf->v.k_size;
    srf->v.k_size = i;

    p_ptr = srf->u.knots;
    srf->u.knots = srf->v.knots;
    srf->v.knots = p_ptr;

    nmg_free((char *) tmp, "temporary storage for transpose");
}


/*
 * Local Variables:
 * mode: C
 * tab-width: 8
 * indent-tabs-mode: t
 * c-file-style: "stroustrup"
 * End:
 * ex: shiftwidth=4 tabstop=8
 */<|MERGE_RESOLUTION|>--- conflicted
+++ resolved
@@ -1,11 +1,7 @@
 /*                  N U R B _ R E V E R S E . C
  * BRL-CAD
  *
-<<<<<<< HEAD
- * Copyright (c) 1991-2018 United States Government as represented by
-=======
  * Copyright (c) 1991-2020 United States Government as represented by
->>>>>>> 60304d81
  * the U.S. Army Research Laboratory.
  *
  * This library is free software; you can redistribute it and/or
