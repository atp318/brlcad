# $Id$

lib_LTLIBRARIES = libpkg.la

noinst_PROGRAMS = tpkg

AM_CPPFLAGS = ${TCL_CPPFLAGS}

libpkg_la_SOURCES = \
	pkg.c \
	tcl.c \
	vers.c

libpkg_la_LDFLAGS = -version-info 19:1
libpkg_la_LIBADD = ${PKG_LIBS}

tpkg_SOURCES = tpkg.c
tpkg_LDADD = \
	libpkg.la \
<<<<<<< HEAD
	${BU}
=======
	${BU} \
	${BU_LIBS}
>>>>>>> 2885bf4f

sample_applicationsdir=$(SAMPLE_APPLICATIONS_DIR)
sample_applications_DATA = tpkg.c

EXTRA_DIST = libpkg.dsp

DEPS=src/libbu

include $(top_srcdir)/misc/Makefile.defs<|MERGE_RESOLUTION|>--- conflicted
+++ resolved
@@ -17,12 +17,8 @@
 tpkg_SOURCES = tpkg.c
 tpkg_LDADD = \
 	libpkg.la \
-<<<<<<< HEAD
-	${BU}
-=======
 	${BU} \
 	${BU_LIBS}
->>>>>>> 2885bf4f
 
 sample_applicationsdir=$(SAMPLE_APPLICATIONS_DIR)
 sample_applications_DATA = tpkg.c
