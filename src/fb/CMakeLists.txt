--- conflicted
+++ resolved
@@ -48,11 +48,6 @@
 
 BRLCAD_ADDEXEC(spm-fb spm-fb.c "libfb;libbn")
 
-<<<<<<< HEAD
-add_subdirectory(tests)
-
-=======
->>>>>>> 60304d81
 CMAKEFILES(CMakeLists.txt)
 
 # Local Variables:
