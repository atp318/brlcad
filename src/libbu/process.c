--- conflicted
+++ resolved
@@ -570,11 +570,7 @@
 }
 
 int
-<<<<<<< HEAD
-bu_interactive()
-=======
 bu_interactive(void)
->>>>>>> 40ca1598
 {
     int interactive = 1;
 
