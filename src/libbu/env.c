/*                        E N V . C
 * BRL-CAD
 *
 * Copyright (c) 2014-2019 United States Government as represented by
 * the U.S. Army Research Laboratory.
 *
 * Redistribution and use in source and binary forms, with or without
 * modification, are permitted provided that the following conditions
 * are met:
 *
 * 1. Redistributions of source code must retain the above copyright
 * notice, this list of conditions and the following disclaimer.
 *
 * 2. Redistributions in binary form must reproduce the above
 * copyright notice, this list of conditions and the following
 * disclaimer in the documentation and/or other materials provided
 * with the distribution.
 *
 * 3. The name of the author may not be used to endorse or promote
 * products derived from this software without specific prior written
 * permission.
 *
 * THIS SOFTWARE IS PROVIDED BY THE AUTHOR ``AS IS'' AND ANY EXPRESS
 * OR IMPLIED WARRANTIES, INCLUDING, BUT NOT LIMITED TO, THE IMPLIED
 * WARRANTIES OF MERCHANTABILITY AND FITNESS FOR A PARTICULAR PURPOSE
 * ARE DISCLAIMED. IN NO EVENT SHALL THE AUTHOR BE LIABLE FOR ANY
 * DIRECT, INDIRECT, INCIDENTAL, SPECIAL, EXEMPLARY, OR CONSEQUENTIAL
 * DAMAGES (INCLUDING, BUT NOT LIMITED TO, PROCUREMENT OF SUBSTITUTE
 * GOODS OR SERVICES; LOSS OF USE, DATA, OR PROFITS; OR BUSINESS
 * INTERRUPTION) HOWEVER CAUSED AND ON ANY THEORY OF LIABILITY,
 * WHETHER IN CONTRACT, STRICT LIABILITY, OR TORT (INCLUDING
 * NEGLIGENCE OR OTHERWISE) ARISING IN ANY WAY OUT OF THE USE OF THIS
 * SOFTWARE, EVEN IF ADVISED OF THE POSSIBILITY OF SUCH DAMAGE.
 */

#include "common.h"

#include <stdlib.h>
#include <string.h>
#include <errno.h>
#include "bio.h"

#ifdef HAVE_SYS_SYSINFO_H
#  include <sys/sysinfo.h>
#endif

#include "bu/env.h"
#include "bu/malloc.h"

/* strict c89 doesn't declare setenv() */
#ifndef HAVE_DECL_SETENV
extern int setenv(const char *, const char *, int);
#endif

int
bu_setenv(const char *name, const char *value, int overwrite)
{
#ifdef HAVE_SETENV
    return setenv(name, value, overwrite);
#else
    int errcode = 0;

    if (!overwrite) {
	size_t envsize = 0;

#  ifdef HAVE_GETENV_S
	errcode = getenv_s(&envsize, NULL, 0, name);
#  else
	if (getenv(name) == NULL)
	    errcode = EINVAL;
#  endif
	if (errcode || envsize)
	    return errcode;
    }

    /* set/overwrite value */
#  ifdef HAVE__PUTENV_S
    return _putenv_s(name, value);
#  else
    {
	size_t maxlen = strlen(name)+strlen(value)+2;
	char *keyval = (char *)bu_malloc(maxlen, "setenv key=value copy/leak");
	snprintf(keyval, maxlen, "%s=%s", name, value);

	/* NOTE: we intentionally cannot free our key=value memory
	 * here due to legacy putenv() behavior.  the pointer becomes
	 * part of the environment.
	 */
	return putenv(keyval); }
#  endif

#endif
}

long int
bu_avail_mem()
{
#ifdef HAVE_SYS_SYSINFO_H
<<<<<<< HEAD
    {
=======
    if (!getenv("BU_AVAILABLE_MEM_NOCHECK")) {
>>>>>>> 9b9d70b0
	struct sysinfo s;
	long int avail_ram;
	long int used_swap;
	sysinfo(&s);
	avail_ram = s.freeram + s.bufferram + s.sharedram;
	used_swap = s.totalswap - s.freeswap;
	return (avail_ram - used_swap > 0) ? (avail_ram - used_swap) * s.mem_unit : 0;
    }
#endif
    /* TODO - Use GlobalMemoryStatusEx on Windows, see
     * https://msdn.microsoft.com/en-us/library/windows/desktop/aa366589 */

<<<<<<< HEAD
    /* Don't know how to figure this out if the above haven't worked */
=======
    /* Don't know how to figure this out if the above haven't worked, and/or
     * checking is suppressed by the environment variable. */
>>>>>>> 9b9d70b0
    return -1;
}

/*
 * Local Variables:
 * tab-width: 8
 * mode: C
 * indent-tabs-mode: t
 * c-file-style: "stroustrup"
 * End:
 * ex: shiftwidth=4 tabstop=8
 */<|MERGE_RESOLUTION|>--- conflicted
+++ resolved
@@ -96,11 +96,7 @@
 bu_avail_mem()
 {
 #ifdef HAVE_SYS_SYSINFO_H
-<<<<<<< HEAD
-    {
-=======
     if (!getenv("BU_AVAILABLE_MEM_NOCHECK")) {
->>>>>>> 9b9d70b0
 	struct sysinfo s;
 	long int avail_ram;
 	long int used_swap;
@@ -113,12 +109,8 @@
     /* TODO - Use GlobalMemoryStatusEx on Windows, see
      * https://msdn.microsoft.com/en-us/library/windows/desktop/aa366589 */
 
-<<<<<<< HEAD
-    /* Don't know how to figure this out if the above haven't worked */
-=======
     /* Don't know how to figure this out if the above haven't worked, and/or
      * checking is suppressed by the environment variable. */
->>>>>>> 9b9d70b0
     return -1;
 }
 
