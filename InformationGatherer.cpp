--- conflicted
+++ resolved
@@ -1,10 +1,6 @@
 #include "InformationGatherer.h"
 
-<<<<<<< HEAD
 double InformationGatherer::getVolume(std::string filePath, std::string component) {
-=======
-double getVolume(struct ged* g, std::string filePath, std::string component) {
->>>>>>> f6400feb
     // Gather dimensions
     const char* cmd[3] = { "bb", component.c_str(), NULL };
     ged_exec(g, 2, cmd);
@@ -25,36 +21,20 @@
     return 0;
 }
 
-<<<<<<< HEAD
 int InformationGatherer::getNumEntities(std::string filePath, std::string component) {
     // Find number of entities 
-    struct ged* g;
-    g = ged_open("db", filePath.c_str(), 1);
     const char* cmd[4] = { "search", component.c_str(), "-type comb -not -type region", NULL };
     ged_exec(g, 3, cmd);
-=======
-std::vector<std::pair<double, std::string> > getTops(struct ged* g, std::string filePath) {
-	const char* cmd[2] = { "tops", NULL };
-	ged_exec(g, 1, cmd);
->>>>>>> f6400feb
-    std::stringstream ss(bu_vls_addr(g->ged_result_str));
-    std::string val;
-<<<<<<< HEAD
+    std::stringstream ss(bu_vls_addr(g->ged_result_str));
+    std::string val;
     int entities = 0;
     while (getline(ss, val)) {
         entities++;
-=======
-    while (ss >> val) {
-        topComps.push_back({getVolume(g, filePath, val), val});
->>>>>>> f6400feb
     }
     return entities;
 }
 
-<<<<<<< HEAD
 std::vector<ComponentData> InformationGatherer::getTops(std::string filePath) {
-    struct ged* g;
-    g = ged_open("db", filePath.c_str(), 1);
     const char* cmd[8] = { "search",  ".",  "-type", "comb", "-not", "-type", "region", NULL };
     ged_exec(g, 7, cmd);
     std::stringstream ss(bu_vls_addr(g->ged_result_str));
@@ -80,10 +60,6 @@
 }
 
 std::vector<ComponentData> InformationGatherer::lsComp(std::string filePath, std::string component) {
-    struct ged* g = ged_open("db", filePath.c_str(), 1);
-=======
-std::vector<std::pair<double, std::string> > lsComp(struct ged* g, std::string filePath, std::string component) {
->>>>>>> f6400feb
 	const char* cmd[3] = { "l", component.c_str(), NULL };
 	ged_exec(g, 2, cmd);
     std::stringstream ss(bu_vls_addr(g->ged_result_str));
@@ -94,11 +70,7 @@
         val = val.erase(0, val.find_first_not_of(" ")); // left trim
         val = val.erase(val.find_last_not_of(" ") + 1); // right trim
         val = val.substr(val.find(' ')+1); // extract out u
-<<<<<<< HEAD
         comps.push_back({getNumEntities(filePath, val), getVolume(filePath, val), val});
-=======
-        comps.push_back({getVolume(g, filePath, val), val});
->>>>>>> f6400feb
     }
     return comps;
 }
@@ -120,7 +92,7 @@
 	// TODO: this
 
 	//Open database
-	struct ged* g = ged_open("db", filePath.c_str(), 1);
+	g = ged_open("db", filePath.c_str(), 1);
 
 	//Gather title
 	const char* cmd[5] = { "title", NULL, NULL, NULL, NULL };
@@ -171,7 +143,6 @@
     // We can stop as soon as final list of components size == num parts interested (e.g. 5) or total parts
     // final list is guaranteed to be sorted by volume
 
-<<<<<<< HEAD
     std::vector<ComponentData> topComponents = getTops(filePath);
     sort(topComponents.rbegin(), topComponents.rend());
     // std::priority_queue<ComponentData> pq;
@@ -213,27 +184,6 @@
         }
         if (freq == 5) {
             break;
-=======
-    // std::vector<std::pair<double, std::string> > largestComponents;
-    std::priority_queue<std::pair<double, std::string> > pq;
-    // run tops command, push all children to pq
-    std::vector<std::pair<double, std::string> > topComp = getTops(g, filePath);
-    for (auto& x : topComp) {
-        pq.push(x);
-    }
-
-    while (largestComponents.size() < 5 && !pq.empty()) {
-        auto curComp = pq.top(); pq.pop();
-        if (curComp.first != std::numeric_limits<double>::infinity()) {
-            // add curComp to final list
-            largestComponents.push_back(curComp);
-        } 
-        
-        std::vector<std::pair<double, std::string> > childComp = lsComp(g, filePath, curComp.second);
-        for (auto& x : childComp) {
-            if (curComp.first != x.first)
-                pq.push(x);
->>>>>>> f6400feb
         }
     }
 
