/*                        C O M M O N . H
 * BRL-CAD
 *
 * Copyright (c) 2004-2022 United States Government as represented by
 * the U.S. Army Research Laboratory.
 *
 * This library is free software; you can redistribute it and/or
 * modify it under the terms of the GNU Lesser General Public License
 * version 2.1 as published by the Free Software Foundation.
 *
 * This library is distributed in the hope that it will be useful, but
 * WITHOUT ANY WARRANTY; without even the implied warranty of
 * MERCHANTABILITY or FITNESS FOR A PARTICULAR PURPOSE.  See the GNU
 * Lesser General Public License for more details.
 *
 * You should have received a copy of the GNU Lesser General Public
 * License along with this file; see the file named COPYING for more
 * information.
 */

/** @addtogroup common
 *
 * This header wraps system and compilation-specific defines from
 * brlcad_config.h and removes need to conditionally include
 * brlcad_config.h everywhere based on HAVE_CONFIG_H.  The common
 * definitions are symbols common to the platform being built that are
 * either detected via configure or hand crafted, as is the case for
 * the win32 platform.
 *
 * NOTE: In order to use compile-time API, applications need to define
 * BRLCADBUILD and HAVE_CONFIG_H before including this header.
 *
 */
/** @{ */
/** @brief Header file for the BRL-CAD common definitions. */
/** @file common.h */

#ifndef COMMON_H
#define COMMON_H

/* include the venerable config.h file.  use a pregenerated one for
 * windows when we cannot auto-generate it easily. do not include
 * config.h if this file has been installed.  (public header files
 * should not use config defines)
 */
#if defined(BRLCADBUILD) && defined(HAVE_CONFIG_H)

#  if defined(_WIN32) && !defined(__CYGWIN__) && !defined(__MINGW32__)
#    include "brlcad_config.h"
    /* Put Windows config after brlcad_config.h, since some of the
     * tests in it require defines from brlcad_config.h
     */
#    include "config_win.h"
#  else
#    include "brlcad_config.h"
#  endif  /* _WIN32 */

/* Simulates drand48() functionality using rand() which is assumed to
 * exist everywhere. The range is [0, 1).
 */
#  if !defined(HAVE_DRAND48) && !defined(drand48)
#    define drand48() ((double)rand() / (double)(RAND_MAX + 1))
#    define HAVE_DRAND48 1
#    define srand48(seed) (srand(seed))
#    define HAVE_DECL_DRAND48 1
#  elif !defined(HAVE_DECL_DRAND48) && !defined(__cplusplus)
extern double drand48(void);
#  endif

# if !defined(__cplusplus) || defined(HAVE_SHARED_RINT_TEST)
/* make sure lrint() is provided */
#   if !defined(lrint)
#     if !defined(HAVE_LRINT)
#       define lrint(_x) (((_x) < 0.0) ? (long int)ceil((_x)-0.5) : (long int)floor((_x)+0.5))
#     elif !defined(HAVE_WINDOWS_H) && !defined(HAVE_DECL_LRINT)
long int lrint(double x);
#       define HAVE_DECL_LRINT 1
#     endif
#   endif

#   if !defined(HAVE_LRINT)
#     define HAVE_LRINT 1
#   endif

/* make sure rint() is provided */
#   if !defined(rint)
#     if !defined(HAVE_RINT)
#       define rint(_x) (((_x) < 0.0) ? ceil((_x)-0.5) : floor((_x)+0.5))
#     elif !defined(HAVE_WINDOWS_H) && !defined(HAVE_DECL_RINT)
double rint(double x);
#       define HAVE_DECL_RINT 1
#     endif
#   endif

#   if !defined(HAVE_RINT)
#     define HAVE_RINT 1
#   endif
# endif

/* strict c89 doesn't declare snprintf() */
# if defined(HAVE_SNPRINTF) && !defined(HAVE_DECL_SNPRINTF) && !defined(snprintf) && !defined(__cplusplus)
# include <stddef.h> /* for size_t */
extern int snprintf(char *str, size_t size, const char *format, ...);
# endif

#endif  /* BRLCADBUILD & HAVE_CONFIG_H */

/* provide declaration markers for header externals */
#ifndef __BEGIN_DECLS
#  ifdef __cplusplus
#    define __BEGIN_DECLS   extern "C" {   /**< if C++, set to extern "C" { */
#    define __END_DECLS     }              /**< if C++, set to } */
#  else
#    define __BEGIN_DECLS /**< if C++, set to extern "C" { */
#    define __END_DECLS   /**< if C++, set to } */
#  endif
#endif

/* ANSI c89 does not allow the 'inline' keyword, check if GNU inline
 * rules are in effect.
 *
 * TODO: test removal of __STRICT_ANSI__ on Windows.
 */
#if !defined __cplusplus && (defined(__STRICT_ANSI__) || defined(__GNUC_GNU_INLINE__))
#  ifndef inline
#    define inline /***/
#  endif
#endif

/** Find and return the maximum value */
#ifndef FMAX
#  define FMAX(a, b)	(((a)>(b))?(a):(b))
#endif
/** Find and return the minimum value */
#ifndef FMIN
#  define FMIN(a, b)	(((a)<(b))?(a):(b))
#endif

/* make sure the old bsd types are defined for portability */
#if defined(BRLCADBUILD) && defined(HAVE_CONFIG_H)
# if !defined(HAVE_U_TYPES)
typedef unsigned char u_char;
typedef unsigned int u_int;
typedef unsigned long u_long;
typedef unsigned short u_short;
#   define HAVE_U_TYPES 1
# endif
#endif

/* We want 64 bit (large file) I/O capabilities whenever they are available.
 * Always define this before we include sys/types.h */
#ifndef _FILE_OFFSET_BITS
#  define _FILE_OFFSET_BITS 64
#endif

/**
 * make sure ssize_t is provided.  C99 does not provide it even though it is
 * defined in SUS97.  if not available, we create the type aligned with the
 * similar POSIX ptrdiff_t type.
 */
<<<<<<< HEAD
#if defined(BRLCADBUILD) && defined(HAVE_CONFIG_H)
# ifndef HAVE_SSIZE_T
=======
#if defined(_MSC_VER) && !defined(HAVE_SSIZE_T)
>>>>>>> 031a9ea6
#  ifdef HAVE_SYS_TYPES_H
#    include <sys/types.h>
#  endif
#  include <limits.h>
#  include <stddef.h>
<<<<<<< HEAD
#   ifndef SSIZE_MAX
typedef ptrdiff_t ssize_t;
#  define HAVE_SSIZE_T 1
#    if defined(_WIN64)
#      define SSIZE_MAX LONG_MAX
#    else
#      define SSIZE_MAX INT_MAX
#    endif
#  endif
#endif
=======
typedef ptrdiff_t ssize_t;
#  define HAVE_SSIZE_T 1
#  ifndef SSIZE_MAX
#    if defined(LONG_MAX)
#      define SSIZE_MAX LONG_MAX
#    elif defined(INT_MAX)
#      define SSIZE_MAX INT_MAX
#    elif defined(_POSIX_SSIZE_MAX)
#      define SSIZE_MAX _POSIX_SSIZE_MAX
#    else
       /* Go with POSIX minimum acceptable value. This is smaller than
        * we would like, but is a safe default value.
	*/
#      define SSIZE_MAX 32767
#    endif
#  endif
>>>>>>> 031a9ea6
#endif

/* make sure most of the C99 stdint types are provided including the
 * optional uintptr_t type.
 */
#if !defined(INT8_MAX) || !defined(INT16_MAX) || !defined(INT32_MAX) || !defined(INT64_MAX)
#  if (defined _MSC_VER && (_MSC_VER <= 1500))
    /* Older Versions of Visual C++ seem to need pstdint.h but still
     * pass the tests below, so force it based on version (ugh.)
     */
#    include "pstdint.h"
#  elif defined(__STDC__) || defined(__STRICT_ANSI__) || defined(__SIZE_TYPE__) || defined(HAVE_STDINT_H)
#    if !defined(__STDC_LIMIT_MACROS)
#      define __STDC_LIMIT_MACROS 1
#    endif
#    if !defined(__STDC_CONSTANT_MACROS)
#      define __STDC_CONSTANT_MACROS 1
#    endif
#    include <stdint.h>
#  else
#    include "pstdint.h"
#  endif
#endif

/* off_t is 32 bit size even on 64 bit Windows. In the past we have tried to
 * force off_t to be 64 bit but this is failing on newer Windows/Visual Studio
 * versions in 2020 - therefore, we instead introduce the b_off_t define to
 * properly substitute the correct numerical type for the correct platform.  */
#if defined(_WIN64)
#  include <sys/stat.h>
#  define b_off_t __int64
#  define fstat _fstati64
#  define stat  _stati64
#elif defined (_WIN32)
#  include <sys/stat.h>
#  define b_off_t _off_t
#  define fstat _fstat
#  define stat  _stat
#else
#  define b_off_t off_t
#endif

/**
 * Maximum length of a filesystem path.  Typically defined in a system
 * file but if it isn't set, we create it.
 */
#ifndef MAXPATHLEN
#  include <limits.h> // Consistently define (or not) PATH_MAX
#  ifdef PATH_MAX
#    define MAXPATHLEN PATH_MAX
#  elif defined(MAX_PATH)
#    define MAXPATHLEN MAX_PATH
#  elif defined(_MAX_PATH)
#    define MAXPATHLEN _MAX_PATH
#  else
#    define MAXPATHLEN 2048
#  endif
#endif

/**
 * Provide a means to conveniently test the version of the GNU
 * compiler.  Use it like this:
 *
 * @code
 * #if GCC_PREREQ(2,8)
 * ... code requiring gcc 2.8 or later ...
 * #endif
 * @endcode
 *
 * WARNING: THIS MACRO IS CONSIDERED PRIVATE AND SHOULD NOT BE USED
 * OUTSIDE OF THIS HEADER FILE.  DO NOT RELY ON IT.
 */
#ifdef GCC_PREREQ
#  warning "GCC_PREREQ unexpectedly defined.  Ensure common.h is included first."
#  undef GCC_PREREQ
#endif
#if defined __GNUC__
#  define GCC_PREREQ(major, minor) __GNUC__ > (major) || (__GNUC__ == (major) && __GNUC_MINOR__ >= (minor))
#else
#  define GCC_PREREQ(major, minor) 0
#endif

/**
 * Provide a means to conveniently test the version of the Intel
 * compiler.  Use it like this:
 *
 * @code
 * #if ICC_PREREQ(800)
 * ... code requiring icc 8.0 or later ...
 * #endif
 * @endcode
 *
 * WARNING: THIS MACRO IS CONSIDERED PRIVATE AND SHOULD NOT BE USED
 * OUTSIDE OF THIS HEADER FILE.  DO NOT RELY ON IT.
 */
/* provide a means to conveniently test the version of ICC */
#ifdef ICC_PREREQ
#  warning "ICC_PREREQ unexpectedly defined.  Ensure common.h is included first."
#  undef ICC_PREREQ
#endif
#if defined __INTEL_COMPILER
#  define ICC_PREREQ(version) (__INTEL_COMPILER >= (version))
#else
#  define ICC_PREREQ(version) 0
#endif

/* This is so we can use gcc's "format string vs arguments"-check for
 * various printf-like functions, and still maintain compatibility.
 */
#ifndef __attribute__
/* This feature is only available in gcc versions 2.5 and later. */
#  if !GCC_PREREQ(2, 5)
#    define __attribute__(ignore) /* empty */
#  endif
/* The __-protected variants of `format' and `printf' attributes
 * are accepted by gcc versions 2.6.4 (effectively 2.7) and later.
 */
#  if !GCC_PREREQ(2, 7)
#    define __format__ format
#    define __printf__ printf
#    define __noreturn__ noreturn
#  endif
#endif

/* gcc 3.4 doesn't seem to support always_inline with -O0 (yet -Os
 * reportedly works), so turn it off.
 */
#if !GCC_PREREQ(3, 5)
#  define always_inline noinline
#endif

/**
 * UNUSED provides a common mechanism for declaring unused parameters.
 * Use it like this:
 *
 * int
 * my_function(int argc, char **UNUSED(argv))
 * {
 *   ...
 * }
 *
 */
#ifdef UNUSED
#  warning "UNUSED unexpectedly defined.  Ensure common.h is included first."
#  undef UNUSED
#endif
#if GCC_PREREQ(2, 5)
/* GCC-style compilers have an attribute */
#  define UNUSED(parameter) UNUSED_ ## parameter __attribute__((unused))
#elif defined(__cplusplus)
/* C++ allows the name to go away */
#  define UNUSED(parameter) /* parameter */
#else
/* some are asserted when !NDEBUG */
#  define UNUSED(parameter) (parameter)
#endif

/**
 * LIKELY provides a common mechanism for providing branch prediction
 * hints to the compiler so that it can better optimize.  It should be
 * used when it's exceptionally likely that an expected code path will
 * almost always be executed.  Use it like this:
 *
 *  if (LIKELY(x == 1)) {
 *    ... expected code path ...
 *  }
 *
 */
#ifdef LIKELY
#  undef LIKELY
#  warning "LIKELY unexpectedly defined.  Ensure common.h is included first."
#endif
#if GCC_PREREQ(3, 0) || ICC_PREREQ(800)
#  define LIKELY(expression) __builtin_expect((expression), 1)
#else
#  define LIKELY(expression) (expression)
#endif

/**
 * UNLIKELY provides a common mechanism for providing branch
 * prediction hints to the compiler so that it can better optimize.
 * It should be used when it's exceptionally unlikely that a given code
 * path will ever be executed.  Use it like this:
 *
 *  if (UNLIKELY(x == 0)) {
 *    ... unexpected code path ...
 *  }
 *
 */
#ifdef UNLIKELY
#  undef UNLIKELY
#  warning "UNLIKELY unexpectedly defined.  Ensure common.h is included first."
#endif
#if GCC_PREREQ(3, 0) || ICC_PREREQ(800)
#  define UNLIKELY(expression) __builtin_expect((expression), 0)
#else
#  define UNLIKELY(expression) (expression)
#endif

/**
 * DEPRECATED provides a common mechanism for denoting public API
 * (e.g., functions, typedefs, variables) that is considered
 * deprecated.  Use it like this:
 *
 * DEPRECATED int my_function(void);
 *
 * typedef struct karma some_type DEPRECATED;
 */
#ifdef DEPRECATED
#  undef DEPRECATED
#  warning "DEPRECATED unexpectedly defined.  Ensure common.h is included first."
#endif
#if GCC_PREREQ(3, 1) || ICC_PREREQ(800)
#  define DEPRECATED __attribute__((deprecated))
#elif defined(_WIN32)
#  define DEPRECATED __declspec(deprecated("This function is DEPRECATED.  Please update code to new API."))
#else
#  define DEPRECATED /* deprecated */
#endif


/**
 * NORETURN declares that a function does not return.
 *
 * For portability, the attribute must precede the function, i.e., be
 * declared on the left:
 *
 * NORETURN void function(void);
 *
 * Note that throwing an exception or calling longjmp() do not
 * constitute a return.  Functions that (always) infinite loop can be
 * considered functions that do not return.  Functions that do not
 * return should have a void return type.  This option is a hint to
 * compilers and static analyers, to reduce false positive reporting.
 */
#ifdef NORETURN
#  undef NORETURN
#  warning "NORETURN unexpectedly defined.  Ensure common.h is included first."
#endif
#if defined(HAVE_NORETURN_ATTRIBUTE)
#  define NORETURN __attribute__((__noreturn__))
#elif defined(HAVE_NORETURN_DECLSPEC)
#  define NORETURN __declspec(noreturn)
#else
#  define NORETURN /* does not return */
#endif


/**
 * FAUX_NORETURN declares a function should be treated as if it does
 * not return, even though it can.
 *
 * As this label is (currently) Clang-specific, it can be declared on
 * the left or right of a function declaration.  Left is recommended
 * for consistency with other annotations, e.g.:
 *
 * FAUX_NORETURN void function(void);
 *
 * This annocation is almost identical to NORETURN except that it does
 * not affect code generation and can be used on functions that
 * actually return.  It's typically useful for annotating assertion
 * handlers (e.g., assert()) that sometimes return and should not be
 * used on NORETURN functions.  This annotation is primarily a hint to
 * static analyzers.
 */
#ifdef FAUX_NORETURN
#  undef FAUX_NORETURN
#  warning "FAUX_NORETURN unexpectedly defined.  Ensure common.h is included first."
#endif
#ifdef HAVE_ANALYZER_NORETURN_ATTRIBUTE
#  define FAUX_NORETURN __attribute__((analyzer_noreturn))
#else
#  define FAUX_NORETURN /* pretend does not return */
#endif


/* ActiveState Tcl doesn't include this catch in tclPlatDecls.h, so we
 * have to add it for them
 */
#if defined(_MSC_VER) && defined(__STDC__)
#  include <tchar.h>
/* MSVC++ misses this. */
typedef _TCHAR TCHAR;
#endif

/* Avoid -Wundef warnings for system headers that use __STDC_VERSION__ without
 * checking if it's defined.
 */
#if !defined(__STDC_VERSION__)
#  define __STDC_VERSION__ 0
#endif

/**
 * globally disable certain warnings.  do NOT add new warnings here
 * without discussion and research.  only warnings that cannot be
 * quieted without objectively decreasing code quality should be
 * added!  even warnings that are innocuous or produce false-positive
 * should be quelled when possible.
 *
 * any warnings added should include a description and justification.
 */
#if defined(_MSC_VER)

/* /W1 warning C4351: new behavior: elements of array '...' will be default initialized
 *
 * i.e., this is the "we now implement constructor member
 * initialization correctly" warning that tells the user an
 * initializer like this:
 *
 * Class::Class() : some_array() {}
 *
 * will now initialize all members of some_array.  previous to
 * MSVC2005, behavior was to not initialize in some cases...
 */
#  pragma warning( disable : 4351 )

/* warning C5105: macro expansion producing 'defined' has undefined behavior
 *
 * this appears to be an erronous issue in the latest msvc
 * pre-processor that has support for the new C17 standard, which
 * triggers warnings in Windows SDK headers (e.g., winbase.h) that
 * use the defined operator in certain macros.
 */
#  pragma warning( disable : 5105 )

/* dubious warnings that are not yet intentionally disabled:
 *
 * /W3 warning C4800: 'int' : forcing value to bool 'true' or 'false' (performance warning)
 *
 * this warning is caused by assigning an int (or other non-boolean
 * value) to a bool like this:
 *
 * int i = 1; bool b = i;
 *
 * there is something to be said for making such assignments explicit,
 * e.g., "b = (i != 0);", but this arguably decreases readability or
 * clarity and the fix has potential for introducing logic errors.
 */
/*#  pragma warning( disable : 4800 ) */

#endif

/**
 * Provide a macro for different treatment of initialized extern const
 * variables between C and C++.  In C the following initialization
 * (definition) is acceptable for external linkage:
 *
 *   const int var = 10;
 *
 * but in C++ const is implicitly internal linkage so it must have
 * extern qualifier:
 *
 *   extern const int var = 10;
 */
#if defined(__cplusplus)
#  define EXTERNVARINIT extern
#else
#  define EXTERNVARINIT
#endif

/**
 * Provide canonical preprocessor stringification.
 *
 @code
 *     #define abc 123
 *     CPP_STR(abc) => "abc"
 @endcode
 */
#ifndef CPP_STR
#  define CPP_STR(x) # x
#endif

/**
 * Provide canonical preprocessor expanded stringification.
 *
 @code
 *     #define abc 123
 *     CPP_XSTR(abc) => "123"
 @endcode
 */
#ifndef CPP_XSTR
#  define CPP_XSTR(x) CPP_STR(x)
#endif

/**
 * Provide canonical preprocessor concatenation.
 *
 @code
 *     #define abc 123
 *     CPP_GLUE(abc, 123) => abc123
 *     CPP_STR(CPP_GLUE(abc, 123)) => "CPP_GLUE(abc, 123)"
 *     CPP_XSTR(CPP_GLUE(abc, 123)) => "abc123"
 *     #define abc123 "xyz"
 *     CPP_GLUE(abc, 123) => abc123 => "xyz"
 @endcode
 */
#ifndef CPP_GLUE
#  define CPP_GLUE(a, b) a ## b
#endif

/**
 * Provide canonical preprocessor expanded concatenation.
 *
 @code
 *     #define abc 123
 *     CPP_XGLUE(abc, 123) => 123123
 *     CPP_STR(CPP_XGLUE(abc, 123)) => "CPP_XGLUE(abc, 123)"
 *     CPP_XSTR(CPP_XGLUE(abc, 123)) => "123123"
 @endcode
 */
#ifndef CPP_XGLUE
#  define CPP_XGLUE(a, b) CPP_GLUE(a, b)
#endif

/**
 * Provide format specifier string tied to a size (e.g., "%123s")
 *
 @code
 *     #define STR_LEN 10+1
 *     char str[STR_LEN] = {0};
 *     scanf(CPP_SCANSIZE(STR_LEN) "\n", str);
 @endcode
 */
#ifndef CPP_SCAN
#  define CPP_SCAN(sz) "%" CPP_XSTR(sz) "s"
#endif

/**
 * Provide the current filename and linenumber as a static
 * preprocessor string in "file"":""line" format (e.g., "file:123").
 */
#ifndef CPP_FILELINE
#  define CPP_FILELINE __FILE__ ":" CPP_XSTR(__LINE__)
#endif

/**
 * If we've not already defined COMPILER_DLLEXPORT and COMPILER_DLLIMPORT,
 * define them away so code including the *_EXPORT header logic won't
 * fail.
 */
#if defined(_MSC_VER)
#  define COMPILER_DLLEXPORT __declspec(dllexport)
#  define COMPILER_DLLIMPORT __declspec(dllimport)
#elif defined(__GNUC__) || defined(__clang__)
#  define COMPILER_DLLEXPORT __attribute__ ((visibility ("default")))
#  define COMPILER_DLLIMPORT __attribute__ ((visibility ("default")))
#else
#  define COMPILER_DLLEXPORT
#  define COMPILER_DLLIMPORT
#endif

#endif  /* COMMON_H */

/** @} */
/*
 * Local Variables:
 * mode: C
 * tab-width: 8
 * indent-tabs-mode: t
 * c-file-style: "stroustrup"
 * End:
 * ex: shiftwidth=4 tabstop=8
 */<|MERGE_RESOLUTION|>--- conflicted
+++ resolved
@@ -158,29 +158,12 @@
  * defined in SUS97.  if not available, we create the type aligned with the
  * similar POSIX ptrdiff_t type.
  */
-<<<<<<< HEAD
-#if defined(BRLCADBUILD) && defined(HAVE_CONFIG_H)
-# ifndef HAVE_SSIZE_T
-=======
 #if defined(_MSC_VER) && !defined(HAVE_SSIZE_T)
->>>>>>> 031a9ea6
 #  ifdef HAVE_SYS_TYPES_H
 #    include <sys/types.h>
 #  endif
 #  include <limits.h>
 #  include <stddef.h>
-<<<<<<< HEAD
-#   ifndef SSIZE_MAX
-typedef ptrdiff_t ssize_t;
-#  define HAVE_SSIZE_T 1
-#    if defined(_WIN64)
-#      define SSIZE_MAX LONG_MAX
-#    else
-#      define SSIZE_MAX INT_MAX
-#    endif
-#  endif
-#endif
-=======
 typedef ptrdiff_t ssize_t;
 #  define HAVE_SSIZE_T 1
 #  ifndef SSIZE_MAX
@@ -197,7 +180,6 @@
 #      define SSIZE_MAX 32767
 #    endif
 #  endif
->>>>>>> 031a9ea6
 #endif
 
 /* make sure most of the C99 stdint types are provided including the
