--- conflicted
+++ resolved
@@ -1,11 +1,7 @@
 /*                          A N I M . H
  * BRL-CAD
  *
-<<<<<<< HEAD
- * Copyright (c) 1993-2018 United States Government as represented by
-=======
  * Copyright (c) 1993-2020 United States Government as represented by
->>>>>>> 60304d81
  * the U.S. Army Research Laboratory.
  *
  * This library is free software; you can redistribute it and/or
@@ -30,12 +26,9 @@
 
 #include "common.h"
 
-<<<<<<< HEAD
-=======
 /* system headers */
 #include <stdio.h> /* for FILE */
 
->>>>>>> 60304d81
 /* interface headers */
 #include "vmath.h"
 #include "bu/vls.h"
@@ -43,9 +36,6 @@
 #include "rt/defines.h"
 #include "rt/mater.h"
 #include "rt/db_fullpath.h"
-
-/* system headers */
-#include "bio.h" /* for FILE */
 
 __BEGIN_DECLS
 
