--- conflicted
+++ resolved
@@ -1,11 +1,7 @@
 /*                   D B _ I N T E R N A L . H
  * BRL-CAD
  *
-<<<<<<< HEAD
- * Copyright (c) 1993-2018 United States Government as represented by
-=======
  * Copyright (c) 1993-2020 United States Government as represented by
->>>>>>> 60304d81
  * the U.S. Army Research Laboratory.
  *
  * This library is free software; you can redistribute it and/or
@@ -30,21 +26,15 @@
 
 #include "common.h"
 
-<<<<<<< HEAD
-=======
 /* system headers */
 #include <stdio.h> /* for FILE */
 
->>>>>>> 60304d81
 /* interface headers */
 #include "bu/magic.h"
 #include "bu/avs.h"
 #include "bn/mat.h"
 #include "rt/defines.h"
 #include "rt/resource.h"
-
-/* system headers */
-#include "bio.h" /* for FILE */
 
 __BEGIN_DECLS
 
