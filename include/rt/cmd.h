--- conflicted
+++ resolved
@@ -1,11 +1,7 @@
 /*                        C M D . H
  * BRL-CAD
  *
-<<<<<<< HEAD
- * Copyright (c) 1993-2018 United States Government as represented by
-=======
  * Copyright (c) 1993-2020 United States Government as represented by
->>>>>>> 60304d81
  * the U.S. Army Research Laboratory.
  *
  * This library is free software; you can redistribute it and/or
@@ -30,19 +26,13 @@
 
 #include "common.h"
 
-<<<<<<< HEAD
-=======
 /* system headers */
 #include <stdio.h> /* for FILE */
 
->>>>>>> 60304d81
 /* interface headers */
 #include "vmath.h"
 #include "rt/defines.h"
 #include "rt/rt_instance.h"
-
-/* system headers */
-#include "bio.h" /* for FILE */
 
 __BEGIN_DECLS
 
