--- conflicted
+++ resolved
@@ -202,11 +202,7 @@
 };
 DEPRECATED RT_EXPORT extern int db_full_path_list_add(const char *path, int local, struct db_i *dbip, struct db_full_path_list *path_list);
 DEPRECATED RT_EXPORT extern void db_free_full_path_list(struct db_full_path_list *path_list);
-<<<<<<< HEAD
-DEPRECATED RT_EXPORT extern void *db_search_formplan(char **argv, struct db_i *UNUSED(dbip), struct db_search_context *);
-=======
 DEPRECATED RT_EXPORT extern void *db_search_formplan(char **argv, struct db_i *dbip, struct db_search_context *);
->>>>>>> 9b9d70b0
 DEPRECATED RT_EXPORT extern void db_search_freeplan(void **plan);
 DEPRECATED RT_EXPORT extern struct db_full_path_list *db_search_full_paths(void *searchplan,
 									   struct db_full_path_list *path_list,
