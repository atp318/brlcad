/*                       D E F I N E S . H
 * BRL-CAD
 *
<<<<<<< HEAD
 * Copyright (c) 2011-2018 United States Government as represented by
=======
 * Copyright (c) 2011-2020 United States Government as represented by
>>>>>>> 2965d039
 * the U.S. Army Research Laboratory.
 *
 * This library is free software; you can redistribute it and/or
 * modify it under the terms of the GNU Lesser General Public License
 * version 2.1 as published by the Free Software Foundation.
 *
 * This library is distributed in the hope that it will be useful, but
 * WITHOUT ANY WARRANTY; without even the implied warranty of
 * MERCHANTABILITY or FITNESS FOR A PARTICULAR PURPOSE.  See the GNU
 * Lesser General Public License for more details.
 *
 * You should have received a copy of the GNU Lesser General Public
 * License along with this file; see the file named COPYING for more
 * information.
 */
/** @addtogroup rt_defines
 *
 * Common definitions for LIBRT
 *
 */

/** @{ */
/** @file rt/defines.h */

#ifndef RT_DEFINES_H
#define RT_DEFINES_H

#ifndef RT_EXPORT
#  if defined(RT_DLL_EXPORTS) && defined(RT_DLL_IMPORTS)
#    error "Only RT_DLL_EXPORTS or RT_DLL_IMPORTS can be defined, not both."
#  elif defined(RT_DLL_EXPORTS)
#    define RT_EXPORT __declspec(dllexport)
#  elif defined(RT_DLL_IMPORTS)
#    define RT_EXPORT __declspec(dllimport)
#  else
#    define RT_EXPORT
#  endif
#endif

#include "common.h"

#ifdef USE_OPENCL
#include <limits.h>
#define CL_USE_DEPRECATED_OPENCL_1_2_APIS
#define CL_USE_DEPRECATED_OPENCL_2_0_APIS

#define CL_TARGET_OPENCL_VERSION 120

#ifdef __APPLE__
#include <OpenCL/cl.h>
#else
#include <CL/cl.h>
#endif

#ifndef CL_VERSION_1_2
#  error "OpenCL 1.2 required."
#endif

#ifdef CLT_SINGLE_PRECISION
#define cl_double cl_float
#define cl_double3 cl_float3
#define cl_double4 cl_float4
#define cl_double16 cl_float16
#endif
#endif

#include "bg/defines.h"

/*
 * Values for Solid ID.
 */
#define ID_NULL         0       /**< @brief Unused */
#define ID_TOR          1       /**< @brief Toroid */
#define ID_TGC          2       /**< @brief Generalized Truncated General Cone */
#define ID_ELL          3       /**< @brief Ellipsoid */
#define ID_ARB8         4       /**< @brief Generalized ARB.  V + 7 vectors */
#define ID_ARS          5       /**< @brief ARS */
#define ID_HALF         6       /**< @brief Half-space */
#define ID_REC          7       /**< @brief Right Elliptical Cylinder [TGC special] */
#define ID_POLY         8       /**< @brief Polygonal faceted object */
#define ID_BSPLINE      9       /**< @brief B-spline object */
#define ID_SPH          10      /**< @brief Sphere */
#define ID_NMG          11      /**< @brief n-Manifold Geometry solid */
#define ID_EBM          12      /**< @brief Extruded bitmap solid */
#define ID_VOL          13      /**< @brief 3-D Volume */
#define ID_ARBN         14      /**< @brief ARB with N faces */
#define ID_PIPE         15      /**< @brief Pipe (wire) solid */
#define ID_PARTICLE     16      /**< @brief Particle system solid */
#define ID_RPC          17      /**< @brief Right Parabolic Cylinder  */
#define ID_RHC          18      /**< @brief Right Hyperbolic Cylinder  */
#define ID_EPA          19      /**< @brief Elliptical Paraboloid  */
#define ID_EHY          20      /**< @brief Elliptical Hyperboloid  */
#define ID_ETO          21      /**< @brief Elliptical Torus  */
#define ID_GRIP         22      /**< @brief Pseudo Solid Grip */
#define ID_JOINT        23      /**< @brief Pseudo Solid/Region Joint */
#define ID_HF           24      /**< @brief Height Field */
#define ID_DSP          25      /**< @brief Displacement map */
#define ID_SKETCH       26      /**< @brief 2D sketch */
#define ID_EXTRUDE      27      /**< @brief Solid of extrusion */
#define ID_SUBMODEL     28      /**< @brief Instanced submodel */
#define ID_CLINE        29      /**< @brief FASTGEN4 CLINE solid */
#define ID_BOT          30      /**< @brief Bag o' triangles */

/* Add a new primitive id above here (this is will break v5 format)
 * NOTE: must update the non-geometric object id's below the
 * ADD_BELOW_HERE marker
 */
#define ID_MAX_SOLID    46      /**< @brief Maximum defined ID_xxx for solids */

/*
 * Non-geometric objects
 */
#define ID_COMBINATION  31      /**< @brief Combination Record */
#define ID_UNUSED1      32      /**< @brief UNUSED (placeholder)  */
#define ID_BINUNIF      33      /**< @brief Uniform-array binary */
#define ID_UNUSED2      34      /**< @brief UNUSED (placeholder) */
#define ID_CONSTRAINT   39      /**< @brief Constraint object */

/* - ADD_BELOW_HERE - */
/* superellipsoid should be 31, but is not v5 compatible */
#define ID_SUPERELL     35      /**< @brief Superquadratic ellipsoid */
#define ID_METABALL     36      /**< @brief Metaball */
#define ID_BREP         37      /**< @brief B-rep object */
#define ID_HYP          38      /**< @brief Hyperboloid of one sheet */
#define ID_REVOLVE      40      /**< @brief Solid of Revolution */
#define ID_PNTS         41      /**< @brief Collection of Points */
#define ID_ANNOT        42      /**< @brief Annotation */
#define ID_HRT          43      /**< @brief Heart */
#define ID_DATUM        44      /**< @brief Datum references */
#define ID_SCRIPT       45      /**< @brief Script */
#define ID_MAXIMUM      46      /**< @brief Maximum defined ID_xxx value */

/**
 * DEPRECATED: external applications should use other LIBRT API to
 * access database objects.
 *
 * The directory is organized as forward linked lists hanging off of
 * one of RT_DBNHASH headers in the db_i structure.
 *
 * FIXME: this should not be public API, push container and iteration
 * down into LIBRT.  External applications should not use this.
 */
#define RT_DBNHASH              8192    /**< @brief hash table is an
					 * array of linked lists with
					 * this many array pointer
					 * elements (Memory use for
					 * 32-bit: 32KB, 64-bit: 64KB)
					 */

#if     ((RT_DBNHASH)&((RT_DBNHASH)-1)) != 0
/**
 * DEPRECATED: external applications should use other LIBRT API to
 * access database objects.
 */
#define RT_DBHASH(sum)  ((size_t)(sum) % (RT_DBNHASH))
#else
/**
 * DEPRECATED: external applications should use other LIBRT API to
 * access database objects.
 */
#define RT_DBHASH(sum)  ((size_t)(sum) & ((RT_DBNHASH)-1))
#endif

/* Used to set globals declared in bot.c */
#define RT_DEFAULT_MINPIECES            32
#define RT_DEFAULT_TRIS_PER_PIECE       4
#define RT_DEFAULT_MINTIE               0       /* TODO: find the best value */


#define BACKING_DIST    (-2.0)          /**< @brief  mm to look behind start point */
#define OFFSET_DIST     0.01            /**< @brief  mm to advance point into box */

/**
 * FIXME: These should probably be vmath macros
 */
#define RT_BADNUM(n)    (!((n) >= -INFINITY && (n) <= INFINITY))
#define RT_BADVEC(v)    (RT_BADNUM((v)[X]) || RT_BADNUM((v)[Y]) || RT_BADNUM((v)[Z]))

/* FIXME: this is a dubious define that should be removed */
#define RT_MAXLINE              10240

#define RT_PART_NUBSPT  0
<<<<<<< HEAD

/*
 *  * Replacements for definitions from vmath.h
 *   */
#undef V2PRINT
#undef VPRINT
#undef HPRINT
#define V2PRINT(a, b) bu_log("%s (%g, %g)\n", a, (b)[0], (b)[1]);
#define VPRINT(a, b) bu_log("%s (%g, %g, %g)\n", a, (b)[0], (b)[1], (b)[2])
#define HPRINT(a, b) bu_log("%s (%g, %g, %g, %g)\n", a, (b)[0], (b)[1], (b)[2], (b)[3])
=======
>>>>>>> 2965d039

#endif /* RT_DEFINES_H */

/** @} */

/*
 * Local Variables:
 * tab-width: 8
 * mode: C
 * indent-tabs-mode: t
 * c-file-style: "stroustrup"
 * End:
 * ex: shiftwidth=4 tabstop=8
 */<|MERGE_RESOLUTION|>--- conflicted
+++ resolved
@@ -1,11 +1,7 @@
 /*                       D E F I N E S . H
  * BRL-CAD
  *
-<<<<<<< HEAD
- * Copyright (c) 2011-2018 United States Government as represented by
-=======
  * Copyright (c) 2011-2020 United States Government as represented by
->>>>>>> 2965d039
  * the U.S. Army Research Laboratory.
  *
  * This library is free software; you can redistribute it and/or
@@ -188,19 +184,6 @@
 #define RT_MAXLINE              10240
 
 #define RT_PART_NUBSPT  0
-<<<<<<< HEAD
-
-/*
- *  * Replacements for definitions from vmath.h
- *   */
-#undef V2PRINT
-#undef VPRINT
-#undef HPRINT
-#define V2PRINT(a, b) bu_log("%s (%g, %g)\n", a, (b)[0], (b)[1]);
-#define VPRINT(a, b) bu_log("%s (%g, %g, %g)\n", a, (b)[0], (b)[1], (b)[2])
-#define HPRINT(a, b) bu_log("%s (%g, %g, %g, %g)\n", a, (b)[0], (b)[1], (b)[2], (b)[3])
-=======
->>>>>>> 2965d039
 
 #endif /* RT_DEFINES_H */
 
