/*                        O B J E C T S . H
 * BRL-CAD
 *
 * Copyright (c) 2008-2022 United States Government as represented by
 * the U.S. Army Research Laboratory.
 *
 * This library is free software; you can redistribute it and/or
 * modify it under the terms of the GNU Lesser General Public License
 * version 2.1 as published by the Free Software Foundation.
 *
 * This library is distributed in the hope that it will be useful, but
 * WITHOUT ANY WARRANTY; without even the implied warranty of
 * MERCHANTABILITY or FITNESS FOR A PARTICULAR PURPOSE.  See the GNU
 * Lesser General Public License for more details.
 *
 * You should have received a copy of the GNU Lesser General Public
 * License along with this file; see the file named COPYING for more
 * information.
 */
/** @addtogroup ged_objects
 *
 * Geometry EDiting Library Database Generic Object Functions.
 *
 * These are functions that operate on database objects.
 */
/** @{ */
/** @file ged/objects.h */

#ifndef GED_OBJECTS_H
#define GED_OBJECTS_H

#include "common.h"
#include "ged/defines.h"

__BEGIN_DECLS

/** Check if the object is a combination */
#define	GED_CHECK_COMB(_gedp, _dp, _flags) \
    if (((_dp)->d_flags & RT_DIR_COMB) == 0) { \
	int ged_check_comb_quiet = (_flags) & BRLCAD_QUIET; \
	if (!ged_check_comb_quiet) { \
	    bu_vls_printf((_gedp)->ged_result_str, "%s is not a combination", (_dp)->d_namep); \
	} \
	return (_flags); \
    }

/** Lookup database object */
#define GED_CHECK_EXISTS(_gedp, _name, _noisy, _flags) \
<<<<<<< HEAD
    if (db_lookup((_gedp)->ged_wdbp->dbip, (_name), (_noisy)) != RT_DIR_NULL) { \
	int ged_check_exists_quiet = (_flags) & BRLCAD_QUIET; \
=======
    if (db_lookup((_gedp)->dbip, (_name), (_noisy)) != RT_DIR_NULL) { \
	int ged_check_exists_quiet = (_flags) & GED_QUIET; \
>>>>>>> 031a9ea6
	if (!ged_check_exists_quiet) { \
	    bu_vls_printf((_gedp)->ged_result_str, "%s already exists.", (_name)); \
	} \
	return (_flags); \
    }

/** Check if the database is read only */
#define	GED_CHECK_READ_ONLY(_gedp, _flags) \
<<<<<<< HEAD
    if ((_gedp)->ged_wdbp->dbip->dbi_read_only) { \
	int ged_check_read_only_quiet = (_flags) & BRLCAD_QUIET; \
=======
    if ((_gedp)->dbip->dbi_read_only) { \
	int ged_check_read_only_quiet = (_flags) & GED_QUIET; \
>>>>>>> 031a9ea6
	if (!ged_check_read_only_quiet) { \
	    bu_vls_trunc((_gedp)->ged_result_str, 0); \
	    bu_vls_printf((_gedp)->ged_result_str, "Sorry, this database is READ-ONLY."); \
	} \
	return (_flags); \
    }

/** Check if the object is a region */
#define	GED_CHECK_REGION(_gedp, _dp, _flags) \
    if (((_dp)->d_flags & RT_DIR_REGION) == 0) { \
	int ged_check_region_quiet = (_flags) & BRLCAD_QUIET; \
	if (!ged_check_region_quiet) { \
	    bu_vls_printf((_gedp)->ged_result_str, "%s is not a region.", (_dp)->d_namep); \
	} \
	return (_flags); \
    }

/** add a new directory entry to the currently open database */
#define GED_DB_DIRADD(_gedp, _dp, _name, _laddr, _len, _dirflags, _ptr, _flags) \
<<<<<<< HEAD
    if (((_dp) = db_diradd((_gedp)->ged_wdbp->dbip, (_name), (_laddr), (_len), (_dirflags), (_ptr))) == RT_DIR_NULL) { \
	int ged_db_diradd_quiet = (_flags) & BRLCAD_QUIET; \
=======
    if (((_dp) = db_diradd((_gedp)->dbip, (_name), (_laddr), (_len), (_dirflags), (_ptr))) == RT_DIR_NULL) { \
	int ged_db_diradd_quiet = (_flags) & GED_QUIET; \
>>>>>>> 031a9ea6
	if (!ged_db_diradd_quiet) { \
	    bu_vls_printf((_gedp)->ged_result_str, "Unable to add %s to the database.", (_name)); \
	} \
	return (_flags); \
    }

/** Lookup database object */
#define GED_DB_LOOKUP(_gedp, _dp, _name, _noisy, _flags) \
<<<<<<< HEAD
    if (((_dp) = db_lookup((_gedp)->ged_wdbp->dbip, (_name), (_noisy))) == RT_DIR_NULL) { \
	int ged_db_lookup_quiet = (_flags) & BRLCAD_QUIET; \
=======
    if (((_dp) = db_lookup((_gedp)->dbip, (_name), (_noisy))) == RT_DIR_NULL) { \
	int ged_db_lookup_quiet = (_flags) & GED_QUIET; \
>>>>>>> 031a9ea6
	if (!ged_db_lookup_quiet) { \
	    bu_vls_printf((_gedp)->ged_result_str, "Unable to find %s in the database.", (_name)); \
	} \
	return (_flags); \
    }

/** Get internal representation */
#define GED_DB_GET_INTERNAL(_gedp, _intern, _dp, _mat, _resource, _flags) \
<<<<<<< HEAD
    if (rt_db_get_internal((_intern), (_dp), (_gedp)->ged_wdbp->dbip, (_mat), (_resource)) < 0) { \
	int ged_db_get_internal_quiet = (_flags) & BRLCAD_QUIET; \
=======
    if (rt_db_get_internal((_intern), (_dp), (_gedp)->dbip, (_mat), (_resource)) < 0) { \
	int ged_db_get_internal_quiet = (_flags) & GED_QUIET; \
>>>>>>> 031a9ea6
	if (!ged_db_get_internal_quiet) { \
	    bu_vls_printf((_gedp)->ged_result_str, "Database read failure."); \
	} \
	return (_flags); \
    }

/** Put internal representation */
#define GED_DB_PUT_INTERNAL(_gedp, _dp, _intern, _resource, _flags) \
<<<<<<< HEAD
    if (rt_db_put_internal((_dp), (_gedp)->ged_wdbp->dbip, (_intern), (_resource)) < 0) { \
       int ged_db_put_internal_quiet = (_flags) & BRLCAD_QUIET; \
=======
    if (rt_db_put_internal((_dp), (_gedp)->dbip, (_intern), (_resource)) < 0) { \
       int ged_db_put_internal_quiet = (_flags) & GED_QUIET; \
>>>>>>> 031a9ea6
       if (!ged_db_put_internal_quiet) { \
           bu_vls_printf((_gedp)->ged_result_str, "Database write failure."); \
       } \
       return (_flags); \
    }

__END_DECLS

#endif /* GED_OBJECTS_H */

/** @} */

/*
 * Local Variables:
 * tab-width: 8
 * mode: C
 * indent-tabs-mode: t
 * c-file-style: "stroustrup"
 * End:
 * ex: shiftwidth=4 tabstop=8
 */<|MERGE_RESOLUTION|>--- conflicted
+++ resolved
@@ -37,7 +37,7 @@
 /** Check if the object is a combination */
 #define	GED_CHECK_COMB(_gedp, _dp, _flags) \
     if (((_dp)->d_flags & RT_DIR_COMB) == 0) { \
-	int ged_check_comb_quiet = (_flags) & BRLCAD_QUIET; \
+	int ged_check_comb_quiet = (_flags) & GED_QUIET; \
 	if (!ged_check_comb_quiet) { \
 	    bu_vls_printf((_gedp)->ged_result_str, "%s is not a combination", (_dp)->d_namep); \
 	} \
@@ -46,13 +46,8 @@
 
 /** Lookup database object */
 #define GED_CHECK_EXISTS(_gedp, _name, _noisy, _flags) \
-<<<<<<< HEAD
-    if (db_lookup((_gedp)->ged_wdbp->dbip, (_name), (_noisy)) != RT_DIR_NULL) { \
-	int ged_check_exists_quiet = (_flags) & BRLCAD_QUIET; \
-=======
     if (db_lookup((_gedp)->dbip, (_name), (_noisy)) != RT_DIR_NULL) { \
 	int ged_check_exists_quiet = (_flags) & GED_QUIET; \
->>>>>>> 031a9ea6
 	if (!ged_check_exists_quiet) { \
 	    bu_vls_printf((_gedp)->ged_result_str, "%s already exists.", (_name)); \
 	} \
@@ -61,13 +56,8 @@
 
 /** Check if the database is read only */
 #define	GED_CHECK_READ_ONLY(_gedp, _flags) \
-<<<<<<< HEAD
-    if ((_gedp)->ged_wdbp->dbip->dbi_read_only) { \
-	int ged_check_read_only_quiet = (_flags) & BRLCAD_QUIET; \
-=======
     if ((_gedp)->dbip->dbi_read_only) { \
 	int ged_check_read_only_quiet = (_flags) & GED_QUIET; \
->>>>>>> 031a9ea6
 	if (!ged_check_read_only_quiet) { \
 	    bu_vls_trunc((_gedp)->ged_result_str, 0); \
 	    bu_vls_printf((_gedp)->ged_result_str, "Sorry, this database is READ-ONLY."); \
@@ -78,7 +68,7 @@
 /** Check if the object is a region */
 #define	GED_CHECK_REGION(_gedp, _dp, _flags) \
     if (((_dp)->d_flags & RT_DIR_REGION) == 0) { \
-	int ged_check_region_quiet = (_flags) & BRLCAD_QUIET; \
+	int ged_check_region_quiet = (_flags) & GED_QUIET; \
 	if (!ged_check_region_quiet) { \
 	    bu_vls_printf((_gedp)->ged_result_str, "%s is not a region.", (_dp)->d_namep); \
 	} \
@@ -87,13 +77,8 @@
 
 /** add a new directory entry to the currently open database */
 #define GED_DB_DIRADD(_gedp, _dp, _name, _laddr, _len, _dirflags, _ptr, _flags) \
-<<<<<<< HEAD
-    if (((_dp) = db_diradd((_gedp)->ged_wdbp->dbip, (_name), (_laddr), (_len), (_dirflags), (_ptr))) == RT_DIR_NULL) { \
-	int ged_db_diradd_quiet = (_flags) & BRLCAD_QUIET; \
-=======
     if (((_dp) = db_diradd((_gedp)->dbip, (_name), (_laddr), (_len), (_dirflags), (_ptr))) == RT_DIR_NULL) { \
 	int ged_db_diradd_quiet = (_flags) & GED_QUIET; \
->>>>>>> 031a9ea6
 	if (!ged_db_diradd_quiet) { \
 	    bu_vls_printf((_gedp)->ged_result_str, "Unable to add %s to the database.", (_name)); \
 	} \
@@ -102,13 +87,8 @@
 
 /** Lookup database object */
 #define GED_DB_LOOKUP(_gedp, _dp, _name, _noisy, _flags) \
-<<<<<<< HEAD
-    if (((_dp) = db_lookup((_gedp)->ged_wdbp->dbip, (_name), (_noisy))) == RT_DIR_NULL) { \
-	int ged_db_lookup_quiet = (_flags) & BRLCAD_QUIET; \
-=======
     if (((_dp) = db_lookup((_gedp)->dbip, (_name), (_noisy))) == RT_DIR_NULL) { \
 	int ged_db_lookup_quiet = (_flags) & GED_QUIET; \
->>>>>>> 031a9ea6
 	if (!ged_db_lookup_quiet) { \
 	    bu_vls_printf((_gedp)->ged_result_str, "Unable to find %s in the database.", (_name)); \
 	} \
@@ -117,13 +97,8 @@
 
 /** Get internal representation */
 #define GED_DB_GET_INTERNAL(_gedp, _intern, _dp, _mat, _resource, _flags) \
-<<<<<<< HEAD
-    if (rt_db_get_internal((_intern), (_dp), (_gedp)->ged_wdbp->dbip, (_mat), (_resource)) < 0) { \
-	int ged_db_get_internal_quiet = (_flags) & BRLCAD_QUIET; \
-=======
     if (rt_db_get_internal((_intern), (_dp), (_gedp)->dbip, (_mat), (_resource)) < 0) { \
 	int ged_db_get_internal_quiet = (_flags) & GED_QUIET; \
->>>>>>> 031a9ea6
 	if (!ged_db_get_internal_quiet) { \
 	    bu_vls_printf((_gedp)->ged_result_str, "Database read failure."); \
 	} \
@@ -132,13 +107,8 @@
 
 /** Put internal representation */
 #define GED_DB_PUT_INTERNAL(_gedp, _dp, _intern, _resource, _flags) \
-<<<<<<< HEAD
-    if (rt_db_put_internal((_dp), (_gedp)->ged_wdbp->dbip, (_intern), (_resource)) < 0) { \
-       int ged_db_put_internal_quiet = (_flags) & BRLCAD_QUIET; \
-=======
     if (rt_db_put_internal((_dp), (_gedp)->dbip, (_intern), (_resource)) < 0) { \
        int ged_db_put_internal_quiet = (_flags) & GED_QUIET; \
->>>>>>> 031a9ea6
        if (!ged_db_put_internal_quiet) { \
            bu_vls_printf((_gedp)->ged_result_str, "Database write failure."); \
        } \
