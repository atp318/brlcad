/*                         D E B U G . H
 * BRL-CAD
 *
<<<<<<< HEAD
 * Copyright (c) 2004-2018 United States Government as represented by
=======
 * Copyright (c) 2004-2020 United States Government as represented by
>>>>>>> 60304d81
 * the U.S. Army Research Laboratory.
 *
 * This library is free software; you can redistribute it and/or
 * modify it under the terms of the GNU Lesser General Public License
 * version 2.1 as published by the Free Software Foundation.
 *
 * This library is distributed in the hope that it will be useful, but
 * WITHOUT ANY WARRANTY; without even the implied warranty of
 * MERCHANTABILITY or FITNESS FOR A PARTICULAR PURPOSE.  See the GNU
 * Lesser General Public License for more details.
 *
 * You should have received a copy of the GNU Lesser General Public
 * License along with this file; see the file named COPYING for more
 * information.
 */

#ifndef BU_DEBUG_H
#define BU_DEBUG_H

#include "common.h"
#include "bu/defines.h"

__BEGIN_DECLS

/** @addtogroup bu_debug Debugging
 *
 * @brief
 * Debugging definitions.
 *
 */
/** @{ */
/** @file bu/debug.h */

/**
 * controls the libbu debug level
 */
BU_EXPORT extern unsigned int bu_debug;

/**
 * Section for BU_DEBUG values
 *
 * These can be set from the command-line of RT-compatible programs
 * using the "-!" option.
 *
 * These definitions are each for one bit.
 */
#define BU_DEBUG_OFF 0  /* No debugging */

#define BU_DEBUG_COREDUMP       0x00000001      /* bu_bomb() should dump core on exit */
#define BU_DEBUG_UNUSED_0       0x00000002      /* Unallocated */
<<<<<<< HEAD
#define BU_DEBUG_MEM_LOG        0x00000004      /* Print all dynamic memory operations */
#define BU_DEBUG_UNUSED_1       0x00000008      /* Unallocated */

#define BU_DEBUG_PARALLEL       0x00000010      /* Parallel debug logging */
#define BU_DEBUG_UNUSED_2       0x00000020      /* Unallocated */
=======
#define BU_DEBUG_UNUSED_1       0x00000004      /* Unallocated */
#define BU_DEBUG_UNUSED_2       0x00000008      /* Unallocated */

#define BU_DEBUG_PARALLEL       0x00000010      /* Parallel debug logging */
#define BU_DEBUG_UNUSED_3       0x00000020      /* Unallocated */
>>>>>>> 60304d81
#define BU_DEBUG_BACKTRACE      0x00000040      /* Log backtrace details during abnormal exit */
#define BU_DEBUG_ATTACH         0x00000080      /* Waits for a debugger to attach during a crash */

#define BU_DEBUG_MATH           0x00000100      /* Fundamental math routines (plane.c, mat.c) */
#define BU_DEBUG_PTBL           0x00000200      /* bu_ptbl_() logging */
#define BU_DEBUG_AVS            0x00000400      /* bu_avs_() logging */
#define BU_DEBUG_MAPPED_FILE    0x00000800      /* bu_mapped_file logging */

#define BU_DEBUG_PATHS          0x00001000      /* File and path debug logging */
<<<<<<< HEAD
#define BU_DEBUG_UNUSED_3       0x00002000      /* Unallocated */
#define BU_DEBUG_UNUSED_4       0x00004000      /* Unallocated */
#define BU_DEBUG_UNUSED_5       0x00008000      /* Unallocated */

#define BU_DEBUG_TABDATA        0x00010000      /* LIBBN: tabdata */
#define BU_DEBUG_UNUSED_6       0x00020000      /* Unallocated */
#define BU_DEBUG_UNUSED_7       0x00040000      /* Unallocated */
#define BU_DEBUG_UNUSED_8       0x00080000      /* Unallocated */

/* Format string for bu_printb() */
#define BU_DEBUG_FORMAT         "\020" /* print hex */ \
    "\024UNUSED_8" \
    "\023UNUSED_7" \
    "\022UNUSED_6" \
    "\021TABDATA" \
    "\020UNUSED_5" \
    "\017UNUSED_4" \
    "\016UNUSED_3" \
=======
#define BU_DEBUG_UNUSED_4       0x00002000      /* Unallocated */
#define BU_DEBUG_UNUSED_5       0x00004000      /* Unallocated */
#define BU_DEBUG_UNUSED_6       0x00008000      /* Unallocated */

#define BU_DEBUG_TABDATA        0x00010000      /* LIBBN: tabdata */
#define BU_DEBUG_UNUSED_7       0x00020000      /* Unallocated */
#define BU_DEBUG_UNUSED_8       0x00040000      /* Unallocated */
#define BU_DEBUG_UNUSED_9       0x00080000      /* Unallocated */

/* Format string for bu_printb() */
#define BU_DEBUG_FORMAT         "\020" /* print hex */ \
    "\024UNUSED_9" \
    "\023UNUSED_8" \
    "\022UNUSED_7" \
    "\021TABDATA" \
    "\020UNUSED_6" \
    "\017UNUSED_5" \
    "\016UNUSED_4" \
>>>>>>> 60304d81
    "\015PATHS" \
    "\014MAPPED_FILE" \
    "\013AVS" \
    "\012PTBL" \
    "\011MATH" \
    "\010ATTACH" \
    "\7BACKTRACE" \
<<<<<<< HEAD
    "\6UNUSED_2" \
    "\5PARALLEL" \
    "\4UNUSED_1" \
    "\3MEM_LOG" \
=======
    "\6UNUSED_3" \
    "\5PARALLEL" \
    "\4UNUSED_2" \
    "\3UNUSED_1" \
>>>>>>> 60304d81
    "\2UNUSED_0" \
    "\1COREDUMP"

/** @} */

__END_DECLS

#endif  /* BU_DEBUG_H */

/*
 * Local Variables:
 * mode: C
 * tab-width: 8
 * indent-tabs-mode: t
 * c-file-style: "stroustrup"
 * End:
 * ex: shiftwidth=4 tabstop=8
 */<|MERGE_RESOLUTION|>--- conflicted
+++ resolved
@@ -1,11 +1,7 @@
 /*                         D E B U G . H
  * BRL-CAD
  *
-<<<<<<< HEAD
- * Copyright (c) 2004-2018 United States Government as represented by
-=======
  * Copyright (c) 2004-2020 United States Government as represented by
->>>>>>> 60304d81
  * the U.S. Army Research Laboratory.
  *
  * This library is free software; you can redistribute it and/or
@@ -56,19 +52,11 @@
 
 #define BU_DEBUG_COREDUMP       0x00000001      /* bu_bomb() should dump core on exit */
 #define BU_DEBUG_UNUSED_0       0x00000002      /* Unallocated */
-<<<<<<< HEAD
-#define BU_DEBUG_MEM_LOG        0x00000004      /* Print all dynamic memory operations */
-#define BU_DEBUG_UNUSED_1       0x00000008      /* Unallocated */
-
-#define BU_DEBUG_PARALLEL       0x00000010      /* Parallel debug logging */
-#define BU_DEBUG_UNUSED_2       0x00000020      /* Unallocated */
-=======
 #define BU_DEBUG_UNUSED_1       0x00000004      /* Unallocated */
 #define BU_DEBUG_UNUSED_2       0x00000008      /* Unallocated */
 
 #define BU_DEBUG_PARALLEL       0x00000010      /* Parallel debug logging */
 #define BU_DEBUG_UNUSED_3       0x00000020      /* Unallocated */
->>>>>>> 60304d81
 #define BU_DEBUG_BACKTRACE      0x00000040      /* Log backtrace details during abnormal exit */
 #define BU_DEBUG_ATTACH         0x00000080      /* Waits for a debugger to attach during a crash */
 
@@ -78,26 +66,6 @@
 #define BU_DEBUG_MAPPED_FILE    0x00000800      /* bu_mapped_file logging */
 
 #define BU_DEBUG_PATHS          0x00001000      /* File and path debug logging */
-<<<<<<< HEAD
-#define BU_DEBUG_UNUSED_3       0x00002000      /* Unallocated */
-#define BU_DEBUG_UNUSED_4       0x00004000      /* Unallocated */
-#define BU_DEBUG_UNUSED_5       0x00008000      /* Unallocated */
-
-#define BU_DEBUG_TABDATA        0x00010000      /* LIBBN: tabdata */
-#define BU_DEBUG_UNUSED_6       0x00020000      /* Unallocated */
-#define BU_DEBUG_UNUSED_7       0x00040000      /* Unallocated */
-#define BU_DEBUG_UNUSED_8       0x00080000      /* Unallocated */
-
-/* Format string for bu_printb() */
-#define BU_DEBUG_FORMAT         "\020" /* print hex */ \
-    "\024UNUSED_8" \
-    "\023UNUSED_7" \
-    "\022UNUSED_6" \
-    "\021TABDATA" \
-    "\020UNUSED_5" \
-    "\017UNUSED_4" \
-    "\016UNUSED_3" \
-=======
 #define BU_DEBUG_UNUSED_4       0x00002000      /* Unallocated */
 #define BU_DEBUG_UNUSED_5       0x00004000      /* Unallocated */
 #define BU_DEBUG_UNUSED_6       0x00008000      /* Unallocated */
@@ -116,7 +84,6 @@
     "\020UNUSED_6" \
     "\017UNUSED_5" \
     "\016UNUSED_4" \
->>>>>>> 60304d81
     "\015PATHS" \
     "\014MAPPED_FILE" \
     "\013AVS" \
@@ -124,17 +91,10 @@
     "\011MATH" \
     "\010ATTACH" \
     "\7BACKTRACE" \
-<<<<<<< HEAD
-    "\6UNUSED_2" \
-    "\5PARALLEL" \
-    "\4UNUSED_1" \
-    "\3MEM_LOG" \
-=======
     "\6UNUSED_3" \
     "\5PARALLEL" \
     "\4UNUSED_2" \
     "\3UNUSED_1" \
->>>>>>> 60304d81
     "\2UNUSED_0" \
     "\1COREDUMP"
 
