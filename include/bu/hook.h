--- conflicted
+++ resolved
@@ -1,11 +1,7 @@
 /*                        H O O K . H
  * BRL-CAD
  *
-<<<<<<< HEAD
- * Copyright (c) 2004-2018 United States Government as represented by
-=======
  * Copyright (c) 2004-2020 United States Government as represented by
->>>>>>> 60304d81
  * the U.S. Army Research Laboratory.
  *
  * This library is free software; you can redistribute it and/or
@@ -48,20 +44,14 @@
     bu_hook_t hookfunc; /**< function to call */
     void *clientdata; /**< data for caller */
 };
-<<<<<<< HEAD
-=======
 
->>>>>>> 60304d81
 
 struct bu_hook_list {
     size_t size, capacity;
     struct bu_hook *hooks; /**< linked list */
 };
 typedef struct bu_hook bu_hook_list_t;
-<<<<<<< HEAD
-=======
 
->>>>>>> 60304d81
 
 /**
  * macro suitable for declaration statement initialization of a
@@ -69,10 +59,7 @@
  * initialization of a list head node.
  */
 #define BU_HOOK_LIST_INIT_ZERO { 0, 0, NULL}
-<<<<<<< HEAD
-=======
 
->>>>>>> 60304d81
 
 /**
  * returns truthfully whether a non-head node bu_hook_list has been
