--- conflicted
+++ resolved
@@ -1,11 +1,7 @@
 /*                           V L S . H
  * BRL-CAD
  *
-<<<<<<< HEAD
- * Copyright (c) 2004-2018 United States Government as represented by
-=======
  * Copyright (c) 2004-2020 United States Government as represented by
->>>>>>> 2965d039
  * the U.S. Army Research Laboratory.
  *
  * This library is free software; you can redistribute it and/or
@@ -512,153 +508,6 @@
 
 
 /**
-<<<<<<< HEAD
-   A problem frequently encountered when generating names is generating names
-   that are in some sense structured but avoid colliding.  For example, given a
-   geometry object named:
-
-   @verbatim
-                             engine_part.s
-   @endverbatim
-
-   an application wanting to make multiple copies of engine_part.s
-   automatically might want to produce a list of names such as:
-
-   @verbatim
-             engine_part.s-1, engine_part.s-2, engine_part.s-3, ...
-   @endverbatim
-
-   However, it is equally plausible that the desired pattern might be:
-
-   @verbatim
-          engine_part_0010.s, engine_part_0020.s, engine_part_0030.s, ...
-   @endverbatim
-
-   This function implements an engine for generating the "next" name in a
-   sequence, given an initial name supplied by the caller and (optionally)
-   information to identify the incrementor in the string and the incrementing
-   behavior desired.  bu_vls_incr does not track any "state" for individual
-   strings - all information is contained either in the current state of the
-   input string itself or the incrementation specifier (more details on the
-   latter can be found below.)
-
-   @param[in,out] name     Contains the "seed" string for the name generation.  Upon return the old string is cleared and the new one resides in name
-   @param[in]     regex_str  Optional - user supplied regular expression for locating the incrementer substring.
-   @param[in]     incr_spec  Optional - string of colon separated parameters defining function behavior.
-
-   \section bu_vls_incr_regexp Incrementer Substring Identification
-
-   bu_vls_incr uses regular expressions to identify the numerical part of a
-   supplied string.  By default, if no regular expression is supplied by the
-   caller, bu_vls_incr will use a numerical sequence at the end of the string
-   (more precisely, it will use the last sequence of numbers if and only if
-   there are no non-numerical characters between that sequence and the end of
-   the string.) If no appropriate match is found, the incrementer will be
-   appended to the end of the string.
-
-   When no pre-existing number is found to start the sequence, the default behavior
-   is to treat the existing string as the "0"-th item in the sequence.  In such cases
-   bu_vls_incr will thus return one, not zero, as the first incremented name in the
-   sequence.
-
-   If the caller wishes to be more sophisticated about where incrementers are
-   found in strings, they may supply their own regular expression that uses
-   parenthesis bounded matchers to identify numerical identifiers.  For example,
-   the regular expression:
-   @verbatim
-               ([-_:]*[0-9]+[-_:]*)[^0-9]*$
-   @endverbatim
-
-   will instruct bu_vls_incr to define not just the last number but the last
-   number and any immediately surrounding separator characters as the subset of
-   the string to process.  Combined with a custom incrementation specifier,
-   this option allows calling programs to exercise broad flexibility in how
-   they process strings.
-
-   \section bu_vls_incr_inc Specifying Incrementor Behavior
-
-   The caller may optionally specify incrementation behavior with an incrementer
-   specification string, which has the following form: "minwidth:init:max:step[:left_sepchar:right_sepchar]"
-   The table below explains the individual elements.
-
-   <table>
-   <tr><th colspan="2">"minwidth:init:max:step[:left_sepchar:right_sepchar]"</th></tr>
-   <tr><td>minwidth</td>     <td>specifies the minimum number of digits used when printing the incrementer substring</td>
-   <tr><td>init</td>         <td>specifies the initial minimum value to use when returning an incremented string. Overrides the string-based value if that value is less than the init value.</td>
-   <tr><td>max</td>          <td>specifies the maximum value of the incrementer - if the step takes the value past this number, the counter "rolls over" to the init value.</td>
-   <tr><td>step</td>         <td>value by which the incrementor value is increased</td>
-   <tr><td>left_sepchar</td> <td>optional - specify a character to insert to the left of the numerical substring</td>
-   <tr><td>right_sepchar</td><td>optional - specify a character to insert to the right of the numerical substring</td>
-   </table>
-
-   In the case of minwidth, init, max, and step a '0' always indicates
-   unspecified (i.e. "default") behavior.  So, an incrementer specified as
-   0:0:0:0 would behave as follows:
-
-   minwidth: width found in string, or standard printf handling if nothing useful is found.  For example, engine_part-001.s would by default be incremented to engine_part-002.s, preserving the prefix zeros.
-   init: from initial name string, or 0 if not found
-   max: LONG_MAX
-   step: 1
-
-   The last two separator chars are optional - they are useful if the caller
-   wants to guarantee a separation between the active incremented substring and
-   its surroundings. For example, the following would prefix the incrementer
-   output with an underscore and add a suffix with a dash:
-
-   @verbatim
-   0:0:0:0:_:-
-   @endverbatim
-
-   \section bu_vls_incr_ex Examples
-
-   So, we return to our engine_part.s example cases.  To generate the initial pattern:
-
-   @verbatim
-             engine_part.s-1, engine_part.s-2, engine_part.s-3, ...
-   @endverbatim
-
-
-   the code is actually quite simple:
-
-   @code
-   int i = 0;
-   const char *estr = "engine_part.s"
-   struct bu_vls name = BU_VLS_INIT_ZERO;
-   bu_vls_sprintf(&name, "%s", estr);
-   while (i < 10) {
-       (void)bu_vls_incr(&name, NULL, "0:0:0:0:-", NULL, NULL);
-       bu_log("%s\n", bu_vls_addr(&name));
-   }
-   bu_vls_free(&name);
-   @endcode
-
-   The second case gets a bit more interesting, since there is no number
-   present in the original string, we want the number *before* the .s suffix,
-   we're incrementing by more than 1, we want four numerical digits in the
-   string, and we want an underscore prefix spacer before the number:
-
-   @verbatim
-          engine_part_0010.s, engine_part_0020.s, engine_part_0030.s, ...
-   @endverbatim
-
-   To set this up correctly we take advantage of the bu_path_component function
-   and construct an initial "seed" string with a zero incrementer where we
-   need it:
-
-   @code
-   int i = 0;
-   const char *estr = "engine_part.s"
-   struct bu_vls name = BU_VLS_INIT_ZERO;
-   bu_vls_sprintf(&name, "%s0.%s", bu_path_component(estr,BU_PATH_EXTLESS),bu_path_component(estr,BU_PATH_EXT));
-   while (i < 10) {
-       (void)bu_vls_incr(&name, NULL, "4:10:0:10:_", NULL, NULL);
-       bu_log("%s\n", bu_vls_addr(&name));
-   }
-   bu_vls_free(&name);
-   @endcode
-
-*/
-=======
  * A problem frequently encountered when generating names is
  * generating names that are in some sense structured but avoid
  * colliding.  For example, given a geometry object named:
@@ -827,7 +676,6 @@
  * @endcode
  *
  */
->>>>>>> 2965d039
 BU_EXPORT extern int bu_vls_incr(struct bu_vls *name, const char *regex_str, const char *incr_spec, bu_vls_uniq_t uniq_test, void *data);
 
 __END_DECLS
