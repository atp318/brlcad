/*                       B R E P . H
 * BRL-CAD
 *
 * Copyright (c) 2007-2016 United States Government as represented by
 * the U.S. Army Research Laboratory.
 *
 * This library is free software; you can redistribute it and/or
 * modify it under the terms of the GNU Lesser General Public License
 * version 2.1 as published by the Free Software Foundation.
 *
 * This library is distributed in the hope that it will be useful, but
 * WITHOUT ANY WARRANTY; without even the implied warranty of
 * MERCHANTABILITY or FITNESS FOR A PARTICULAR PURPOSE.  See the GNU
 * Lesser General Public License for more details.
 *
 * You should have received a copy of the GNU Lesser General Public
 * License along with this file; see the file named COPYING for more
 * information.
 */
/** @addtogroup libbrep
 * @brief
 * Define surface and curve structures for Non-Uniform Rational
 * B-Spline (NURBS) curves and surfaces. Uses openNURBS library.
 */
/** @{ */
/** @file include/brep.h */
#ifndef BREP_H
#define BREP_H

#include "common.h"

#include "bio.h" /* needed to include windows.h with protections */
#ifdef __cplusplus
extern "C++" {
#define ON_NO_WINDOWS 1 /* don't let opennurbs include windows.h */
/* Note - We aren't (yet) including opennurbs in our Doxygen output. Until we
 * do, use cond to hide the opennurbs header from Doxygen. */
/* @cond */
#include "opennurbs.h"
/* @endcond */
}
#endif

#include "vmath.h"

__BEGIN_DECLS

#include "brep/defines.h"
#include "brep/util.h"
#include "brep/ray.h"
#include "brep/brnode.h"
#include "brep/curvetree.h"
#include "brep/bbnode.h"
#include "brep/surfacetree.h"
#include "brep/pullback.h"
#include "brep/intersect.h"
#include "brep/boolean.h"
#include "brep/csg.h"

__END_DECLS

<<<<<<< HEAD
extern "C++" {
class plane_ray {
public:
    vect_t n1;
    fastf_t d1;

    vect_t n2;
    fastf_t d2;
};

/**
 * These definitions were added to opennurbs_curve.h - they are
 * extensions of openNURBS, so add them here instead.  At some point a
 * more coherent structure should probably be set up for organization
 * of openNURBS extensions, since there may be more to come, but at
 * least try to keep as many as possible out of the external openNURBS
 * tree - simplifies syncing.
 */
class ON_Ray {
public:
    ON_3dPoint m_origin;
    ON_3dVector m_dir;

    ON_Ray(ON_3dPoint &origin, ON_3dVector &dir);
    ON_Ray(ON_2dPoint &origin, ON_2dVector &dir);
    ON_Ray(const ON_Ray &r);

    ON_Ray &operator=(const ON_Ray &r);
    ON_3dPoint PointAt(double t) const;
    double DistanceTo(const ON_3dPoint &pt, double *out_t = NULL) const;

    /**
     * Intersect two 2d Rays
     * @param v [in] other ray to intersect with
     * @param isect [out] point of intersection
     * @return true if single point of intersection is found
     */
    bool IntersectRay(const ON_Ray &v, ON_2dPoint &isect) const;
};

inline
ON_Ray::ON_Ray(ON_3dPoint &origin, ON_3dVector &dir)
    : m_origin(origin), m_dir(dir)
{
}

inline
ON_Ray::ON_Ray(ON_2dPoint &origin, ON_2dVector &dir)
    : m_origin(origin), m_dir(dir)
{
}

inline
ON_Ray::ON_Ray(const ON_Ray &r)
    : m_origin(r.m_origin), m_dir(r.m_dir)
{
}

inline
ON_Ray &
ON_Ray::operator=(const ON_Ray &r)
{
    m_origin = r.m_origin;
    m_dir = r.m_dir;
    return *this;
}

inline
ON_3dPoint
ON_Ray::PointAt(double t) const
{
    return m_origin + m_dir * t;
}

inline
double
ON_Ray::DistanceTo(const ON_3dPoint &pt, double *out_t /* = NULL */) const
{
    ON_3dVector w = pt - m_origin;
    double c1 = w * m_dir;
    if (c1 <= 0) {
	return pt.DistanceTo(m_origin);
    }
    double c2 = m_dir * m_dir;
    double b = c1 / c2;
    ON_3dPoint p = m_dir * b + m_origin;
    if (out_t != NULL) {
	*out_t = b;
    }
    return p.DistanceTo(pt);
}

inline
bool
ON_Ray::IntersectRay(const ON_Ray &v, ON_2dPoint &isect) const
{
    double uxv, q_pxv;
    /* consider parallel and collinear cases */
    if (ZERO(uxv = V2CROSS(m_dir, v.m_dir)) ||
	(ZERO(q_pxv = V2CROSS(v.m_origin - m_origin, v.m_dir))))
    {
	return false;
    }
    isect = PointAt(q_pxv / uxv);
    return true;
}

BREP_EXPORT void brep_get_plane_ray(ON_Ray &r, plane_ray &pr);
BREP_EXPORT void brep_r(const ON_Surface *surf, plane_ray &pr, pt2d_t uv, ON_3dPoint &pt, ON_3dVector &su, ON_3dVector &sv, pt2d_t R);
BREP_EXPORT void brep_newton_iterate(plane_ray &pr, pt2d_t R, ON_3dVector &su, ON_3dVector &sv, pt2d_t uv, pt2d_t out_uv);
BREP_EXPORT void utah_ray_planes(const ON_Ray &r, ON_3dVector &p1, double &p1d, ON_3dVector &p2, double &p2d);

BREP_EXPORT bool ON_NearZero(double x, double tolerance = ON_ZERO_TOLERANCE);

/** Maximum per-surface BVH depth */
#define BREP_MAX_FT_DEPTH 8
#define BREP_MAX_LN_DEPTH 20

#define SIGN(x) ((x) >= 0 ? 1 : -1)

/** Surface flatness parameter, Abert says between 0.8-0.9 */
#define BREP_SURFACE_FLATNESS 0.85
#define BREP_SURFACE_STRAIGHTNESS 0.75

/** Max newton iterations when finding closest point */
#define BREP_MAX_FCP_ITERATIONS 50

/** Root finding epsilon */
#define BREP_FCP_ROOT_EPSILON 1e-5

/** trim curve point sampling count for isLinear() check and possibly
 * growing bounding box
 */
#define BREP_BB_CRV_PNT_CNT 10

#define BREP_CURVE_FLATNESS 0.95

/** subdivision size factors */
#define BREP_SURF_SUB_FACTOR 1
#define BREP_TRIM_SUB_FACTOR 1

/**
 * The EDGE_MISS_TOLERANCE setting is critical in a couple of ways -
 * too small and the allowed uncertainty region near edges will be
 * smaller than the actual uncertainty needed for accurate solid
 * raytracing, too large and trimming will not be adequate.  May need
 * to adapt this to the scale of the model, perhaps using bounding box
 * size to key off of.
 */
/* #define BREP_EDGE_MISS_TOLERANCE 5e-2 */
#define BREP_EDGE_MISS_TOLERANCE 5e-3

#define BREP_SAME_POINT_TOLERANCE 1e-6

/* FIXME: debugging crapola (clean up later) */
#define ON_PRINT4(p) "[" << (p)[0] << ", " << (p)[1] << ", " << (p)[2] << ", " << (p)[3] << "]"
#define ON_PRINT3(p) "(" << (p)[0] << ", " << (p)[1] << ", " << (p)[2] << ")"
#define ON_PRINT2(p) "(" << (p)[0] << ", " << (p)[1] << ")"
#define PT(p) ON_PRINT3(p)
#define PT2(p) ON_PRINT2(p)
#define IVAL(_ival) "[" << (_ival).m_t[0] << ", " << (_ival).m_t[1] << "]"
#define TRACE(s)
#define TRACE1(s)
#define TRACE2(s)
/* #define TRACE(s) std::cerr << s << std::endl; */
/* #define TRACE1(s) std::cerr << s << std::endl; */
/* #define TRACE2(s) std::cerr << s << std::endl; */

namespace brlcad {
/**
 * Bounding Rectangle Hierarchy
 */
class BREP_EXPORT BRNode {
public:
    BRNode();
    BRNode(const ON_BoundingBox &node);
    BRNode(const ON_Curve *curve,
	   int m_adj_face_index,
	   const ON_BoundingBox &node,
	   const ON_BrepFace *face,
	   const ON_Interval &t,
	   bool innerTrim = false,
	   bool checkTrim = true,
	   bool trimmed = false);
    ~BRNode();

    /** List of all children of a given node */
    std::vector<BRNode *> m_children;

    /** Bounding Box */
    ON_BoundingBox m_node;

    /** Node management functions */
    void addChild(const ON_BoundingBox &child);
    void addChild(BRNode *child);
    void removeChild(BRNode *child);

    /** Test if this node is a leaf node (i.e. m_children is empty) */
    bool isLeaf();

    /** Return a list of all nodes below this node that are leaf nodes */
    void getLeaves(std::list<BRNode *> &out_leaves);

    /** Report the depth of this node in the hierarchy */
    int depth();

    /**
     * Get 2 points defining bounding box:
     *
     * @verbatim
     *       *----------------max
     *       |                 |
     *  v    |                 |
     *       |                 |
     *      min----------------*
     *                 u
     * @endverbatim
     */
    void GetBBox(fastf_t *min, fastf_t *max) const;

    /** Surface Information */
    const ON_BrepFace *m_face;
    ON_Interval m_u;
    ON_Interval m_v;

    /** Trim Curve Information */
    const ON_Curve *m_trim;
    ON_Interval m_t;
    int m_adj_face_index;

    /** Trimming Flags */
    bool m_checkTrim;
    bool m_trimmed;
    bool m_XIncreasing;
    bool m_Horizontal;
    bool m_Vertical;
    bool m_innerTrim;

    ON_3dPoint m_estimate;
    ON_2dPoint getClosestPointEstimate(const ON_3dPoint &pt);
    ON_2dPoint getClosestPointEstimate(const ON_3dPoint &pt, ON_Interval &u, ON_Interval &v);
    fastf_t getLinearEstimateOfV(fastf_t u);
    fastf_t getCurveEstimateOfV(fastf_t u, fastf_t tol) const;
    fastf_t getCurveEstimateOfU(fastf_t v, fastf_t tol) const;

    int isTrimmed(const ON_2dPoint &uv, double &trimdist) const;
    bool doTrimming() const;

private:
    BRNode *closer(const ON_3dPoint &pt, BRNode *left, BRNode *right);
    fastf_t m_slope;
    fastf_t m_vdot;
    fastf_t m_bb_diag;
    ON_3dPoint m_start;
    ON_3dPoint m_end;
};

inline
BRNode::BRNode()
{
}

inline
_BU_ATTR_ALWAYS_INLINE
BRNode::BRNode(
	const ON_Curve *curve,
	int adj_face_index,
	const ON_BoundingBox &node,
	const ON_BrepFace *face,
	const ON_Interval &t,
	bool innerTrim /* = false */,
	bool checkTrim /* = true */,
	bool trimmed /* = false */)
    : m_node(node), m_face(face), m_trim(curve), m_t(t),
      m_adj_face_index(adj_face_index), m_checkTrim(checkTrim),
      m_trimmed(trimmed), m_innerTrim(innerTrim), m_slope(0.0), m_vdot(0.0)
{
    m_start = curve->PointAt(m_t[0]);
    m_end = curve->PointAt(m_t[1]);
    /* check for vertical segments they can be removed from trims
     * above (can't tell direction and don't need
     */
    m_Horizontal = false;
    m_Vertical = false;

    /*
     * should be okay since we split on Horz/Vert tangents
     */
    if (m_end[X] < m_start[X]) {
	m_u[0] = m_end[X];
	m_u[1] = m_start[X];
    } else {
	m_u[0] = m_start[X];
	m_u[1] = m_end[X];
    }
    if (m_end[Y] < m_start[Y]) {
	m_v[0] = m_end[Y];
	m_v[1] = m_start[Y];
    } else {
	m_v[0] = m_start[Y];
	m_v[1] = m_end[Y];
    }

    if (NEAR_EQUAL(m_end[X], m_start[X], 0.000001)) {
	m_Vertical = true;
	if (m_innerTrim) {
	    m_XIncreasing = false;
	} else {
	    m_XIncreasing = true;
	}
    } else if (NEAR_EQUAL(m_end[Y], m_start[Y], 0.000001)) {
	m_Horizontal = true;
	if ((m_end[X] - m_start[X]) > 0.0) {
	    m_XIncreasing = true;
	} else {
	    m_XIncreasing = false;
	}
	m_slope = 0.0;
    } else {
	if ((m_end[X] - m_start[X]) > 0.0) {
	    m_XIncreasing = true;
	} else {
	    m_XIncreasing = false;
	}
	m_slope = (m_end[Y] - m_start[Y]) / (m_end[X] - m_start[X]);
    }
    m_bb_diag = DIST_PT_PT(m_start, m_end);
}

inline
_BU_ATTR_ALWAYS_INLINE
BRNode::BRNode(const ON_BoundingBox &node)
    : m_node(node)
{
    m_adj_face_index = -99;
    m_checkTrim = true;
    m_trimmed = false;
    m_Horizontal = false;
    m_Vertical = false;
    m_XIncreasing = false;
    m_innerTrim = false;
    m_bb_diag = 0.0;
    m_slope = 0.0;
    m_vdot = 0.0;
    m_face = NULL;
    m_trim = NULL;
    for (int i = 0; i < 3; i++) {
	double d = m_node.m_max[i] - m_node.m_min[i];
	if (NEAR_ZERO(d, ON_ZERO_TOLERANCE)) {
	    m_node.m_min[i] -= 0.001;
	    m_node.m_max[i] += 0.001;
	}
    }
}

inline void
BRNode::addChild(const ON_BoundingBox &child)
{
    m_children.push_back(new BRNode(child));
}

inline void
BRNode::addChild(BRNode *child)
{
    if (LIKELY(child != NULL)) {
	m_children.push_back(child);
    }
}

inline void
BRNode::removeChild(BRNode *child)
{
    std::vector<BRNode *>::iterator i;
    for (i = m_children.begin(); i < m_children.end(); ++i) {
	if (*i == child) {
	    delete *i;
	    m_children.erase(i);
	}
    }
}

inline bool
BRNode::isLeaf()
{
    if (m_children.size() == 0) {
	return true;
    }
    return false;
}

inline void
_BU_ATTR_ALWAYS_INLINE
BRNode::GetBBox(fastf_t *min, fastf_t *max) const
{
    VSETALL(min, INFINITY);
    VSETALL(max, -INFINITY);
    VMINMAX(min, max, m_start);
    VMINMAX(min, max, m_end);
}

inline bool
BRNode::doTrimming() const
{
    return m_checkTrim;
}

extern bool sortX(BRNode *first, BRNode *second);
extern bool sortY(BRNode *first, BRNode *second);

/*--------------------------------------------------------------------------------
 * CurveTree declaration
 */
class BREP_EXPORT CurveTree {
public:
    CurveTree(const ON_BrepFace *face);
    ~CurveTree();

    BRNode *getRootNode() const;

    /**
     * Calculate, using the surface bounding volume hierarchy, a uv
     * estimate for the closest point on the surface to the point in
     * 3-space.
     */
    ON_2dPoint getClosestPointEstimate(const ON_3dPoint &pt);
    ON_2dPoint getClosestPointEstimate(const ON_3dPoint &pt, ON_Interval &u, ON_Interval &v);

    /**
     * Return just the leaves of the surface tree
     */
    void getLeaves(std::list<BRNode *> &out_leaves);
    void getLeavesAbove(std::list<BRNode *> &out_leaves, const ON_Interval &u, const ON_Interval &v);
    void getLeavesAbove(std::list<BRNode *> &out_leaves, const ON_2dPoint &pt, fastf_t tol);
    void getLeavesRight(std::list<BRNode *> &out_leaves, const ON_Interval &u, const ON_Interval &v);
    void getLeavesRight(std::list<BRNode *> &out_leaves, const ON_2dPoint &pt, fastf_t tol);
    int depth();

private:
    bool getHVTangents(const ON_Curve *curve, ON_Interval &t, std::list<fastf_t> &list);
    bool isLinear(const ON_Curve *curve, double min, double max);
    BRNode *subdivideCurve(const ON_Curve *curve, int adj_face_index, double min, double max, bool innerTrim, int depth);
    BRNode *curveBBox(const ON_Curve *curve, int adj_face_index, ON_Interval &t, bool leaf, bool innerTrim, const ON_BoundingBox &bb);
    BRNode *initialLoopBBox();

    const ON_BrepFace *m_face;
    BRNode *m_root;
    std::list<BRNode *> m_sortedX;
    std::list<BRNode *> m_sortedY;
};

/*--------------------------------------------------------------------------------
 * Bounding Box Hierarchy
 */
class BREP_EXPORT BBNode {
public:
    BBNode();
    BBNode(const ON_BoundingBox &node);
    BBNode(CurveTree *ct);
    BBNode(CurveTree *ct, const ON_BoundingBox &node);
    BBNode(CurveTree *ct,
	   const ON_BoundingBox &node,
	   const ON_BrepFace *face,
	   const ON_Interval &u,
	   const ON_Interval &v,
	   bool checkTrim = false,
	   bool trimmed = false);
    ~BBNode();

    /** List of all children of a given node */
    std::vector<BBNode *> m_children;

    /** Curve Tree associated with the parent Surface Tree */
    CurveTree *m_ctree;

    /** Bounding Box */
    ON_BoundingBox m_node;

    /** Test if this node is a leaf node in the hierarchy */
    bool isLeaf();

    /** Return all leaves below this node that are leaf nodes */
    void getLeaves(std::list<BBNode *> &out_leaves);

    /** Functions to add and remove child nodes from this node. */
    void addChild(const ON_BoundingBox &child);
    void addChild(BBNode *child);
    void removeChild(BBNode *child);

    /** Report the depth of this node in the hierarchy */
    int depth();

    /** Get 2 points defining a bounding box
     *
     * @verbatim
     *                _  max  _
     *        _   -       +      -  _
     *     *  _           +         _  *
     *     |      -   _   + _   -      |
     *     |             *+            |
     *     |             |+            |
     *     |          _  |+   _        |
     *     |  _   -      |       -  _  |
     *     *  _          |          _  *
     *            -   _  |  _   -
     *                  min
     * @endverbatim
     */
    void GetBBox(float *min, float *max);
    void GetBBox(double *min, double *max);

    /** Surface Information */
    const ON_BrepFace *m_face;
    ON_Interval m_u;
    ON_Interval m_v;

    /** Trimming Flags */
    bool m_checkTrim;
    bool m_trimmed;

    /** Point used for closeness testing - usually based on evaluation
     * of the curve/surface at the center of the parametric domain
     */
    ON_3dPoint m_estimate;

    /* Normal at the m_estimate point */
    ON_3dVector m_normal;

    /** Test whether a ray intersects the 3D bounding volume of the
     * node - if so, and node is not a leaf node, query children.  If
     * leaf node, and intersects, add to list.
     */
    bool intersectedBy(ON_Ray &ray, double *tnear = NULL, double *tfar = NULL);
    bool intersectsHierarchy(ON_Ray &ray, std::list<BBNode *> &results);

    /** Report if a given uv point is within the uv boundaries defined
     * by a node.
     */
    bool containsUV(const ON_2dPoint &uv);

    ON_2dPoint getClosestPointEstimate(const ON_3dPoint &pt);
    ON_2dPoint getClosestPointEstimate(const ON_3dPoint &pt, ON_Interval &u, ON_Interval &v);
    int getLeavesBoundingPoint(const ON_3dPoint &pt, std::list<BBNode *> &out);
    int isTrimmed(const ON_2dPoint &uv, BRNode **closest, double &closesttrim) const;
    bool doTrimming() const;

    void getTrimsAbove(const ON_2dPoint &uv, std::list<BRNode *> &out_leaves) const;
    void BuildBBox();
    bool prepTrims();

private:
    BBNode *closer(const ON_3dPoint &pt, BBNode *left, BBNode *right);
    std::list<BRNode *> m_trims_above;
    std::list<BRNode *> m_trims_vertical;
};

inline
BBNode::BBNode()
    : m_ctree(NULL), m_face(NULL), m_checkTrim(true), m_trimmed(false)
{
}

inline
BBNode::BBNode(const ON_BoundingBox &node)
    : m_ctree(NULL), m_node(node), m_face(NULL), m_checkTrim(true), m_trimmed(false)
{
    for (int i = 0; i < 3; i++) {
	double d = m_node.m_max[i] - m_node.m_min[i];
	if (ON_NearZero(d, ON_ZERO_TOLERANCE)) {
	    m_node.m_min[i] -= 0.001;
	    m_node.m_max[i] += 0.001;
	}
    }
}

inline
BBNode::BBNode(CurveTree *ct)
    : m_ctree(ct), m_face(NULL), m_checkTrim(true), m_trimmed(false)
{
}

inline
BBNode::BBNode(CurveTree *ct, const ON_BoundingBox &node)
    : m_ctree(ct), m_node(node), m_face(NULL), m_checkTrim(true), m_trimmed(false)
{
    for (int i = 0; i < 3; i++) {
	double d = m_node.m_max[i] - m_node.m_min[i];
	if (ON_NearZero(d, ON_ZERO_TOLERANCE)) {
	    m_node.m_min[i] -= 0.001;
	    m_node.m_max[i] += 0.001;
	}
    }
}

inline
_BU_ATTR_ALWAYS_INLINE
BBNode::BBNode(
	CurveTree *ct,
	const ON_BoundingBox &node,
	const ON_BrepFace *face,
	const ON_Interval &u,
	const ON_Interval &v,
	bool checkTrim /* = false */,
	bool trimmed /* = false */)
    : m_ctree(ct), m_node(node), m_face(face), m_u(u), m_v(v),
      m_checkTrim(checkTrim), m_trimmed(trimmed)
{
    for (int i = 0; i < 3; i++) {
	double d = m_node.m_max[i] - m_node.m_min[i];
	if (ON_NearZero(d, ON_ZERO_TOLERANCE)) {
	    m_node.m_min[i] -= 0.001;
	    m_node.m_max[i] += 0.001;
	}
    }
}

inline void
BBNode::addChild(const ON_BoundingBox &child)
{
    m_children.push_back(new BBNode(child));
}

inline void
BBNode::addChild(BBNode *child)
{
    if (LIKELY(child != NULL)) {
	m_children.push_back(child);
    }
}

inline void
BBNode::removeChild(BBNode *child)
{
    std::vector<BBNode *>::iterator i;
    for (i = m_children.begin(); i < m_children.end(); ++i) {
	if (*i == child) {
	    delete *i;
	    m_children.erase(i);
	}
    }
}

inline bool
BBNode::isLeaf()
{
    if (m_children.size() == 0) {
	return true;
    }
    return false;
}

inline void
BBNode::GetBBox(float *min, float *max)
{
    min[0] = m_node.m_min[0];
    min[1] = m_node.m_min[1];
    min[2] = m_node.m_min[2];
    max[0] = m_node.m_max[0];
    max[1] = m_node.m_max[1];
    max[2] = m_node.m_max[2];
}

inline void
BBNode::GetBBox(double *min, double *max)
{
    min[0] = m_node.m_min[0];
    min[1] = m_node.m_min[1];
    min[2] = m_node.m_min[2];
    max[0] = m_node.m_max[0];
    max[1] = m_node.m_max[1];
    max[2] = m_node.m_max[2];
}

inline bool
BBNode::intersectedBy(ON_Ray &ray, double *tnear_opt /* = NULL */, double *tfar_opt /* = NULL */)
{
    double tnear = -DBL_MAX;
    double tfar = DBL_MAX;
    bool untrimmedresult = true;
    for (int i = 0; i < 3; i++) {
	if (UNLIKELY(ON_NearZero(ray.m_dir[i]))) {
	    if (ray.m_origin[i] < m_node.m_min[i] || ray.m_origin[i] > m_node.m_max[i]) {
		untrimmedresult = false;
	    }
	} else {
	    double t1 = (m_node.m_min[i] - ray.m_origin[i]) / ray.m_dir[i];
	    double t2 = (m_node.m_max[i] - ray.m_origin[i]) / ray.m_dir[i];
	    if (t1 > t2) {
		double tmp = t1;    /* swap */
		t1 = t2;
		t2 = tmp;
	    }
	    if (t1 > tnear) {
		tnear = t1;
	    }
	    if (t2 < tfar) {
		tfar = t2;
	    }
	    if (tnear > tfar) { /* box is missed */
		untrimmedresult = false;
	    }
	    /* go ahead and solve hits behind us
	    if (tfar < 0) untrimmedresult = false;
		*/
	}
    }
    if (LIKELY(tnear_opt != NULL && tfar_opt != NULL)) {
	*tnear_opt = tnear;
	*tfar_opt = tfar;
    }
    if (isLeaf()) {
	return !m_trimmed && untrimmedresult;
    } else {
	return untrimmedresult;
    }
}

inline bool
BBNode::doTrimming() const
{
    return m_checkTrim;
}

/*--------------------------------------------------------------------------------
 * SurfaceTree declaration
 */
class BREP_EXPORT SurfaceTree {
private:
    bool m_removeTrimmed;

public:
    SurfaceTree();
    SurfaceTree(const ON_BrepFace *face, bool removeTrimmed = true, int depthLimit = BREP_MAX_FT_DEPTH);
    ~SurfaceTree();

    CurveTree *ctree;

    BBNode *getRootNode() const;

    /**
     * Calculate, using the surface bounding volume hierarchy, a uv
     * estimate for the closest point on the surface to the point in
     * 3-space.
     */
    ON_2dPoint getClosestPointEstimate(const ON_3dPoint &pt);
    ON_2dPoint getClosestPointEstimate(const ON_3dPoint &pt, ON_Interval &u, ON_Interval &v);

    /**
     * Return surface
     */
    const ON_Surface *getSurface();
    int getSurfacePoint(const ON_3dPoint &pt, ON_2dPoint &uv, const ON_3dPoint &from, double tolerance = BREP_SAME_POINT_TOLERANCE) const;

    /**
     * Return just the leaves of the surface tree
     */
    void getLeaves(std::list<BBNode *> &out_leaves);
    int depth();

private:
    bool isFlat(ON_Plane frames[]);
    bool isStraight(ON_Plane frames[]);
    bool isFlatU(ON_Plane frames[]);
    bool isFlatV(ON_Plane frames[]);
    BBNode *subdivideSurface(const ON_Surface *localsurf, const ON_Interval &u, const ON_Interval &v, ON_Plane frames[], int depth, int depthLimit, int prev_knot);
    BBNode *surfaceBBox(const ON_Surface *localsurf, bool leaf, ON_Plane frames[], const ON_Interval &u, const ON_Interval &v);

    const ON_BrepFace *m_face;
    BBNode *m_root;
    std::queue<ON_Plane *> f_queue;
};

/**
 * approach:
 *
 * - get an estimate using the surface tree (if non-null, create
 * one otherwise)
 *
 * - find a point (u, v) for which S(u, v) is closest to _point_
 *                                                     _      __
 *   -- minimize the distance function: D(u, v) = sqrt(|S(u, v)-pt|^2)
 *                                       _      __
 *   -- simplify by minimizing f(u, v) = |S(u, v)-pt|^2
 *
 *   -- minimum occurs when the gradient is zero, i.e.
 *     \f[ \nabla f(u, v) = |\vec{S}(u, v)-\vec{p}|^2 = 0 \f]
 */
BREP_EXPORT bool get_closest_point(ON_2dPoint &outpt,
				   ON_BrepFace *face,
				   const ON_3dPoint &point,
				   SurfaceTree *tree = NULL,
				   double tolerance = BREP_FCP_ROOT_EPSILON);

/**
 * Pull an arbitrary model-space *curve* onto the given *surface* as a
 * curve within the surface's domain when, for each point c = C(t) on
 * the curve and the closest point s = S(u, v) on the surface, we
 * have: distance(c, s) <= *tolerance*.
 *
 * The resulting 2-dimensional curve will be approximated using the
 * following process:
 *
 * 1. Adaptively sample the 3d curve in the domain of the surface
 *    (ensure tolerance constraint). Sampling terminates when the
 *    following flatness criterion is met:
 *
 * given two parameters on the curve t1 and t2 (which map to points p1
 * and p2 on the curve) let m be a parameter randomly chosen near the
 * middle of the interval [t1, t2] ____ then the curve between t1 and
 * t2 is flat if distance(C(m), p1p2) < flatness
 *
 * 2. Use the sampled points to perform a global interpolation using
 *    universal knot generation to build a B-Spline curve.
 *
 * 3. If the curve is a line or an arc (determined with openNURBS
 *    routines), return the appropriate ON_Curve subclass (otherwise,
 *    return an ON_NurbsCurve).
 */
extern ON_Curve *pullback_curve(ON_BrepFace *face,
				 const ON_Curve *curve,
				 SurfaceTree *tree = NULL,
				 double tolerance = BREP_FCP_ROOT_EPSILON,
				 double flatness = 1.0e-3);
} /* end namespace brlcad */

typedef struct pbc_data {
    double tolerance;
    double flatness;
    const ON_Curve *curve;
    brlcad::SurfaceTree *surftree;
    std::list<ON_2dPointArray *> segments;
    const ON_BrepEdge *edge;
    bool order_reversed;
} PBCData;

extern BREP_EXPORT PBCData *
pullback_samples(const brlcad::SurfaceTree *surfacetree,
		 const ON_Curve *curve,
		 double tolerance = 1.0e-6,
		 double flatness = 1.0e-3);

extern BREP_EXPORT bool check_pullback_data(std::list<PBCData *> &pbcs);

extern BREP_EXPORT ON_Curve *interpolateCurve(ON_2dPointArray &samples);

extern BREP_EXPORT int
check_pullback_singularity_bridge(const ON_Surface *surf, const ON_2dPoint &p1, const ON_2dPoint &p2);

extern BREP_EXPORT ON_NurbsCurve *
interpolateLocalCubicCurve(const ON_3dPointArray &Q);

/**
 * Dump the information of an ON_SSX_EVENT.
 */
extern BREP_EXPORT void
DumpSSXEvent(ON_SSX_EVENT &x, ON_TextLog &text_log);

/* Sub-division support for a curve.
 * It's similar to generating the bounding box tree, when the Split()
 * method is called, the curve is split into two parts, whose bounding
 * boxes become the children of the original curve's bbox.
 */
class Subcurve {
    friend class Subsurface;
private:
    ON_BoundingBox m_node;
public:
    ON_Curve *m_curve;
    ON_Interval m_t;
    Subcurve *m_children[2];
    ON_BOOL32 m_islinear;

    Subcurve();
    Subcurve(ON_Curve *curve);
    Subcurve(const Subcurve &_scurve);
    ~Subcurve();
    int Split();
    void GetBBox(ON_3dPoint &min, ON_3dPoint &max);
    void SetBBox(const ON_BoundingBox &bbox);
    bool IsPointIn(const ON_3dPoint &pt, double tolerance = 0.0);
    bool Intersect(const Subcurve &other, double tolerance = 0.0, ON_BoundingBox *intersection = NULL) const;
};

/* Sub-division support for a surface.
 * It's similar to generating the bounding box tree, when the Split()
 * method is called, the surface is split into two parts, whose bounding
 * boxes become the children of the original surface's bbox.
 */
class Subsurface {
private:
    ON_BoundingBox m_node;
public:
    ON_Surface *m_surf;
    ON_Interval m_u, m_v;
    Subsurface *m_children[4];
    ON_BOOL32 m_isplanar;

    Subsurface();
    Subsurface(ON_Surface *surf);
    Subsurface(const Subsurface &_ssurf);
    ~Subsurface();

    int Split();
    void GetBBox(ON_3dPoint &min, ON_3dPoint &max);
    void SetBBox(const ON_BoundingBox &bbox);
    bool IsPointIn(const ON_3dPoint &pt, double tolerance = 0.0);
    bool Intersect(const Subcurve &curve, double tolerance = 0.0, ON_BoundingBox *intersection = NULL) const;
    bool Intersect(const Subsurface &surf, double tolerance = 0.0, ON_BoundingBox *intersection = NULL) const;
};

/** The ON_PX_EVENT class is used to report point-point, point-curve
 * and point-surface intersection events.
 */
class BREP_EXPORT ON_PX_EVENT
{
public:
    /** Default construction sets everything to zero. */
    ON_PX_EVENT();

    /**
     * Compares point intersection events and sorts them in the
     * canonical order.
     *
     * @retval -1 this < other
     * @retval  0 this == other
     * @retval +1 this > other
     *
     * @remarks ON_PX_EVENT::Compare is used to sort intersection
     * events into canonical order.
     */
    static
    int Compare(const ON_PX_EVENT *a, const ON_PX_EVENT *b);

    /**
     * Check point intersection event values to make sure they are
     * valid.
     *
     * @param text_log [in] If not null and an error is found, then
     *     a description of the error is printed to text_log.
     * @param intersection_tolerance [in] 0.0 or value used in
     *     intersection calculation.
     * @param pointA [in] NULL or pointA passed to intersection
     *     calculation.
     * @param pointB [in] NULL or pointB passed to intersection
     *     calculation.
     * @param curveB [in] NULL or curveB passed to intersection
     *     calculation.
     * @param curveB_domain [in] NULL or curveB domain used in
     *     intersection calculation.
     * @param surfaceB [in] NULL or surfaceB passed to intersection
     *     calculation.
     * @param surfaceB_domain0 [in] NULL or surfaceB "u" domain used
     *     in intersection calculation.
     * @param surfaceB_domain1 [in] NULL or surfaceB "v" domain used
     *     in intersection calculation.
     *
     * @return True if event is valid.
     */
    bool IsValid(ON_TextLog *text_log,
    double intersection_tolerance,
    const class ON_3dPoint *pointA,
    const class ON_3dPoint *pointB,
    const class ON_Curve *curveB,
    const class ON_Interval *curveB_domain,
    const class ON_Surface *surfaceB,
    const class ON_Interval *surfaceB_domain0,
    const class ON_Interval *surfaceB_domain1) const;

    void Dump(ON_TextLog &text_log) const;

    enum TYPE {
	no_px_event =  0,
	ppx_point   =  1, /**< point-point intersection */
	pcx_point   =  2, /**< point-curve intersection */
	psx_point   =  3  /**< point-surface intersection */
    };

    TYPE m_type;

    ON_3dPoint m_A;	/**< Point A in 3D space */
    ON_3dPoint m_B;	/**< Point B in 3D space */

    ON_2dPoint m_b;	/**< Point B in 2D space for the curve/surface
		     * For a curve, m_b[1] == 0
		     * For a point, m_b[0] == m_b[1] == 0
		     */

    ON_3dPoint m_Mid;	/**< The mid-point of Point A and Point B */
    double m_radius;	/**< To trace the uncertainty area */
};

/**
 * An overload of ON_Intersect for point-point intersection.
 * Intersect pointA with pointB.
 *
 * @param pointA [in]
 * @param pointB [in]
 * @param x [out] Intersection events are appended to this array.
 * @param tolerance [in] If the input intersection_tolerance <= 0.0,
 *     then 0.001 is used.
 *
 * @return True for an intersection. False for no intersection.
 */
extern BREP_EXPORT bool
ON_Intersect(const ON_3dPoint &pointA,
	     const ON_3dPoint &pointB,
	     ON_ClassArray<ON_PX_EVENT> &x,
	     double tolerance = 0.0);

/**
 * An overload of ON_Intersect for point-curve intersection.
 * Intersect pointA with curveB.
 *
 * @param pointA [in]
 * @param pointB [in]
 * @param x [out] Intersection events are appended to this array.
 * @param tolerance [in] If the input intersection_tolerance <= 0.0,
 *     then 0.001 is used.
 * @param curveB_domain [in] optional restriction on curveB t domain
 * @param treeB [in] optional curve tree for curveB, to avoid re-computation
 *
 * @return True for an intersection. False for no intersection.
 */
extern BREP_EXPORT bool
ON_Intersect(const ON_3dPoint &pointA,
	     const ON_Curve &curveB,
	     ON_ClassArray<ON_PX_EVENT> &x,
	     double tolerance = 0.0,
	     const ON_Interval *curveB_domain = 0,
	     Subcurve *treeB = 0);

/**
 * An overload of ON_Intersect for point-surface intersection.
 * Intersect pointA with surfaceB.
 *
 * @param pointA [in]
 * @param surfaceB [in]
 * @param x [out] Intersection events are appended to this array.
 * @param tolerance [in] If the input intersection_tolerance <= 0.0,
 *     then 0.001 is used.
 * @param surfaceB_udomain [in] optional restriction on surfaceB u
 *     domain
 * @param surfaceB_vdomain [in] optional restriction on surfaceB v
 *     domain
 * @param treeB [in] optional surface tree for surfaceB, to avoid
 *     re-computation
 *
 * @return True for an intersection. False for no intersection.
 */
extern BREP_EXPORT bool
ON_Intersect(const ON_3dPoint &pointA,
	     const ON_Surface &surfaceB,
	     ON_ClassArray<ON_PX_EVENT> &x,
	     double tolerance = 0.0,
	     const ON_Interval *surfaceB_udomain = 0,
	     const ON_Interval *surfaceB_vdomain = 0,
	     Subsurface *treeB = 0);

/**
 * An overload of ON_Intersect for curve-curve intersection.
 * Intersect curveA with curveB.
 *
 * Parameters:
 * @param curveA [in]
 * @param curveB [in]
 * @param x [out] Intersection events are appended to this array.
 * @param intersection_tolerance [in]  If the distance from a point
 *     on curveA to curveB is <= intersection tolerance, then the
 *     point will be part of an intersection event. If the input
 *     intersection_tolerance <= 0.0, then 0.001 is used.
 * @param overlap_tolerance [in] If t1 and t2 are parameters of
 *     curveA's intersection events and the distance from curveA(t)
 *     to curveB is <= overlap_tolerance for every t1 <= t <= t2,
 *     then the event will be returned as an overlap event. If the
 *     input overlap_tolerance <= 0.0, then
 *     intersection_tolerance * 2.0 is used.
 * @param curveA_domain [in] optional restriction on curveA domain
 * @param curveB_domain [in] optional restriction on curveB domain
 * @param treeA [in] optional curve tree for curveA, to avoid re
 *     computation
 * @param treeB [in] optional curve tree for curveB, to avoid re
 *     computation
 *
 * @return Number of intersection events appended to x.
 */
extern BREP_EXPORT int
ON_Intersect(const ON_Curve *curveA,
	     const ON_Curve *curveB,
	     ON_SimpleArray<ON_X_EVENT> &x,
	     double intersection_tolerance = 0.0,
	     double overlap_tolerance = 0.0,
	     const ON_Interval *curveA_domain = 0,
	     const ON_Interval *curveB_domain = 0,
	     Subcurve *treeA = 0,
	     Subcurve *treeB = 0);

/**
 * An overload of ON_Intersect for curve-surface intersection.
 * Intersect curveA with surfaceB.
 *
 * @param curveA [in]
 * @param surfaceB [in]
 * @param x [out] Intersection events are appended to this array.
 * @param intersection_tolerance [in] If the distance from a
 *     point on curveA to the surface is <= intersection tolerance,
 *     then the point will be part of an intersection event, or
 *     there is an intersection event the point leads to. If the
 *     input intersection_tolerance <= 0.0, then 0.001 is used.
 * @param overlap_tolerance [in] If the input overlap_tolerance
 *     <= 0.0, then 2.0*intersection_tolerance is used.  Otherwise,
 *     overlap tolerance must be >= intersection_tolerance.  In all
 *     cases, the intersection calculation is performed with an
 *     overlap_tolerance that is >= intersection_tolerance.  If t1
 *     and t2 are curve parameters of intersection events and the
 *     distance from curve(t) to the surface is <=
 *     overlap_tolerance for every t1 <= t <= t2, then the event
 *     will be returned as an overlap event.
 * @param curveA_domain [in] optional restriction on curveA domain
 * @param surfaceB_udomain [in] optional restriction on surfaceB
 *     u domain
 * @param surfaceB_vdomain [in] optional restriction on surfaceB
 *     v domain
 * @param overlap2d [out] return the 2D overlap curves on surfaceB.
 *     overlap2d[i] is the curve for event x[i].
 * @param treeA [in] optional curve tree for curveA, to avoid
 *     re-computation
 * @param treeB [in] optional surface tree for surfaceB, to avoid
 *     re-computation
 *
 * @return Number of intersection events appended to x.
 */
extern BREP_EXPORT int
ON_Intersect(const ON_Curve *curveA,
	     const ON_Surface *surfaceB,
	     ON_SimpleArray<ON_X_EVENT> &x,
	     double intersection_tolerance = 0.0,
	     double overlap_tolerance = 0.0,
	     const ON_Interval *curveA_domain = 0,
	     const ON_Interval *surfaceB_udomain = 0,
	     const ON_Interval *surfaceB_vdomain = 0,
	     ON_CurveArray *overlap2d = 0,
	     Subcurve *treeA = 0,
	     Subsurface *treeB = 0);

/**
 * An overload of ON_Intersect for surface-surface intersection.
 * Intersect surfaceA with surfaceB.
 *
 * @param surfaceA [in]
 * @param surfaceB [in]
 * @param x [out] Intersection events are appended to this array.
 * @param intersection_tolerance [in] If the input
 *     intersection_tolerance <= 0.0, then 0.001 is used.
 * @param overlap_tolerance [in] If positive, then overlap_tolerance
 *     must be >= intersection_tolerance and is used to test for
 *     overlapping regions. If the input overlap_tolerance <= 0.0,
 *     then 2*intersection_tolerance is used.
 * @param fitting_tolerance [in] If fitting_tolerance is > 0 and
 *     >= intersection_tolerance, then the intersection curves are
 *     fit to this tolerance.  If input fitting_tolerance <= 0.0 or
 *     < intersection_tolerance, then intersection_tolerance is used.
 * @param surfaceA_udomain [in] optional restriction on surfaceA
 *     u domain
 * @param surfaceA_vdomain [in] optional restriction on surfaceA
 *     v domain
 * @param surfaceB_udomain [in] optional restriction on surfaceB
 *     u domain
 * @param surfaceB_vdomain [in] optional restriction on surfaceB
 *     v domain
 * @param treeA [in] optional surface tree for surfaceA, to avoid
 *     re-computation
 * @param treeB [in] optional surface tree for surfaceB, to avoid
 *     re-computation
 *
 * @return Number of intersection events appended to x.
 */
extern BREP_EXPORT int
ON_Intersect(const ON_Surface *surfA,
	     const ON_Surface *surfB,
	     ON_ClassArray<ON_SSX_EVENT> &x,
	     double intersection_tolerance = 0.0,
	     double overlap_tolerance = 0.0,
	     double fitting_tolerance = 0.0,
	     const ON_Interval *surfaceA_udomain = 0,
	     const ON_Interval *surfaceA_vdomain = 0,
	     const ON_Interval *surfaceB_udomain = 0,
	     const ON_Interval *surfaceB_vdomain = 0,
	     Subsurface *treeA = 0,
	     Subsurface *treeB = 0);

enum op_type {
    BOOLEAN_UNION = 0,
    BOOLEAN_INTERSECT = 1,
    BOOLEAN_DIFF = 2,
    BOOLEAN_XOR = 3
};

/**
 * Evaluate NURBS boolean operations.
 *
 * @param brepO [out]
 * @param brepA [in]
 * @param brepB [in]
 * @param operation [in]
 */
extern BREP_EXPORT int
ON_Boolean(ON_Brep *brepO, const ON_Brep *brepA, const ON_Brep *brepB, op_type operation);

/**
 * Get the curve segment between param a and param b
 *
 * @param in [in] the curve to split
 * @param a, b [in] either of them can be the larger one
 *
 * @return the result curve segment. NULL for error.
 */
extern BREP_EXPORT ON_Curve *
sub_curve(const ON_Curve *in, double a, double b);

/**
 * Get the sub-surface whose u \in [a,b] or v \in [a, b]
 *
 * @param in [in] the surface to split
 * @param dir [in] 0: u-split, 1: v-split
 * @param a, b [in] either of them can be the larger one
 *
 * @return the result sub-surface. NULL for error.
 */
extern BREP_EXPORT ON_Surface *
sub_surface(const ON_Surface *in, int dir, double a, double b);
} /* extern C++ */
#endif

=======
>>>>>>> 6a63a38c
#endif  /* BREP_H */
/** @} */
/*
 * Local Variables:
 * mode: C
 * tab-width: 8
 * indent-tabs-mode: t
 * c-file-style: "stroustrup"
 * End:
 * ex: shiftwidth=4 tabstop=8
 */<|MERGE_RESOLUTION|>--- conflicted
+++ resolved
@@ -59,1241 +59,6 @@
 
 __END_DECLS
 
-<<<<<<< HEAD
-extern "C++" {
-class plane_ray {
-public:
-    vect_t n1;
-    fastf_t d1;
-
-    vect_t n2;
-    fastf_t d2;
-};
-
-/**
- * These definitions were added to opennurbs_curve.h - they are
- * extensions of openNURBS, so add them here instead.  At some point a
- * more coherent structure should probably be set up for organization
- * of openNURBS extensions, since there may be more to come, but at
- * least try to keep as many as possible out of the external openNURBS
- * tree - simplifies syncing.
- */
-class ON_Ray {
-public:
-    ON_3dPoint m_origin;
-    ON_3dVector m_dir;
-
-    ON_Ray(ON_3dPoint &origin, ON_3dVector &dir);
-    ON_Ray(ON_2dPoint &origin, ON_2dVector &dir);
-    ON_Ray(const ON_Ray &r);
-
-    ON_Ray &operator=(const ON_Ray &r);
-    ON_3dPoint PointAt(double t) const;
-    double DistanceTo(const ON_3dPoint &pt, double *out_t = NULL) const;
-
-    /**
-     * Intersect two 2d Rays
-     * @param v [in] other ray to intersect with
-     * @param isect [out] point of intersection
-     * @return true if single point of intersection is found
-     */
-    bool IntersectRay(const ON_Ray &v, ON_2dPoint &isect) const;
-};
-
-inline
-ON_Ray::ON_Ray(ON_3dPoint &origin, ON_3dVector &dir)
-    : m_origin(origin), m_dir(dir)
-{
-}
-
-inline
-ON_Ray::ON_Ray(ON_2dPoint &origin, ON_2dVector &dir)
-    : m_origin(origin), m_dir(dir)
-{
-}
-
-inline
-ON_Ray::ON_Ray(const ON_Ray &r)
-    : m_origin(r.m_origin), m_dir(r.m_dir)
-{
-}
-
-inline
-ON_Ray &
-ON_Ray::operator=(const ON_Ray &r)
-{
-    m_origin = r.m_origin;
-    m_dir = r.m_dir;
-    return *this;
-}
-
-inline
-ON_3dPoint
-ON_Ray::PointAt(double t) const
-{
-    return m_origin + m_dir * t;
-}
-
-inline
-double
-ON_Ray::DistanceTo(const ON_3dPoint &pt, double *out_t /* = NULL */) const
-{
-    ON_3dVector w = pt - m_origin;
-    double c1 = w * m_dir;
-    if (c1 <= 0) {
-	return pt.DistanceTo(m_origin);
-    }
-    double c2 = m_dir * m_dir;
-    double b = c1 / c2;
-    ON_3dPoint p = m_dir * b + m_origin;
-    if (out_t != NULL) {
-	*out_t = b;
-    }
-    return p.DistanceTo(pt);
-}
-
-inline
-bool
-ON_Ray::IntersectRay(const ON_Ray &v, ON_2dPoint &isect) const
-{
-    double uxv, q_pxv;
-    /* consider parallel and collinear cases */
-    if (ZERO(uxv = V2CROSS(m_dir, v.m_dir)) ||
-	(ZERO(q_pxv = V2CROSS(v.m_origin - m_origin, v.m_dir))))
-    {
-	return false;
-    }
-    isect = PointAt(q_pxv / uxv);
-    return true;
-}
-
-BREP_EXPORT void brep_get_plane_ray(ON_Ray &r, plane_ray &pr);
-BREP_EXPORT void brep_r(const ON_Surface *surf, plane_ray &pr, pt2d_t uv, ON_3dPoint &pt, ON_3dVector &su, ON_3dVector &sv, pt2d_t R);
-BREP_EXPORT void brep_newton_iterate(plane_ray &pr, pt2d_t R, ON_3dVector &su, ON_3dVector &sv, pt2d_t uv, pt2d_t out_uv);
-BREP_EXPORT void utah_ray_planes(const ON_Ray &r, ON_3dVector &p1, double &p1d, ON_3dVector &p2, double &p2d);
-
-BREP_EXPORT bool ON_NearZero(double x, double tolerance = ON_ZERO_TOLERANCE);
-
-/** Maximum per-surface BVH depth */
-#define BREP_MAX_FT_DEPTH 8
-#define BREP_MAX_LN_DEPTH 20
-
-#define SIGN(x) ((x) >= 0 ? 1 : -1)
-
-/** Surface flatness parameter, Abert says between 0.8-0.9 */
-#define BREP_SURFACE_FLATNESS 0.85
-#define BREP_SURFACE_STRAIGHTNESS 0.75
-
-/** Max newton iterations when finding closest point */
-#define BREP_MAX_FCP_ITERATIONS 50
-
-/** Root finding epsilon */
-#define BREP_FCP_ROOT_EPSILON 1e-5
-
-/** trim curve point sampling count for isLinear() check and possibly
- * growing bounding box
- */
-#define BREP_BB_CRV_PNT_CNT 10
-
-#define BREP_CURVE_FLATNESS 0.95
-
-/** subdivision size factors */
-#define BREP_SURF_SUB_FACTOR 1
-#define BREP_TRIM_SUB_FACTOR 1
-
-/**
- * The EDGE_MISS_TOLERANCE setting is critical in a couple of ways -
- * too small and the allowed uncertainty region near edges will be
- * smaller than the actual uncertainty needed for accurate solid
- * raytracing, too large and trimming will not be adequate.  May need
- * to adapt this to the scale of the model, perhaps using bounding box
- * size to key off of.
- */
-/* #define BREP_EDGE_MISS_TOLERANCE 5e-2 */
-#define BREP_EDGE_MISS_TOLERANCE 5e-3
-
-#define BREP_SAME_POINT_TOLERANCE 1e-6
-
-/* FIXME: debugging crapola (clean up later) */
-#define ON_PRINT4(p) "[" << (p)[0] << ", " << (p)[1] << ", " << (p)[2] << ", " << (p)[3] << "]"
-#define ON_PRINT3(p) "(" << (p)[0] << ", " << (p)[1] << ", " << (p)[2] << ")"
-#define ON_PRINT2(p) "(" << (p)[0] << ", " << (p)[1] << ")"
-#define PT(p) ON_PRINT3(p)
-#define PT2(p) ON_PRINT2(p)
-#define IVAL(_ival) "[" << (_ival).m_t[0] << ", " << (_ival).m_t[1] << "]"
-#define TRACE(s)
-#define TRACE1(s)
-#define TRACE2(s)
-/* #define TRACE(s) std::cerr << s << std::endl; */
-/* #define TRACE1(s) std::cerr << s << std::endl; */
-/* #define TRACE2(s) std::cerr << s << std::endl; */
-
-namespace brlcad {
-/**
- * Bounding Rectangle Hierarchy
- */
-class BREP_EXPORT BRNode {
-public:
-    BRNode();
-    BRNode(const ON_BoundingBox &node);
-    BRNode(const ON_Curve *curve,
-	   int m_adj_face_index,
-	   const ON_BoundingBox &node,
-	   const ON_BrepFace *face,
-	   const ON_Interval &t,
-	   bool innerTrim = false,
-	   bool checkTrim = true,
-	   bool trimmed = false);
-    ~BRNode();
-
-    /** List of all children of a given node */
-    std::vector<BRNode *> m_children;
-
-    /** Bounding Box */
-    ON_BoundingBox m_node;
-
-    /** Node management functions */
-    void addChild(const ON_BoundingBox &child);
-    void addChild(BRNode *child);
-    void removeChild(BRNode *child);
-
-    /** Test if this node is a leaf node (i.e. m_children is empty) */
-    bool isLeaf();
-
-    /** Return a list of all nodes below this node that are leaf nodes */
-    void getLeaves(std::list<BRNode *> &out_leaves);
-
-    /** Report the depth of this node in the hierarchy */
-    int depth();
-
-    /**
-     * Get 2 points defining bounding box:
-     *
-     * @verbatim
-     *       *----------------max
-     *       |                 |
-     *  v    |                 |
-     *       |                 |
-     *      min----------------*
-     *                 u
-     * @endverbatim
-     */
-    void GetBBox(fastf_t *min, fastf_t *max) const;
-
-    /** Surface Information */
-    const ON_BrepFace *m_face;
-    ON_Interval m_u;
-    ON_Interval m_v;
-
-    /** Trim Curve Information */
-    const ON_Curve *m_trim;
-    ON_Interval m_t;
-    int m_adj_face_index;
-
-    /** Trimming Flags */
-    bool m_checkTrim;
-    bool m_trimmed;
-    bool m_XIncreasing;
-    bool m_Horizontal;
-    bool m_Vertical;
-    bool m_innerTrim;
-
-    ON_3dPoint m_estimate;
-    ON_2dPoint getClosestPointEstimate(const ON_3dPoint &pt);
-    ON_2dPoint getClosestPointEstimate(const ON_3dPoint &pt, ON_Interval &u, ON_Interval &v);
-    fastf_t getLinearEstimateOfV(fastf_t u);
-    fastf_t getCurveEstimateOfV(fastf_t u, fastf_t tol) const;
-    fastf_t getCurveEstimateOfU(fastf_t v, fastf_t tol) const;
-
-    int isTrimmed(const ON_2dPoint &uv, double &trimdist) const;
-    bool doTrimming() const;
-
-private:
-    BRNode *closer(const ON_3dPoint &pt, BRNode *left, BRNode *right);
-    fastf_t m_slope;
-    fastf_t m_vdot;
-    fastf_t m_bb_diag;
-    ON_3dPoint m_start;
-    ON_3dPoint m_end;
-};
-
-inline
-BRNode::BRNode()
-{
-}
-
-inline
-_BU_ATTR_ALWAYS_INLINE
-BRNode::BRNode(
-	const ON_Curve *curve,
-	int adj_face_index,
-	const ON_BoundingBox &node,
-	const ON_BrepFace *face,
-	const ON_Interval &t,
-	bool innerTrim /* = false */,
-	bool checkTrim /* = true */,
-	bool trimmed /* = false */)
-    : m_node(node), m_face(face), m_trim(curve), m_t(t),
-      m_adj_face_index(adj_face_index), m_checkTrim(checkTrim),
-      m_trimmed(trimmed), m_innerTrim(innerTrim), m_slope(0.0), m_vdot(0.0)
-{
-    m_start = curve->PointAt(m_t[0]);
-    m_end = curve->PointAt(m_t[1]);
-    /* check for vertical segments they can be removed from trims
-     * above (can't tell direction and don't need
-     */
-    m_Horizontal = false;
-    m_Vertical = false;
-
-    /*
-     * should be okay since we split on Horz/Vert tangents
-     */
-    if (m_end[X] < m_start[X]) {
-	m_u[0] = m_end[X];
-	m_u[1] = m_start[X];
-    } else {
-	m_u[0] = m_start[X];
-	m_u[1] = m_end[X];
-    }
-    if (m_end[Y] < m_start[Y]) {
-	m_v[0] = m_end[Y];
-	m_v[1] = m_start[Y];
-    } else {
-	m_v[0] = m_start[Y];
-	m_v[1] = m_end[Y];
-    }
-
-    if (NEAR_EQUAL(m_end[X], m_start[X], 0.000001)) {
-	m_Vertical = true;
-	if (m_innerTrim) {
-	    m_XIncreasing = false;
-	} else {
-	    m_XIncreasing = true;
-	}
-    } else if (NEAR_EQUAL(m_end[Y], m_start[Y], 0.000001)) {
-	m_Horizontal = true;
-	if ((m_end[X] - m_start[X]) > 0.0) {
-	    m_XIncreasing = true;
-	} else {
-	    m_XIncreasing = false;
-	}
-	m_slope = 0.0;
-    } else {
-	if ((m_end[X] - m_start[X]) > 0.0) {
-	    m_XIncreasing = true;
-	} else {
-	    m_XIncreasing = false;
-	}
-	m_slope = (m_end[Y] - m_start[Y]) / (m_end[X] - m_start[X]);
-    }
-    m_bb_diag = DIST_PT_PT(m_start, m_end);
-}
-
-inline
-_BU_ATTR_ALWAYS_INLINE
-BRNode::BRNode(const ON_BoundingBox &node)
-    : m_node(node)
-{
-    m_adj_face_index = -99;
-    m_checkTrim = true;
-    m_trimmed = false;
-    m_Horizontal = false;
-    m_Vertical = false;
-    m_XIncreasing = false;
-    m_innerTrim = false;
-    m_bb_diag = 0.0;
-    m_slope = 0.0;
-    m_vdot = 0.0;
-    m_face = NULL;
-    m_trim = NULL;
-    for (int i = 0; i < 3; i++) {
-	double d = m_node.m_max[i] - m_node.m_min[i];
-	if (NEAR_ZERO(d, ON_ZERO_TOLERANCE)) {
-	    m_node.m_min[i] -= 0.001;
-	    m_node.m_max[i] += 0.001;
-	}
-    }
-}
-
-inline void
-BRNode::addChild(const ON_BoundingBox &child)
-{
-    m_children.push_back(new BRNode(child));
-}
-
-inline void
-BRNode::addChild(BRNode *child)
-{
-    if (LIKELY(child != NULL)) {
-	m_children.push_back(child);
-    }
-}
-
-inline void
-BRNode::removeChild(BRNode *child)
-{
-    std::vector<BRNode *>::iterator i;
-    for (i = m_children.begin(); i < m_children.end(); ++i) {
-	if (*i == child) {
-	    delete *i;
-	    m_children.erase(i);
-	}
-    }
-}
-
-inline bool
-BRNode::isLeaf()
-{
-    if (m_children.size() == 0) {
-	return true;
-    }
-    return false;
-}
-
-inline void
-_BU_ATTR_ALWAYS_INLINE
-BRNode::GetBBox(fastf_t *min, fastf_t *max) const
-{
-    VSETALL(min, INFINITY);
-    VSETALL(max, -INFINITY);
-    VMINMAX(min, max, m_start);
-    VMINMAX(min, max, m_end);
-}
-
-inline bool
-BRNode::doTrimming() const
-{
-    return m_checkTrim;
-}
-
-extern bool sortX(BRNode *first, BRNode *second);
-extern bool sortY(BRNode *first, BRNode *second);
-
-/*--------------------------------------------------------------------------------
- * CurveTree declaration
- */
-class BREP_EXPORT CurveTree {
-public:
-    CurveTree(const ON_BrepFace *face);
-    ~CurveTree();
-
-    BRNode *getRootNode() const;
-
-    /**
-     * Calculate, using the surface bounding volume hierarchy, a uv
-     * estimate for the closest point on the surface to the point in
-     * 3-space.
-     */
-    ON_2dPoint getClosestPointEstimate(const ON_3dPoint &pt);
-    ON_2dPoint getClosestPointEstimate(const ON_3dPoint &pt, ON_Interval &u, ON_Interval &v);
-
-    /**
-     * Return just the leaves of the surface tree
-     */
-    void getLeaves(std::list<BRNode *> &out_leaves);
-    void getLeavesAbove(std::list<BRNode *> &out_leaves, const ON_Interval &u, const ON_Interval &v);
-    void getLeavesAbove(std::list<BRNode *> &out_leaves, const ON_2dPoint &pt, fastf_t tol);
-    void getLeavesRight(std::list<BRNode *> &out_leaves, const ON_Interval &u, const ON_Interval &v);
-    void getLeavesRight(std::list<BRNode *> &out_leaves, const ON_2dPoint &pt, fastf_t tol);
-    int depth();
-
-private:
-    bool getHVTangents(const ON_Curve *curve, ON_Interval &t, std::list<fastf_t> &list);
-    bool isLinear(const ON_Curve *curve, double min, double max);
-    BRNode *subdivideCurve(const ON_Curve *curve, int adj_face_index, double min, double max, bool innerTrim, int depth);
-    BRNode *curveBBox(const ON_Curve *curve, int adj_face_index, ON_Interval &t, bool leaf, bool innerTrim, const ON_BoundingBox &bb);
-    BRNode *initialLoopBBox();
-
-    const ON_BrepFace *m_face;
-    BRNode *m_root;
-    std::list<BRNode *> m_sortedX;
-    std::list<BRNode *> m_sortedY;
-};
-
-/*--------------------------------------------------------------------------------
- * Bounding Box Hierarchy
- */
-class BREP_EXPORT BBNode {
-public:
-    BBNode();
-    BBNode(const ON_BoundingBox &node);
-    BBNode(CurveTree *ct);
-    BBNode(CurveTree *ct, const ON_BoundingBox &node);
-    BBNode(CurveTree *ct,
-	   const ON_BoundingBox &node,
-	   const ON_BrepFace *face,
-	   const ON_Interval &u,
-	   const ON_Interval &v,
-	   bool checkTrim = false,
-	   bool trimmed = false);
-    ~BBNode();
-
-    /** List of all children of a given node */
-    std::vector<BBNode *> m_children;
-
-    /** Curve Tree associated with the parent Surface Tree */
-    CurveTree *m_ctree;
-
-    /** Bounding Box */
-    ON_BoundingBox m_node;
-
-    /** Test if this node is a leaf node in the hierarchy */
-    bool isLeaf();
-
-    /** Return all leaves below this node that are leaf nodes */
-    void getLeaves(std::list<BBNode *> &out_leaves);
-
-    /** Functions to add and remove child nodes from this node. */
-    void addChild(const ON_BoundingBox &child);
-    void addChild(BBNode *child);
-    void removeChild(BBNode *child);
-
-    /** Report the depth of this node in the hierarchy */
-    int depth();
-
-    /** Get 2 points defining a bounding box
-     *
-     * @verbatim
-     *                _  max  _
-     *        _   -       +      -  _
-     *     *  _           +         _  *
-     *     |      -   _   + _   -      |
-     *     |             *+            |
-     *     |             |+            |
-     *     |          _  |+   _        |
-     *     |  _   -      |       -  _  |
-     *     *  _          |          _  *
-     *            -   _  |  _   -
-     *                  min
-     * @endverbatim
-     */
-    void GetBBox(float *min, float *max);
-    void GetBBox(double *min, double *max);
-
-    /** Surface Information */
-    const ON_BrepFace *m_face;
-    ON_Interval m_u;
-    ON_Interval m_v;
-
-    /** Trimming Flags */
-    bool m_checkTrim;
-    bool m_trimmed;
-
-    /** Point used for closeness testing - usually based on evaluation
-     * of the curve/surface at the center of the parametric domain
-     */
-    ON_3dPoint m_estimate;
-
-    /* Normal at the m_estimate point */
-    ON_3dVector m_normal;
-
-    /** Test whether a ray intersects the 3D bounding volume of the
-     * node - if so, and node is not a leaf node, query children.  If
-     * leaf node, and intersects, add to list.
-     */
-    bool intersectedBy(ON_Ray &ray, double *tnear = NULL, double *tfar = NULL);
-    bool intersectsHierarchy(ON_Ray &ray, std::list<BBNode *> &results);
-
-    /** Report if a given uv point is within the uv boundaries defined
-     * by a node.
-     */
-    bool containsUV(const ON_2dPoint &uv);
-
-    ON_2dPoint getClosestPointEstimate(const ON_3dPoint &pt);
-    ON_2dPoint getClosestPointEstimate(const ON_3dPoint &pt, ON_Interval &u, ON_Interval &v);
-    int getLeavesBoundingPoint(const ON_3dPoint &pt, std::list<BBNode *> &out);
-    int isTrimmed(const ON_2dPoint &uv, BRNode **closest, double &closesttrim) const;
-    bool doTrimming() const;
-
-    void getTrimsAbove(const ON_2dPoint &uv, std::list<BRNode *> &out_leaves) const;
-    void BuildBBox();
-    bool prepTrims();
-
-private:
-    BBNode *closer(const ON_3dPoint &pt, BBNode *left, BBNode *right);
-    std::list<BRNode *> m_trims_above;
-    std::list<BRNode *> m_trims_vertical;
-};
-
-inline
-BBNode::BBNode()
-    : m_ctree(NULL), m_face(NULL), m_checkTrim(true), m_trimmed(false)
-{
-}
-
-inline
-BBNode::BBNode(const ON_BoundingBox &node)
-    : m_ctree(NULL), m_node(node), m_face(NULL), m_checkTrim(true), m_trimmed(false)
-{
-    for (int i = 0; i < 3; i++) {
-	double d = m_node.m_max[i] - m_node.m_min[i];
-	if (ON_NearZero(d, ON_ZERO_TOLERANCE)) {
-	    m_node.m_min[i] -= 0.001;
-	    m_node.m_max[i] += 0.001;
-	}
-    }
-}
-
-inline
-BBNode::BBNode(CurveTree *ct)
-    : m_ctree(ct), m_face(NULL), m_checkTrim(true), m_trimmed(false)
-{
-}
-
-inline
-BBNode::BBNode(CurveTree *ct, const ON_BoundingBox &node)
-    : m_ctree(ct), m_node(node), m_face(NULL), m_checkTrim(true), m_trimmed(false)
-{
-    for (int i = 0; i < 3; i++) {
-	double d = m_node.m_max[i] - m_node.m_min[i];
-	if (ON_NearZero(d, ON_ZERO_TOLERANCE)) {
-	    m_node.m_min[i] -= 0.001;
-	    m_node.m_max[i] += 0.001;
-	}
-    }
-}
-
-inline
-_BU_ATTR_ALWAYS_INLINE
-BBNode::BBNode(
-	CurveTree *ct,
-	const ON_BoundingBox &node,
-	const ON_BrepFace *face,
-	const ON_Interval &u,
-	const ON_Interval &v,
-	bool checkTrim /* = false */,
-	bool trimmed /* = false */)
-    : m_ctree(ct), m_node(node), m_face(face), m_u(u), m_v(v),
-      m_checkTrim(checkTrim), m_trimmed(trimmed)
-{
-    for (int i = 0; i < 3; i++) {
-	double d = m_node.m_max[i] - m_node.m_min[i];
-	if (ON_NearZero(d, ON_ZERO_TOLERANCE)) {
-	    m_node.m_min[i] -= 0.001;
-	    m_node.m_max[i] += 0.001;
-	}
-    }
-}
-
-inline void
-BBNode::addChild(const ON_BoundingBox &child)
-{
-    m_children.push_back(new BBNode(child));
-}
-
-inline void
-BBNode::addChild(BBNode *child)
-{
-    if (LIKELY(child != NULL)) {
-	m_children.push_back(child);
-    }
-}
-
-inline void
-BBNode::removeChild(BBNode *child)
-{
-    std::vector<BBNode *>::iterator i;
-    for (i = m_children.begin(); i < m_children.end(); ++i) {
-	if (*i == child) {
-	    delete *i;
-	    m_children.erase(i);
-	}
-    }
-}
-
-inline bool
-BBNode::isLeaf()
-{
-    if (m_children.size() == 0) {
-	return true;
-    }
-    return false;
-}
-
-inline void
-BBNode::GetBBox(float *min, float *max)
-{
-    min[0] = m_node.m_min[0];
-    min[1] = m_node.m_min[1];
-    min[2] = m_node.m_min[2];
-    max[0] = m_node.m_max[0];
-    max[1] = m_node.m_max[1];
-    max[2] = m_node.m_max[2];
-}
-
-inline void
-BBNode::GetBBox(double *min, double *max)
-{
-    min[0] = m_node.m_min[0];
-    min[1] = m_node.m_min[1];
-    min[2] = m_node.m_min[2];
-    max[0] = m_node.m_max[0];
-    max[1] = m_node.m_max[1];
-    max[2] = m_node.m_max[2];
-}
-
-inline bool
-BBNode::intersectedBy(ON_Ray &ray, double *tnear_opt /* = NULL */, double *tfar_opt /* = NULL */)
-{
-    double tnear = -DBL_MAX;
-    double tfar = DBL_MAX;
-    bool untrimmedresult = true;
-    for (int i = 0; i < 3; i++) {
-	if (UNLIKELY(ON_NearZero(ray.m_dir[i]))) {
-	    if (ray.m_origin[i] < m_node.m_min[i] || ray.m_origin[i] > m_node.m_max[i]) {
-		untrimmedresult = false;
-	    }
-	} else {
-	    double t1 = (m_node.m_min[i] - ray.m_origin[i]) / ray.m_dir[i];
-	    double t2 = (m_node.m_max[i] - ray.m_origin[i]) / ray.m_dir[i];
-	    if (t1 > t2) {
-		double tmp = t1;    /* swap */
-		t1 = t2;
-		t2 = tmp;
-	    }
-	    if (t1 > tnear) {
-		tnear = t1;
-	    }
-	    if (t2 < tfar) {
-		tfar = t2;
-	    }
-	    if (tnear > tfar) { /* box is missed */
-		untrimmedresult = false;
-	    }
-	    /* go ahead and solve hits behind us
-	    if (tfar < 0) untrimmedresult = false;
-		*/
-	}
-    }
-    if (LIKELY(tnear_opt != NULL && tfar_opt != NULL)) {
-	*tnear_opt = tnear;
-	*tfar_opt = tfar;
-    }
-    if (isLeaf()) {
-	return !m_trimmed && untrimmedresult;
-    } else {
-	return untrimmedresult;
-    }
-}
-
-inline bool
-BBNode::doTrimming() const
-{
-    return m_checkTrim;
-}
-
-/*--------------------------------------------------------------------------------
- * SurfaceTree declaration
- */
-class BREP_EXPORT SurfaceTree {
-private:
-    bool m_removeTrimmed;
-
-public:
-    SurfaceTree();
-    SurfaceTree(const ON_BrepFace *face, bool removeTrimmed = true, int depthLimit = BREP_MAX_FT_DEPTH);
-    ~SurfaceTree();
-
-    CurveTree *ctree;
-
-    BBNode *getRootNode() const;
-
-    /**
-     * Calculate, using the surface bounding volume hierarchy, a uv
-     * estimate for the closest point on the surface to the point in
-     * 3-space.
-     */
-    ON_2dPoint getClosestPointEstimate(const ON_3dPoint &pt);
-    ON_2dPoint getClosestPointEstimate(const ON_3dPoint &pt, ON_Interval &u, ON_Interval &v);
-
-    /**
-     * Return surface
-     */
-    const ON_Surface *getSurface();
-    int getSurfacePoint(const ON_3dPoint &pt, ON_2dPoint &uv, const ON_3dPoint &from, double tolerance = BREP_SAME_POINT_TOLERANCE) const;
-
-    /**
-     * Return just the leaves of the surface tree
-     */
-    void getLeaves(std::list<BBNode *> &out_leaves);
-    int depth();
-
-private:
-    bool isFlat(ON_Plane frames[]);
-    bool isStraight(ON_Plane frames[]);
-    bool isFlatU(ON_Plane frames[]);
-    bool isFlatV(ON_Plane frames[]);
-    BBNode *subdivideSurface(const ON_Surface *localsurf, const ON_Interval &u, const ON_Interval &v, ON_Plane frames[], int depth, int depthLimit, int prev_knot);
-    BBNode *surfaceBBox(const ON_Surface *localsurf, bool leaf, ON_Plane frames[], const ON_Interval &u, const ON_Interval &v);
-
-    const ON_BrepFace *m_face;
-    BBNode *m_root;
-    std::queue<ON_Plane *> f_queue;
-};
-
-/**
- * approach:
- *
- * - get an estimate using the surface tree (if non-null, create
- * one otherwise)
- *
- * - find a point (u, v) for which S(u, v) is closest to _point_
- *                                                     _      __
- *   -- minimize the distance function: D(u, v) = sqrt(|S(u, v)-pt|^2)
- *                                       _      __
- *   -- simplify by minimizing f(u, v) = |S(u, v)-pt|^2
- *
- *   -- minimum occurs when the gradient is zero, i.e.
- *     \f[ \nabla f(u, v) = |\vec{S}(u, v)-\vec{p}|^2 = 0 \f]
- */
-BREP_EXPORT bool get_closest_point(ON_2dPoint &outpt,
-				   ON_BrepFace *face,
-				   const ON_3dPoint &point,
-				   SurfaceTree *tree = NULL,
-				   double tolerance = BREP_FCP_ROOT_EPSILON);
-
-/**
- * Pull an arbitrary model-space *curve* onto the given *surface* as a
- * curve within the surface's domain when, for each point c = C(t) on
- * the curve and the closest point s = S(u, v) on the surface, we
- * have: distance(c, s) <= *tolerance*.
- *
- * The resulting 2-dimensional curve will be approximated using the
- * following process:
- *
- * 1. Adaptively sample the 3d curve in the domain of the surface
- *    (ensure tolerance constraint). Sampling terminates when the
- *    following flatness criterion is met:
- *
- * given two parameters on the curve t1 and t2 (which map to points p1
- * and p2 on the curve) let m be a parameter randomly chosen near the
- * middle of the interval [t1, t2] ____ then the curve between t1 and
- * t2 is flat if distance(C(m), p1p2) < flatness
- *
- * 2. Use the sampled points to perform a global interpolation using
- *    universal knot generation to build a B-Spline curve.
- *
- * 3. If the curve is a line or an arc (determined with openNURBS
- *    routines), return the appropriate ON_Curve subclass (otherwise,
- *    return an ON_NurbsCurve).
- */
-extern ON_Curve *pullback_curve(ON_BrepFace *face,
-				 const ON_Curve *curve,
-				 SurfaceTree *tree = NULL,
-				 double tolerance = BREP_FCP_ROOT_EPSILON,
-				 double flatness = 1.0e-3);
-} /* end namespace brlcad */
-
-typedef struct pbc_data {
-    double tolerance;
-    double flatness;
-    const ON_Curve *curve;
-    brlcad::SurfaceTree *surftree;
-    std::list<ON_2dPointArray *> segments;
-    const ON_BrepEdge *edge;
-    bool order_reversed;
-} PBCData;
-
-extern BREP_EXPORT PBCData *
-pullback_samples(const brlcad::SurfaceTree *surfacetree,
-		 const ON_Curve *curve,
-		 double tolerance = 1.0e-6,
-		 double flatness = 1.0e-3);
-
-extern BREP_EXPORT bool check_pullback_data(std::list<PBCData *> &pbcs);
-
-extern BREP_EXPORT ON_Curve *interpolateCurve(ON_2dPointArray &samples);
-
-extern BREP_EXPORT int
-check_pullback_singularity_bridge(const ON_Surface *surf, const ON_2dPoint &p1, const ON_2dPoint &p2);
-
-extern BREP_EXPORT ON_NurbsCurve *
-interpolateLocalCubicCurve(const ON_3dPointArray &Q);
-
-/**
- * Dump the information of an ON_SSX_EVENT.
- */
-extern BREP_EXPORT void
-DumpSSXEvent(ON_SSX_EVENT &x, ON_TextLog &text_log);
-
-/* Sub-division support for a curve.
- * It's similar to generating the bounding box tree, when the Split()
- * method is called, the curve is split into two parts, whose bounding
- * boxes become the children of the original curve's bbox.
- */
-class Subcurve {
-    friend class Subsurface;
-private:
-    ON_BoundingBox m_node;
-public:
-    ON_Curve *m_curve;
-    ON_Interval m_t;
-    Subcurve *m_children[2];
-    ON_BOOL32 m_islinear;
-
-    Subcurve();
-    Subcurve(ON_Curve *curve);
-    Subcurve(const Subcurve &_scurve);
-    ~Subcurve();
-    int Split();
-    void GetBBox(ON_3dPoint &min, ON_3dPoint &max);
-    void SetBBox(const ON_BoundingBox &bbox);
-    bool IsPointIn(const ON_3dPoint &pt, double tolerance = 0.0);
-    bool Intersect(const Subcurve &other, double tolerance = 0.0, ON_BoundingBox *intersection = NULL) const;
-};
-
-/* Sub-division support for a surface.
- * It's similar to generating the bounding box tree, when the Split()
- * method is called, the surface is split into two parts, whose bounding
- * boxes become the children of the original surface's bbox.
- */
-class Subsurface {
-private:
-    ON_BoundingBox m_node;
-public:
-    ON_Surface *m_surf;
-    ON_Interval m_u, m_v;
-    Subsurface *m_children[4];
-    ON_BOOL32 m_isplanar;
-
-    Subsurface();
-    Subsurface(ON_Surface *surf);
-    Subsurface(const Subsurface &_ssurf);
-    ~Subsurface();
-
-    int Split();
-    void GetBBox(ON_3dPoint &min, ON_3dPoint &max);
-    void SetBBox(const ON_BoundingBox &bbox);
-    bool IsPointIn(const ON_3dPoint &pt, double tolerance = 0.0);
-    bool Intersect(const Subcurve &curve, double tolerance = 0.0, ON_BoundingBox *intersection = NULL) const;
-    bool Intersect(const Subsurface &surf, double tolerance = 0.0, ON_BoundingBox *intersection = NULL) const;
-};
-
-/** The ON_PX_EVENT class is used to report point-point, point-curve
- * and point-surface intersection events.
- */
-class BREP_EXPORT ON_PX_EVENT
-{
-public:
-    /** Default construction sets everything to zero. */
-    ON_PX_EVENT();
-
-    /**
-     * Compares point intersection events and sorts them in the
-     * canonical order.
-     *
-     * @retval -1 this < other
-     * @retval  0 this == other
-     * @retval +1 this > other
-     *
-     * @remarks ON_PX_EVENT::Compare is used to sort intersection
-     * events into canonical order.
-     */
-    static
-    int Compare(const ON_PX_EVENT *a, const ON_PX_EVENT *b);
-
-    /**
-     * Check point intersection event values to make sure they are
-     * valid.
-     *
-     * @param text_log [in] If not null and an error is found, then
-     *     a description of the error is printed to text_log.
-     * @param intersection_tolerance [in] 0.0 or value used in
-     *     intersection calculation.
-     * @param pointA [in] NULL or pointA passed to intersection
-     *     calculation.
-     * @param pointB [in] NULL or pointB passed to intersection
-     *     calculation.
-     * @param curveB [in] NULL or curveB passed to intersection
-     *     calculation.
-     * @param curveB_domain [in] NULL or curveB domain used in
-     *     intersection calculation.
-     * @param surfaceB [in] NULL or surfaceB passed to intersection
-     *     calculation.
-     * @param surfaceB_domain0 [in] NULL or surfaceB "u" domain used
-     *     in intersection calculation.
-     * @param surfaceB_domain1 [in] NULL or surfaceB "v" domain used
-     *     in intersection calculation.
-     *
-     * @return True if event is valid.
-     */
-    bool IsValid(ON_TextLog *text_log,
-    double intersection_tolerance,
-    const class ON_3dPoint *pointA,
-    const class ON_3dPoint *pointB,
-    const class ON_Curve *curveB,
-    const class ON_Interval *curveB_domain,
-    const class ON_Surface *surfaceB,
-    const class ON_Interval *surfaceB_domain0,
-    const class ON_Interval *surfaceB_domain1) const;
-
-    void Dump(ON_TextLog &text_log) const;
-
-    enum TYPE {
-	no_px_event =  0,
-	ppx_point   =  1, /**< point-point intersection */
-	pcx_point   =  2, /**< point-curve intersection */
-	psx_point   =  3  /**< point-surface intersection */
-    };
-
-    TYPE m_type;
-
-    ON_3dPoint m_A;	/**< Point A in 3D space */
-    ON_3dPoint m_B;	/**< Point B in 3D space */
-
-    ON_2dPoint m_b;	/**< Point B in 2D space for the curve/surface
-		     * For a curve, m_b[1] == 0
-		     * For a point, m_b[0] == m_b[1] == 0
-		     */
-
-    ON_3dPoint m_Mid;	/**< The mid-point of Point A and Point B */
-    double m_radius;	/**< To trace the uncertainty area */
-};
-
-/**
- * An overload of ON_Intersect for point-point intersection.
- * Intersect pointA with pointB.
- *
- * @param pointA [in]
- * @param pointB [in]
- * @param x [out] Intersection events are appended to this array.
- * @param tolerance [in] If the input intersection_tolerance <= 0.0,
- *     then 0.001 is used.
- *
- * @return True for an intersection. False for no intersection.
- */
-extern BREP_EXPORT bool
-ON_Intersect(const ON_3dPoint &pointA,
-	     const ON_3dPoint &pointB,
-	     ON_ClassArray<ON_PX_EVENT> &x,
-	     double tolerance = 0.0);
-
-/**
- * An overload of ON_Intersect for point-curve intersection.
- * Intersect pointA with curveB.
- *
- * @param pointA [in]
- * @param pointB [in]
- * @param x [out] Intersection events are appended to this array.
- * @param tolerance [in] If the input intersection_tolerance <= 0.0,
- *     then 0.001 is used.
- * @param curveB_domain [in] optional restriction on curveB t domain
- * @param treeB [in] optional curve tree for curveB, to avoid re-computation
- *
- * @return True for an intersection. False for no intersection.
- */
-extern BREP_EXPORT bool
-ON_Intersect(const ON_3dPoint &pointA,
-	     const ON_Curve &curveB,
-	     ON_ClassArray<ON_PX_EVENT> &x,
-	     double tolerance = 0.0,
-	     const ON_Interval *curveB_domain = 0,
-	     Subcurve *treeB = 0);
-
-/**
- * An overload of ON_Intersect for point-surface intersection.
- * Intersect pointA with surfaceB.
- *
- * @param pointA [in]
- * @param surfaceB [in]
- * @param x [out] Intersection events are appended to this array.
- * @param tolerance [in] If the input intersection_tolerance <= 0.0,
- *     then 0.001 is used.
- * @param surfaceB_udomain [in] optional restriction on surfaceB u
- *     domain
- * @param surfaceB_vdomain [in] optional restriction on surfaceB v
- *     domain
- * @param treeB [in] optional surface tree for surfaceB, to avoid
- *     re-computation
- *
- * @return True for an intersection. False for no intersection.
- */
-extern BREP_EXPORT bool
-ON_Intersect(const ON_3dPoint &pointA,
-	     const ON_Surface &surfaceB,
-	     ON_ClassArray<ON_PX_EVENT> &x,
-	     double tolerance = 0.0,
-	     const ON_Interval *surfaceB_udomain = 0,
-	     const ON_Interval *surfaceB_vdomain = 0,
-	     Subsurface *treeB = 0);
-
-/**
- * An overload of ON_Intersect for curve-curve intersection.
- * Intersect curveA with curveB.
- *
- * Parameters:
- * @param curveA [in]
- * @param curveB [in]
- * @param x [out] Intersection events are appended to this array.
- * @param intersection_tolerance [in]  If the distance from a point
- *     on curveA to curveB is <= intersection tolerance, then the
- *     point will be part of an intersection event. If the input
- *     intersection_tolerance <= 0.0, then 0.001 is used.
- * @param overlap_tolerance [in] If t1 and t2 are parameters of
- *     curveA's intersection events and the distance from curveA(t)
- *     to curveB is <= overlap_tolerance for every t1 <= t <= t2,
- *     then the event will be returned as an overlap event. If the
- *     input overlap_tolerance <= 0.0, then
- *     intersection_tolerance * 2.0 is used.
- * @param curveA_domain [in] optional restriction on curveA domain
- * @param curveB_domain [in] optional restriction on curveB domain
- * @param treeA [in] optional curve tree for curveA, to avoid re
- *     computation
- * @param treeB [in] optional curve tree for curveB, to avoid re
- *     computation
- *
- * @return Number of intersection events appended to x.
- */
-extern BREP_EXPORT int
-ON_Intersect(const ON_Curve *curveA,
-	     const ON_Curve *curveB,
-	     ON_SimpleArray<ON_X_EVENT> &x,
-	     double intersection_tolerance = 0.0,
-	     double overlap_tolerance = 0.0,
-	     const ON_Interval *curveA_domain = 0,
-	     const ON_Interval *curveB_domain = 0,
-	     Subcurve *treeA = 0,
-	     Subcurve *treeB = 0);
-
-/**
- * An overload of ON_Intersect for curve-surface intersection.
- * Intersect curveA with surfaceB.
- *
- * @param curveA [in]
- * @param surfaceB [in]
- * @param x [out] Intersection events are appended to this array.
- * @param intersection_tolerance [in] If the distance from a
- *     point on curveA to the surface is <= intersection tolerance,
- *     then the point will be part of an intersection event, or
- *     there is an intersection event the point leads to. If the
- *     input intersection_tolerance <= 0.0, then 0.001 is used.
- * @param overlap_tolerance [in] If the input overlap_tolerance
- *     <= 0.0, then 2.0*intersection_tolerance is used.  Otherwise,
- *     overlap tolerance must be >= intersection_tolerance.  In all
- *     cases, the intersection calculation is performed with an
- *     overlap_tolerance that is >= intersection_tolerance.  If t1
- *     and t2 are curve parameters of intersection events and the
- *     distance from curve(t) to the surface is <=
- *     overlap_tolerance for every t1 <= t <= t2, then the event
- *     will be returned as an overlap event.
- * @param curveA_domain [in] optional restriction on curveA domain
- * @param surfaceB_udomain [in] optional restriction on surfaceB
- *     u domain
- * @param surfaceB_vdomain [in] optional restriction on surfaceB
- *     v domain
- * @param overlap2d [out] return the 2D overlap curves on surfaceB.
- *     overlap2d[i] is the curve for event x[i].
- * @param treeA [in] optional curve tree for curveA, to avoid
- *     re-computation
- * @param treeB [in] optional surface tree for surfaceB, to avoid
- *     re-computation
- *
- * @return Number of intersection events appended to x.
- */
-extern BREP_EXPORT int
-ON_Intersect(const ON_Curve *curveA,
-	     const ON_Surface *surfaceB,
-	     ON_SimpleArray<ON_X_EVENT> &x,
-	     double intersection_tolerance = 0.0,
-	     double overlap_tolerance = 0.0,
-	     const ON_Interval *curveA_domain = 0,
-	     const ON_Interval *surfaceB_udomain = 0,
-	     const ON_Interval *surfaceB_vdomain = 0,
-	     ON_CurveArray *overlap2d = 0,
-	     Subcurve *treeA = 0,
-	     Subsurface *treeB = 0);
-
-/**
- * An overload of ON_Intersect for surface-surface intersection.
- * Intersect surfaceA with surfaceB.
- *
- * @param surfaceA [in]
- * @param surfaceB [in]
- * @param x [out] Intersection events are appended to this array.
- * @param intersection_tolerance [in] If the input
- *     intersection_tolerance <= 0.0, then 0.001 is used.
- * @param overlap_tolerance [in] If positive, then overlap_tolerance
- *     must be >= intersection_tolerance and is used to test for
- *     overlapping regions. If the input overlap_tolerance <= 0.0,
- *     then 2*intersection_tolerance is used.
- * @param fitting_tolerance [in] If fitting_tolerance is > 0 and
- *     >= intersection_tolerance, then the intersection curves are
- *     fit to this tolerance.  If input fitting_tolerance <= 0.0 or
- *     < intersection_tolerance, then intersection_tolerance is used.
- * @param surfaceA_udomain [in] optional restriction on surfaceA
- *     u domain
- * @param surfaceA_vdomain [in] optional restriction on surfaceA
- *     v domain
- * @param surfaceB_udomain [in] optional restriction on surfaceB
- *     u domain
- * @param surfaceB_vdomain [in] optional restriction on surfaceB
- *     v domain
- * @param treeA [in] optional surface tree for surfaceA, to avoid
- *     re-computation
- * @param treeB [in] optional surface tree for surfaceB, to avoid
- *     re-computation
- *
- * @return Number of intersection events appended to x.
- */
-extern BREP_EXPORT int
-ON_Intersect(const ON_Surface *surfA,
-	     const ON_Surface *surfB,
-	     ON_ClassArray<ON_SSX_EVENT> &x,
-	     double intersection_tolerance = 0.0,
-	     double overlap_tolerance = 0.0,
-	     double fitting_tolerance = 0.0,
-	     const ON_Interval *surfaceA_udomain = 0,
-	     const ON_Interval *surfaceA_vdomain = 0,
-	     const ON_Interval *surfaceB_udomain = 0,
-	     const ON_Interval *surfaceB_vdomain = 0,
-	     Subsurface *treeA = 0,
-	     Subsurface *treeB = 0);
-
-enum op_type {
-    BOOLEAN_UNION = 0,
-    BOOLEAN_INTERSECT = 1,
-    BOOLEAN_DIFF = 2,
-    BOOLEAN_XOR = 3
-};
-
-/**
- * Evaluate NURBS boolean operations.
- *
- * @param brepO [out]
- * @param brepA [in]
- * @param brepB [in]
- * @param operation [in]
- */
-extern BREP_EXPORT int
-ON_Boolean(ON_Brep *brepO, const ON_Brep *brepA, const ON_Brep *brepB, op_type operation);
-
-/**
- * Get the curve segment between param a and param b
- *
- * @param in [in] the curve to split
- * @param a, b [in] either of them can be the larger one
- *
- * @return the result curve segment. NULL for error.
- */
-extern BREP_EXPORT ON_Curve *
-sub_curve(const ON_Curve *in, double a, double b);
-
-/**
- * Get the sub-surface whose u \in [a,b] or v \in [a, b]
- *
- * @param in [in] the surface to split
- * @param dir [in] 0: u-split, 1: v-split
- * @param a, b [in] either of them can be the larger one
- *
- * @return the result sub-surface. NULL for error.
- */
-extern BREP_EXPORT ON_Surface *
-sub_surface(const ON_Surface *in, int dir, double a, double b);
-} /* extern C++ */
-#endif
-
-=======
->>>>>>> 6a63a38c
 #endif  /* BREP_H */
 /** @} */
 /*
