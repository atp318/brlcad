--- conflicted
+++ resolved
@@ -1,11 +1,7 @@
 /*                         D E B U G . H
  * BRL-CAD
  *
-<<<<<<< HEAD
- * Copyright (c) 2015-2018 United States Government as represented by
-=======
  * Copyright (c) 2015-2020 United States Government as represented by
->>>>>>> 2965d039
  * the U.S. Army Research Laboratory.
  *
  * This library is free software; you can redistribute it and/or
@@ -58,26 +54,6 @@
 
 /* These definitions are each for one bit */
 /* Should be reorganized to put most useful ones first */
-<<<<<<< HEAD
-#define RDEBUG_HITS      0x00000001	/* 1 Print hits used by view() */
-#define RDEBUG_MATERIAL  0x00000002	/* 2 Material properties */
-#define RDEBUG_SHOWERR   0x00000004	/* 3 Colorful markers on errors */
-#define RDEBUG_RTMEM     0x00000008	/* 4 Debug librt mem after startup */
-#define RDEBUG_SHADE     0x00000010	/* 5 Shading calculation */
-#define RDEBUG_PARSE     0x00000020	/* 6 Command parsing */
-#define RDEBUG_LIGHT     0x00000040	/* 7 Debug lighting */
-#define RDEBUG_REFRACT   0x00000080	/* 8 Debug reflection & refraction */
-
-#define RDEBUG_STATS     0x00000200	/* 10 Print more statistics */
-#define RDEBUG_RTMEM_END 0x00000400	/* 11 Print librt mem use on 'clean' */
-
-/* These will cause binary debugging output */
-#define RDEBUG_MISSPLOT  0x20000000	/* 30 plot(5) missed rays to stdout */
-#define RDEBUG_RAYWRITE  0x40000000	/* 31 Ray(5V) view rays to stdout */
-#define RDEBUG_RAYPLOT   0x80000000	/* 32 plot(5) rays to stdout */
-
-#define RDEBUG_FORMAT    "\020" /* print hex */ \
-=======
 #define OPTICAL_DEBUG_HITS      0x00000001	/* 1 Print hits used by view() */
 #define OPTICAL_DEBUG_MATERIAL  0x00000002	/* 2 Material properties */
 #define OPTICAL_DEBUG_SHOWERR   0x00000004	/* 3 Colorful markers on errors */
@@ -96,7 +72,6 @@
 #define OPTICAL_DEBUG_RAYPLOT   0x80000000	/* 32 plot(5) rays to stdout */
 
 #define OPTICAL_DEBUG_FORMAT    "\020" /* print hex */ \
->>>>>>> 2965d039
     "\040RAYPLOT" \
     "\037RAYWRITE" \
     "\036MISSPLOT" \
