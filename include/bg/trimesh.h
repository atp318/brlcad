--- conflicted
+++ resolved
@@ -137,9 +137,6 @@
  * @param[in] num_pnts size of pnts array
  */
 BG_EXPORT extern int
-<<<<<<< HEAD
-bg_trimesh_aabb(point_t *min, point_t *max, int *faces, int num_faces, point_t *p, int num_pnts);
-=======
 bg_trimesh_aabb(point_t *min, point_t *max, const int *faces, size_t num_faces, const point_t *p, size_t num_pnts);
 
 
@@ -173,7 +170,6 @@
  * @return -1 if error, 0 if successful */
 BG_EXPORT extern int bg_trimesh_decimate(int **ofaces, int *n_ofaces,
     int *ifaces, int n_ifaces, point_t *p, int n_p, struct bg_trimesh_decimation_settings *s);
->>>>>>> 031a9ea6
 
 
 /* Make an attempt at a trimesh intersection calculator that returns the sets
@@ -186,8 +182,6 @@
     int *faces_1, int num_faces_1, point_t *vertices_1, int num_vertices_1,
     int *faces_2, int num_faces_2, point_t *vertices_2, int num_vertices_2);
 
-<<<<<<< HEAD
-=======
 /**
  * @brief
  * Compute vertex normals for a mesh based on the connected faces.
@@ -245,7 +239,6 @@
 	struct bg_trimesh_optimization_settings *s);
 
 
->>>>>>> 031a9ea6
 /**
  * @brief
  * Return trimesh information for a planar (2D) mesh that contains just the set
