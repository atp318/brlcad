/*                        B V I E W . H
 * BRL-CAD
 *
 * Copyright (c) 1993-2020 United States Government as represented by
 * the U.S. Army Research Laboratory.
 *
 * This library is free software; you can redistribute it and/or
 * modify it under the terms of the GNU Lesser General Public License
 * version 2.1 as published by the Free Software Foundation.
 *
 * This library is distributed in the hope that it will be useful, but
 * WITHOUT ANY WARRANTY; without even the implied warranty of
 * MERCHANTABILITY or FITNESS FOR A PARTICULAR PURPOSE.  See the GNU
 * Lesser General Public License for more details.
 *
 * You should have received a copy of the GNU Lesser General Public
 * License along with this file; see the file named COPYING for more
 * information.
 */
/** @addtogroup bview
 *
 * @brief
 * Types and definitions related to display lists, angle distance cursor,
 * and other generic view constructs.
 *
 * This header is intended to be independent of any one BRL-CAD library and is
 * specifically intended to allow the easy definition of common display list
 * types between otherwise independent libraries (libdm and libged, for
 * example).
 *
 */
#ifndef DM_BVIEW_H
#define DM_BVIEW_H

#include "common.h"
#include "bu/list.h"
#include "bu/vls.h"
#include "bu/observer.h"
#include "bu/ptbl.h"
#include "bg/polygon_types.h"
#include "vmath.h"

/** @{ */
/** @file bview.h */

#ifndef UP
#  define UP 0
#endif
#ifndef DOWN
#  define DOWN 1
#endif

struct display_list {
    struct bu_list      l;
    void               *dl_dp;                 /* Normally this will be a struct directory pointer */
    struct bu_vls       dl_path;
    struct bu_list      dl_headSolid;          /**< @brief  head of solid list for this object */
    int                 dl_wflag;
};

struct bview_adc_state {
    int         draw;
    int         dv_x;
    int         dv_y;
    int         dv_a1;
    int         dv_a2;
    int         dv_dist;
    fastf_t     pos_model[3];
    fastf_t     pos_view[3];
    fastf_t     pos_grid[3];
    fastf_t     a1;
    fastf_t     a2;
    fastf_t     dst;
    int         anchor_pos;
    int         anchor_a1;
    int         anchor_a2;
    int         anchor_dst;
    fastf_t     anchor_pt_a1[3];
    fastf_t     anchor_pt_a2[3];
    fastf_t     anchor_pt_dst[3];
    int         line_color[3];
    int         tick_color[3];
    int         line_width;
};

struct bview_axes_state {
    int       draw;
    point_t   axes_pos;             /* in model coordinates */
    fastf_t   axes_size;            /* in view coordinates */
    int       line_width;           /* in pixels */
    int       pos_only;
    int       axes_color[3];
    int       label_color[3];
    int       triple_color;
    int       tick_enabled;
    int       tick_length;          /* in pixels */
    int       tick_major_length;    /* in pixels */
    fastf_t   tick_interval;        /* in mm */
    int       ticks_per_major;
    int       tick_threshold;
    int       tick_color[3];
    int       tick_major_color[3];
};

struct bview_data_axes_state {
    int       draw;
    int       color[3];
    int       line_width;          /* in pixels */
    fastf_t   size;                /* in view coordinates */
    int       num_points;
    point_t   *points;             /* in model coordinates */
};

struct bview_grid_state {
    int       rc;
    int       draw;               /* draw grid */
    int       snap;               /* snap to grid */
    fastf_t   anchor[3];
    fastf_t   res_h;              /* grid resolution in h */
    fastf_t   res_v;              /* grid resolution in v */
    int       res_major_h;        /* major grid resolution in h */
    int       res_major_v;        /* major grid resolution in v */
    int       color[3];
};

struct bview_interactive_rect_state {
    int        active;     /* 1 - actively drawing a rectangle */
    int        draw;       /* draw rubber band rectangle */
    int        line_width;
    int        line_style;  /* 0 - solid, 1 - dashed */
    int        pos[2];     /* Position in image coordinates */
    int        dim[2];     /* Rectangle dimension in image coordinates */
    fastf_t    x;          /* Corner of rectangle in normalized     */
    fastf_t    y;          /* ------ view coordinates (i.e. +-1.0). */
    fastf_t    width;      /* Width and height of rectangle in      */
    fastf_t    height;     /* ------ normalized view coordinates.   */
    int        bg[3];      /* Background color */
    int        color[3];   /* Rectangle color */
    int        cdim[2];    /* Canvas dimension in pixels */
    fastf_t    aspect;     /* Canvas aspect ratio */
};


struct bview_data_arrow_state {
    int       gdas_draw;
    int       gdas_color[3];
    int       gdas_line_width;          /* in pixels */
    int       gdas_tip_length;
    int       gdas_tip_width;
    int       gdas_num_points;
    point_t   *gdas_points;             /* in model coordinates */
};

struct bview_data_label_state {
    int         gdls_draw;
    int         gdls_color[3];
    int         gdls_num_labels;
    int         gdls_size;
    char        **gdls_labels;
    point_t     *gdls_points;
};

struct bview_data_line_state {
    int       gdls_draw;
    int       gdls_color[3];
    int       gdls_line_width;          /* in pixels */
    int       gdls_num_points;
    point_t   *gdls_points;             /* in model coordinates */
};

<<<<<<< HEAD
typedef enum { gctUnion, gctDifference, gctIntersection } ClipType;

typedef struct {
    size_t    gpc_num_points;
    point_t   *gpc_point;               /* in model coordinates */
} bview_poly_contour;

typedef struct {
    size_t              gp_num_contours;
    int                 gp_color[3];
    int                 gp_line_width;          /* in pixels */
    int                 gp_line_style;
    int                 *gp_hole;
    bview_poly_contour    *gp_contour;
} bview_polygon;

typedef struct {
    size_t      gp_num_polygons;
    bview_polygon *gp_polygon;
} bview_polygons;

=======
>>>>>>> d61a998c
typedef struct {
    int                 gdps_draw;
    int                 gdps_moveAll;
    int                 gdps_color[3];
    int                 gdps_line_width;        /* in pixels */
    int                 gdps_line_style;
    int                 gdps_cflag;             /* contour flag */
    size_t              gdps_target_polygon_i;
    size_t              gdps_curr_polygon_i;
    size_t              gdps_curr_point_i;
    point_t             gdps_prev_point;
    bg_clip_t           gdps_clip_type;
    fastf_t             gdps_scale;
    point_t             gdps_origin;
    mat_t               gdps_rotation;
    mat_t               gdps_view2model;
    mat_t               gdps_model2view;
    struct bg_polygons  gdps_polygons;
    fastf_t             gdps_data_vZ;
} bview_data_polygon_state;

struct bview_other_state {
    int gos_draw;
    int gos_line_color[3];
    int gos_text_color[3];
};

struct bview {
    uint32_t			magic;         /**< @brief magic number */
    struct bu_vls               gv_name;
    fastf_t                     gv_scale;
    fastf_t                     gv_size;                /**< @brief  2.0 * scale */
    fastf_t                     gv_isize;               /**< @brief  1.0 / size */
    fastf_t                     gv_perspective;         /**< @brief  perspective angle */
    vect_t                      gv_aet;
    vect_t                      gv_eye_pos;             /**< @brief  eye position */
    vect_t                      gv_keypoint;
    char                        gv_coord;               /**< @brief  coordinate system */
    char                        gv_rotate_about;        /**< @brief  indicates what point rotations are about */
    mat_t                       gv_rotation;
    mat_t                       gv_center;
    mat_t                       gv_model2view;
    mat_t                       gv_pmodel2view;
    mat_t                       gv_view2model;
    mat_t                       gv_pmat;                /**< @brief  perspective matrix */
    void                        (*gv_callback)();       /**< @brief  called in ged_view_update with gvp and gv_clientData */
    void *                      gv_clientData;          /**< @brief  passed to gv_callback */
    fastf_t                     gv_prevMouseX;
    fastf_t                     gv_prevMouseY;
    fastf_t                     gv_minMouseDelta;
    fastf_t                     gv_maxMouseDelta;
    fastf_t                     gv_rscale;
    fastf_t                     gv_sscale;
    int                         gv_mode;
    int                         gv_zclip;
    struct bview_adc_state      gv_adc;
    struct bview_axes_state     gv_model_axes;
    struct bview_axes_state     gv_view_axes;
    struct bview_data_arrow_state gv_data_arrows;
    struct bview_data_axes_state        gv_data_axes;
    struct bview_data_label_state gv_data_labels;
    struct bview_data_line_state  gv_data_lines;
    bview_data_polygon_state      gv_data_polygons;
    struct bview_data_arrow_state gv_sdata_arrows;
    struct bview_data_axes_state        gv_sdata_axes;
    struct bview_data_label_state gv_sdata_labels;
    struct bview_data_line_state  gv_sdata_lines;
    int                           gv_snap_lines;
    double 			  gv_snap_tol_factor;
    bview_data_polygon_state      gv_sdata_polygons;
    struct bview_grid_state     gv_grid;
    struct bview_other_state      gv_center_dot;
    struct bview_other_state      gv_prim_labels;
    struct bview_other_state      gv_view_params;
    struct bview_other_state      gv_view_scale;
    struct bview_interactive_rect_state         gv_rect;
    int                         gv_adaptive_plot;
    int                         gv_redraw_on_zoom;
    int                         gv_x_samples;
    int                         gv_y_samples;
    fastf_t                     gv_point_scale;
    fastf_t                     gv_curve_scale;
    fastf_t                     gv_data_vZ;
    size_t                      gv_bot_threshold;
    int			        gv_hidden;
    void                        *dmp;  /* Display manager pointer, if one is associated with this view */
    void                        *u_data; /* Caller data associated with this view */
    struct bu_ptbl *callbacks;
};


struct bview_solid_data {
    struct display_list *gdlp;
    int draw_solid_lines_only;
    int wireframe_color_override;
    int wireframe_color[3];
    fastf_t transparency;
    int dmode;
    int hiddenLine;
    void *freesolid;
};

#endif /* DM_BVIEW_H */

/** @} */
/*
 * Local Variables:
 * mode: C
 * tab-width: 8
 * indent-tabs-mode: t
 * c-file-style: "stroustrup"
 * End:
 * ex: shiftwidth=4 tabstop=8
 */<|MERGE_RESOLUTION|>--- conflicted
+++ resolved
@@ -168,30 +168,6 @@
     point_t   *gdls_points;             /* in model coordinates */
 };
 
-<<<<<<< HEAD
-typedef enum { gctUnion, gctDifference, gctIntersection } ClipType;
-
-typedef struct {
-    size_t    gpc_num_points;
-    point_t   *gpc_point;               /* in model coordinates */
-} bview_poly_contour;
-
-typedef struct {
-    size_t              gp_num_contours;
-    int                 gp_color[3];
-    int                 gp_line_width;          /* in pixels */
-    int                 gp_line_style;
-    int                 *gp_hole;
-    bview_poly_contour    *gp_contour;
-} bview_polygon;
-
-typedef struct {
-    size_t      gp_num_polygons;
-    bview_polygon *gp_polygon;
-} bview_polygons;
-
-=======
->>>>>>> d61a998c
 typedef struct {
     int                 gdps_draw;
     int                 gdps_moveAll;
