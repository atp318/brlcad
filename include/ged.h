--- conflicted
+++ resolved
@@ -1,30 +1,30 @@
 /*                           G E D . H
- * BRL-CAD
- *
- * Copyright (c) 2008-2016 United States Government as represented by
- * the U.S. Army Research Laboratory.
- *
- * This library is free software; you can redistribute it and/or
- * modify it under the terms of the GNU Lesser General Public License
- * version 2.1 as published by the Free Software Foundation.
- *
- * This library is distributed in the hope that it will be useful, but
- * WITHOUT ANY WARRANTY; without even the implied warranty of
- * MERCHANTABILITY or FITNESS FOR A PARTICULAR PURPOSE.  See the GNU
- * Lesser General Public License for more details.
- *
- * You should have received a copy of the GNU Lesser General Public
- * License along with this file; see the file named COPYING for more
- * information.
- */
+* BRL-CAD
+*
+* Copyright (c) 2008-2016 United States Government as represented by
+* the U.S. Army Research Laboratory.
+*
+* This library is free software; you can redistribute it and/or
+* modify it under the terms of the GNU Lesser General Public License
+* version 2.1 as published by the Free Software Foundation.
+*
+* This library is distributed in the hope that it will be useful, but
+* WITHOUT ANY WARRANTY; without even the implied warranty of
+* MERCHANTABILITY or FITNESS FOR A PARTICULAR PURPOSE.  See the GNU
+* Lesser General Public License for more details.
+*
+* You should have received a copy of the GNU Lesser General Public
+* License along with this file; see the file named COPYING for more
+* information.
+*/
 /** @addtogroup libged
- *
- * Functions provided by the LIBGED geometry editing library.  These
- * routines are a procedural basis for the geometric editing
- * capabilities available in BRL-CAD.  The library is tightly coupled
- * to the LIBRT library for geometric representation and analysis.
- *
- */
+*
+* Functions provided by the LIBGED geometry editing library.  These
+* routines are a procedural basis for the geometric editing
+* capabilities available in BRL-CAD.  The library is tightly coupled
+* to the LIBRT library for geometric representation and analysis.
+*
+*/
 /** @{ */
 /** @file ged.h */
 
@@ -48,807 +48,12 @@
 
 __BEGIN_DECLS
 
-<<<<<<< HEAD
-#ifndef GED_EXPORT
-#  if defined(GED_DLL_EXPORTS) && defined(GED_DLL_IMPORTS)
-#    error "Only GED_DLL_EXPORTS or GED_DLL_IMPORTS can be defined, not both."
-#  elif defined(GED_DLL_EXPORTS)
-#    define GED_EXPORT __declspec(dllexport)
-#  elif defined(GED_DLL_IMPORTS)
-#    define GED_EXPORT __declspec(dllimport)
-#  else
-#    define GED_EXPORT
-#  endif
-#endif
-
-/** all okay return code, not a maskable result */
-#define GED_OK    0x0000
 
 /**
- * possible maskable return codes from ged functions.  callers should
- * not rely on the actual values but should instead test via masking.
- */
-#define GED_ERROR 0x0001 /**< something went wrong, the action was not performed */
-#define GED_HELP  0x0002 /**< invalid specification, result contains usage */
-#define GED_MORE  0x0004 /**< incomplete specification, can specify again interactively */
-#define GED_QUIET 0x0008 /**< don't set or modify the result string */
-
-#define GED_VMIN -2048.0
-#define GED_VMAX 2047.0
-#define GED_VRANGE 4095.0
-#define INV_GED_V 0.00048828125
-#define INV_4096_V 0.000244140625
-
-#define GED_NULL ((struct ged *)0)
-#define GED_DISPLAY_LIST_NULL ((struct display_list *)0)
-#define GED_DRAWABLE_NULL ((struct ged_drawable *)0)
-#define GED_VIEW_NULL ((struct bview *)0)
-#define GED_DM_VIEW_NULL ((struct ged_dm_view *)0)
-
-#define GED_RESULT_NULL ((void *)0)
-
-#define GED_FUNC_PTR_NULL ((ged_func_ptr)0)
-#define GED_REFRESH_CALLBACK_PTR_NULL ((ged_refresh_callback_ptr)0)
-#define GED_CREATE_VLIST_SOLID_CALLBACK_PTR_NULL ((ged_create_vlist_solid_callback_ptr)0)
-#define GED_CREATE_VLIST_CALLBACK_PTR_NULL ((ged_create_vlist_callback_ptr)0)
-#define GED_FREE_VLIST_CALLBACK_PTR_NULL ((ged_free_vlist_callback_ptr)0)
-
-/**
- * Definition of global parallel-processing semaphores.
- *
- */
-#define GED_SEM_WORKER RT_SEM_LAST
-#define GED_SEM_STATS GED_SEM_WORKER+1
-#define GED_SEM_LIST GED_SEM_STATS+1
-#define GED_SEM_LAST GED_SEM_LIST+1
-
-#define GED_INIT(_gedp, _wdbp) { \
-	ged_init((_gedp)); \
-	(_gedp)->ged_wdbp = (_wdbp); \
-    }
-
-#define GED_INITIALIZED(_gedp) ((_gedp)->ged_wdbp != RT_WDB_NULL)
-#define GED_LOCAL2BASE(_gedp) ((_gedp)->ged_wdbp->dbip->dbi_local2base)
-#define GED_BASE2LOCAL(_gedp) ((_gedp)->ged_wdbp->dbip->dbi_base2local)
-
-/** Check if the object is a combination */
-#define	GED_CHECK_COMB(_gedp, _dp, _flags) \
-    if (((_dp)->d_flags & RT_DIR_COMB) == 0) { \
-	int ged_check_comb_quiet = (_flags) & GED_QUIET; \
-	if (!ged_check_comb_quiet) { \
-	    bu_vls_printf((_gedp)->ged_result_str, "%s is not a combination", (_dp)->d_namep); \
-	} \
-	return (_flags); \
-    }
-
-/** Check if a database is open */
-#define GED_CHECK_DATABASE_OPEN(_gedp, _flags) \
-    if ((_gedp) == GED_NULL || (_gedp)->ged_wdbp == RT_WDB_NULL || (_gedp)->ged_wdbp->dbip == DBI_NULL) { \
-	int ged_check_database_open_quiet = (_flags) & GED_QUIET; \
-	if (!ged_check_database_open_quiet) { \
-	    if ((_gedp) != GED_NULL) { \
-		bu_vls_trunc((_gedp)->ged_result_str, 0); \
-		bu_vls_printf((_gedp)->ged_result_str, "A database is not open!"); \
-	    } else {\
-		bu_log("A database is not open!\n"); \
-	    } \
-	} \
-	return (_flags); \
-    }
-
-/** Check if a drawable exists */
-#define GED_CHECK_DRAWABLE(_gedp, _flags) \
-    if (_gedp->ged_gdp == GED_DRAWABLE_NULL) { \
-	int ged_check_drawable_quiet = (_flags) & GED_QUIET; \
-	if (!ged_check_drawable_quiet) { \
-	    bu_vls_trunc((_gedp)->ged_result_str, 0); \
-	    bu_vls_printf((_gedp)->ged_result_str, "A drawable does not exist."); \
-	} \
-	return (_flags); \
-    }
-
-/** Check if a view exists */
-#define GED_CHECK_VIEW(_gedp, _flags) \
-    if (_gedp->ged_gvp == GED_VIEW_NULL) { \
-	int ged_check_view_quiet = (_flags) & GED_QUIET; \
-	if (!ged_check_view_quiet) { \
-	    bu_vls_trunc((_gedp)->ged_result_str, 0); \
-	    bu_vls_printf((_gedp)->ged_result_str, "A view does not exist."); \
-	} \
-	return (_flags); \
-    }
-
-#define GED_CHECK_FBSERV(_gedp, _flags) \
-    if (_gedp->ged_fbsp == FBSERV_OBJ_NULL) { \
-	int ged_check_view_quiet = (_flags) & GED_QUIET; \
-	if (!ged_check_view_quiet) { \
-	    bu_vls_trunc((_gedp)->ged_result_str, 0); \
-	    bu_vls_printf((_gedp)->ged_result_str, "A framebuffer server object does not exist."); \
-	} \
-	return (_flags); \
-    }
-
-#define GED_CHECK_FBSERV_FBP(_gedp, _flags) \
-    if (_gedp->ged_fbsp->fbs_fbp == FB_NULL) { \
-	int ged_check_view_quiet = (_flags) & GED_QUIET; \
-	if (!ged_check_view_quiet) { \
-	    bu_vls_trunc((_gedp)->ged_result_str, 0); \
-	    bu_vls_printf((_gedp)->ged_result_str, "A framebuffer IO structure does not exist."); \
-	} \
-	return (_flags); \
-    }
-
-/** Lookup database object */
-#define GED_CHECK_EXISTS(_gedp, _name, _noisy, _flags) \
-    if (db_lookup((_gedp)->ged_wdbp->dbip, (_name), (_noisy)) != RT_DIR_NULL) { \
-	int ged_check_exists_quiet = (_flags) & GED_QUIET; \
-	if (!ged_check_exists_quiet) { \
-	    bu_vls_printf((_gedp)->ged_result_str, "%s already exists.", (_name)); \
-	} \
-	return (_flags); \
-    }
-
-/** Check if the database is read only */
-#define	GED_CHECK_READ_ONLY(_gedp, _flags) \
-    if ((_gedp)->ged_wdbp->dbip->dbi_read_only) { \
-	int ged_check_read_only_quiet = (_flags) & GED_QUIET; \
-	if (!ged_check_read_only_quiet) { \
-	    bu_vls_trunc((_gedp)->ged_result_str, 0); \
-	    bu_vls_printf((_gedp)->ged_result_str, "Sorry, this database is READ-ONLY."); \
-	} \
-	return (_flags); \
-    }
-
-/** Check if the object is a region */
-#define	GED_CHECK_REGION(_gedp, _dp, _flags) \
-    if (((_dp)->d_flags & RT_DIR_REGION) == 0) { \
-	int ged_check_region_quiet = (_flags) & GED_QUIET; \
-	if (!ged_check_region_quiet) { \
-	    bu_vls_printf((_gedp)->ged_result_str, "%s is not a region.", (_dp)->d_namep); \
-	} \
-	return (_flags); \
-    }
-
-/** make sure there is a command name given */
-#define GED_CHECK_ARGC_GT_0(_gedp, _argc, _flags) \
-    if ((_argc) < 1) { \
-	int ged_check_argc_gt_0_quiet = (_flags) & GED_QUIET; \
-	if (!ged_check_argc_gt_0_quiet) { \
-	    bu_vls_trunc((_gedp)->ged_result_str, 0); \
-	    bu_vls_printf((_gedp)->ged_result_str, "Command name not provided on (%s:%d).", __FILE__, __LINE__); \
-	} \
-	return (_flags); \
-    }
-
-/** add a new directory entry to the currently open database */
-#define GED_DB_DIRADD(_gedp, _dp, _name, _laddr, _len, _dirflags, _ptr, _flags) \
-    if (((_dp) = db_diradd((_gedp)->ged_wdbp->dbip, (_name), (_laddr), (_len), (_dirflags), (_ptr))) == RT_DIR_NULL) { \
-	int ged_db_diradd_quiet = (_flags) & GED_QUIET; \
-	if (!ged_db_diradd_quiet) { \
-	    bu_vls_printf((_gedp)->ged_result_str, "Unable to add %s to the database.", (_name)); \
-	} \
-	return (_flags); \
-    }
-
-/** Lookup database object */
-#define GED_DB_LOOKUP(_gedp, _dp, _name, _noisy, _flags) \
-    if (((_dp) = db_lookup((_gedp)->ged_wdbp->dbip, (_name), (_noisy))) == RT_DIR_NULL) { \
-	int ged_db_lookup_quiet = (_flags) & GED_QUIET; \
-	if (!ged_db_lookup_quiet) { \
-	    bu_vls_printf((_gedp)->ged_result_str, "Unable to find %s in the database.", (_name)); \
-	} \
-	return (_flags); \
-    }
-
-/** Get internal representation */
-#define GED_DB_GET_INTERNAL(_gedp, _intern, _dp, _mat, _resource, _flags) \
-    if (rt_db_get_internal((_intern), (_dp), (_gedp)->ged_wdbp->dbip, (_mat), (_resource)) < 0) { \
-	int ged_db_get_internal_quiet = (_flags) & GED_QUIET; \
-	if (!ged_db_get_internal_quiet) { \
-	    bu_vls_printf((_gedp)->ged_result_str, "Database read failure."); \
-	} \
-	return (_flags); \
-    }
-
-/** Put internal representation */
-#define GED_DB_PUT_INTERNAL(_gedp, _dp, _intern, _resource, _flags) \
-    if (rt_db_put_internal((_dp), (_gedp)->ged_wdbp->dbip, (_intern), (_resource)) < 0) { \
-	int ged_db_put_internal_quiet = (_flags) & GED_QUIET; \
-	if (!ged_db_put_internal_quiet) { \
-	    bu_vls_printf((_gedp)->ged_result_str, "Database write failure."); \
-	} \
-	return (_flags); \
-    }
-
-/* From include/dm.h */
-#define GED_MAX 2047.0
-#define GED_MIN -2048.0
-#define GED_RANGE 4095.0
-#define INV_GED 0.00048828125
-#define INV_4096 0.000244140625
-
-struct ged_run_rt {
-    struct bu_list l;
-#if defined(_WIN32) && !defined(__CYGWIN__)
-    HANDLE fd;
-    HANDLE hProcess;
-    DWORD pid;
-
-#  ifdef TCL_OK
-    Tcl_Channel chan;
-#  else
-    void *chan;
-#  endif
-#else
-    int fd;
-    int pid;
-#endif
-    int aborted;
-};
-
-/* FIXME: should be private */
-struct ged_qray_color {
-    unsigned char r;
-    unsigned char g;
-    unsigned char b;
-};
-
-/* FIXME: should be private */
-struct ged_qray_fmt {
-    char type;
-    struct bu_vls fmt;
-};
-
-/* FIXME: leftovers from dg.h */
-#define RT_VDRW_PREFIX          "_VDRW"
-#define RT_VDRW_PREFIX_LEN      6
-#define RT_VDRW_MAXNAME         31
-#define RT_VDRW_DEF_COLOR       0xffff00
-struct vd_curve {
-    struct bu_list      l;
-    char                vdc_name[RT_VDRW_MAXNAME+1];    /**< @brief name array */
-    long                vdc_rgb;        /**< @brief color */
-    struct bu_list      vdc_vhd;        /**< @brief head of list of vertices */
-};
-#define VD_CURVE_NULL   ((struct vd_curve *)NULL)
-
-/* FIXME: should be private */
-struct ged_drawable {
-    struct bu_list		l;
-    struct bu_list		*gd_headDisplay;		/**< @brief  head of display list */
-    struct bu_list		*gd_headVDraw;		/**< @brief  head of vdraw list */
-    struct vd_curve		*gd_currVHead;		/**< @brief  current vdraw head */
-    struct solid                *gd_freeSolids;         /**< @brief  ptr to head of free solid list */
-
-    char			**gd_rt_cmd;
-    int				gd_rt_cmd_len;
-    struct ged_run_rt		gd_headRunRt;		/**< @brief  head of forked rt processes */
-
-    void			(*gd_rtCmdNotify)(int aborted);	/**< @brief  function called when rt command completes */
-
-    int				gd_uplotOutputMode;	/**< @brief  output mode for unix plots */
-
-    /* qray state */
-    struct bu_vls		gd_qray_basename;	/**< @brief  basename of query ray vlist */
-    struct bu_vls		gd_qray_script;		/**< @brief  query ray script */
-    char			gd_qray_effects;	/**< @brief  t for text, g for graphics or b for both */
-    int				gd_qray_cmd_echo;	/**< @brief  0 - don't echo command, 1 - echo command */
-    struct ged_qray_fmt		*gd_qray_fmts;
-    struct ged_qray_color	gd_qray_odd_color;
-    struct ged_qray_color	gd_qray_even_color;
-    struct ged_qray_color	gd_qray_void_color;
-    struct ged_qray_color	gd_qray_overlap_color;
-    int				gd_shaded_mode;		/**< @brief  1 - draw bots shaded by default */
-};
-
-struct ged_cmd;
-
-/* struct details are private - use accessor functions to manipulate */
-struct ged_results;
-
-struct ged {
-    struct bu_list		l;
-    struct rt_wdb		*ged_wdbp;
-
-    /** for catching log messages */
-    struct bu_vls		*ged_log;
-
-    struct solid                *freesolid;  /* For now this is a struct solid, but longer term that may not always be true */
-
-    /* TODO: add support for returning an array of objects, not just a
-     * simple string.
-     *
-     * the calling application needs to be able to distinguish the
-     * individual object names from the "ls" command without resorting
-     * to quirky string encoding or format-specific quote wrapping.
-     *
-     * want to consider whether we need a json-style dictionary, but
-     * probably a literal null-terminated array will suffice here.
-     */
-    struct bu_vls		*ged_result_str;
-    struct ged_results          *ged_results;
-
-    struct ged_drawable		*ged_gdp;
-    struct bview		*ged_gvp;
-    struct fbserv_obj		*ged_fbsp; /* FIXME: this shouldn't be here */
-    struct bu_hash_tbl		*ged_selections; /**< @brief object name -> struct rt_object_selections */
-
-    void			*ged_dmp;
-    void			*ged_refresh_clientdata;	/**< @brief  client data passed to refresh handler */
-    void			(*ged_refresh_handler)(void *);	/**< @brief  function for handling refresh requests */
-    void			(*ged_output_handler)(struct ged *, char *);	/**< @brief  function for handling output */
-    char			*ged_output_script;		/**< @brief  script for use by the outputHandler */
-    void			(*ged_create_vlist_solid_callback)(struct solid *);	/**< @brief  function to call after creating a vlist to create display list for solid */
-    void			(*ged_create_vlist_callback)(struct display_list *);	/**< @brief  function to call after all vlist created that loops through creating display list for each solid  */
-    void			(*ged_free_vlist_callback)(unsigned int, int);	/**< @brief  function to call after freeing a vlist */
-
-    /* FIXME -- this ugly hack needs to die.  the result string should be stored before the call. */
-    int 			ged_internal_call;
-
-    /* FOR LIBGED INTERNAL USE */
-    struct ged_cmd *cmds;
-    int (*add)(const struct ged_cmd *cmd);
-    int (*del)(const char *name);
-    int (*run)(int ac, char *av[]);
-    void *ged_interp; /* Temporary - do not rely on when designing new functionality */
-
-    /* Interface to LIBDM */
-    int ged_dm_width;
-    int ged_dm_height;
-    int ged_dmp_is_null;
-    void (*ged_dm_get_display_image)(struct ged *, unsigned char **);
-
-};
-
-typedef int (*ged_func_ptr)(struct ged *, int, const char *[]);
-typedef void (*ged_refresh_callback_ptr)(void *);
-typedef void (*ged_create_vlist_solid_callback_ptr)(struct solid *);
-typedef void (*ged_create_vlist_callback_ptr)(struct display_list *);
-typedef void (*ged_free_vlist_callback_ptr)(unsigned int, int);
-
-
-/**
- * describes a command plugin
- */
-struct ged_cmd {
-    struct bu_list l;
-
-    const char *name;
-    const char description[80];
-    const char *manpage;
-
-    int (*load)(struct ged *);
-    void (*unload)(struct ged *);
-    int (*exec)(struct ged *, int, const char *[]);
-};
-
-/* accessor functions for ged_results - calling
- * applications should not work directly with the
- * internals of ged_results, which are not guaranteed
- * to stay the same.
- * defined in ged_util.c */
-GED_EXPORT extern size_t ged_results_count(struct ged_results *results);
-GED_EXPORT extern const char *ged_results_get(struct ged_results *results, size_t index);
-GED_EXPORT extern void ged_results_clear(struct ged_results *results);
-GED_EXPORT extern void ged_results_free(struct ged_results *results);
-
-
-/* defined in adc.c */
-GED_EXPORT extern void ged_calc_adc_pos(struct bview *gvp);
-GED_EXPORT extern void ged_calc_adc_a1(struct bview *gvp);
-GED_EXPORT extern void ged_calc_adc_a2(struct bview *gvp);
-GED_EXPORT extern void ged_calc_adc_dst(struct bview *gvp);
-
-/* defined in clip.c */
-GED_EXPORT extern int ged_clip(fastf_t *xp1,
-			       fastf_t *yp1,
-			       fastf_t *xp2,
-			       fastf_t *yp2);
-GED_EXPORT extern int ged_vclip(vect_t a,
-				vect_t b,
-				fastf_t *min,
-				fastf_t *max);
-
-/* defined in copy.c */
-GED_EXPORT extern int ged_dbcopy(struct ged *from_gedp,
-				 struct ged *to_gedp,
-				 const char *from,
-				 const char *to,
-				 int fflag);
-
-/* defined in display_list.c */
-GED_EXPORT void dl_set_iflag(struct bu_list *hdlp, int iflag);
-GED_EXPORT extern void dl_color_soltab(struct bu_list *hdlp);
-GED_EXPORT extern void dl_erasePathFromDisplay(struct bu_list *hdlp,
-	                                       struct db_i *dbip,
-					       void (*callback)(unsigned int, int),
-					       const char *path,
-					       int allow_split,
-					       struct solid *freesolid);
-GED_EXPORT extern struct display_list *dl_addToDisplay(struct bu_list *hdlp, struct db_i *dbip, const char *name);
-/* When finalized, this stuff belongs in a header file of its own */
-struct polygon_header {
-    uint32_t magic;             /* magic number */
-    int ident;                  /* identification number */
-    int interior;               /* >0 => interior loop, gives ident # of exterior loop */
-    vect_t normal;                      /* surface normal */
-    unsigned char color[3];     /* Color from containing region */
-    int npts;                   /* number of points */
-};
-#define POLYGON_HEADER_MAGIC 0x8623bad2
-GED_EXPORT extern void dl_polybinout(struct bu_list *hdlp, struct polygon_header *ph, FILE *fp);
-
-GED_EXPORT extern int invent_solid(struct bu_list *hdlp, struct db_i *dbip, void (*callback_create)(struct solid *), void (*callback_free)(unsigned int, int), char *name, struct bu_list *vhead, long int rgb, int copy, fastf_t transparency, int dmode, struct solid *freesolid, int csoltab);
-
-
-/* defined in ged.c */
-GED_EXPORT extern void ged_close(struct ged *gedp);
-GED_EXPORT extern void ged_free(struct ged *gedp);
-GED_EXPORT extern void ged_init(struct ged *gedp);
-/* Call BU_PUT to release returned ged structure */
-GED_EXPORT extern struct ged *ged_open(const char *dbtype,
-				       const char *filename,
-				       int existing_only);
-GED_EXPORT extern void ged_view_init(struct bview *gvp);
-
-/* defined in grid.c */
-GED_EXPORT extern void ged_snap_to_grid(struct ged *gedp, fastf_t *vx, fastf_t *vy);
-
-/* defined in inside.c */
-GED_EXPORT extern int ged_inside_internal(struct ged *gedp,
-					  struct rt_db_internal *ip,
-					  int argc,
-					  const char *argv[],
-					  int arg,
-					  char *o_name);
-
-/* defined in rt.c */
-GED_EXPORT extern int ged_build_tops(struct ged	*gedp,
-				     char		**start,
-				     char		**end);
-GED_EXPORT extern size_t ged_count_tops(struct ged *gedp);
-
-
-/* Defined in vutil.c */
-GED_EXPORT extern void ged_persp_mat(fastf_t *m,
-				     fastf_t fovy,
-				     fastf_t aspect,
-				     fastf_t near1,
-				     fastf_t far1,
-				     fastf_t backoff);
-GED_EXPORT extern void ged_mike_persp_mat(fastf_t *pmat,
-					  const fastf_t *eye);
-GED_EXPORT extern void ged_deering_persp_mat(fastf_t *m,
-					     const fastf_t *l,
-					     const fastf_t *h,
-					     const fastf_t *eye);
-GED_EXPORT extern void ged_view_update(struct bview *gvp);
-
-
-/**
- * Creates an arb8 given the following:
- *   1)   3 points of one face
- *   2)   coord x, y or z and 2 coordinates of the 4th point in that face
- *   3)   thickness
- */
-GED_EXPORT extern int ged_3ptarb(struct ged *gedp, int argc, const char *argv[]);
-
-/**
- * Angle distance cursor.
- */
-GED_EXPORT extern int ged_adc(struct ged *gedp, int argc, const char *argv[]);
-
-/**
- * Adjust object's attribute(s)
- */
-GED_EXPORT extern int ged_adjust(struct ged *gedp, int argc, const char *argv[]);
-
-/**
- * Creates an arb8 given rotation and fallback angles
- */
-GED_EXPORT extern int ged_arb(struct ged *gedp, int argc, const char *argv[]);
-
-/**
- * Convert az/el to a direction vector.
- */
-GED_EXPORT extern int ged_ae2dir(struct ged *gedp, int argc, const char *argv[]);
-
-/**
- * Get or set the azimuth, elevation and twist.
- */
-GED_EXPORT extern int ged_aet(struct ged *gedp, int argc, const char *argv[]);
-
-/**
- * Returns lots of information about the specified object(s)
- */
-GED_EXPORT extern int ged_analyze(struct ged *gedp, int argc, const char *argv[]);
-
-/**
- * Creates an annotation.
- */
-GED_EXPORT extern int ged_annotate(struct ged *gedp, int argc, const char *argv[]);
-
-/**
- * Append a pipe point.
- */
-GED_EXPORT extern int ged_append_pipept(struct ged *gedp, int argc, const char *argv[]);
-
-/**
- * Allow editing of the matrix, etc., along an arc.
- */
-GED_EXPORT extern int ged_arced(struct ged *gedp, int argc, const char *argv[]);
-
-/**
- * Set, get, show, remove or append to attribute values for the specified object.
- * The arguments for "set" and "append" subcommands are attribute name/value pairs.
- * The arguments for "get", "rm", and "show" subcommands are attribute names.
- * The "set" subcommand sets the specified attributes for the object.
- * The "append" subcommand appends the provided value to an existing attribute,
- * or creates a new attribute if it does not already exist.
- * The "get" subcommand retrieves and displays the specified attributes.
- * The "rm" subcommand deletes the specified attributes.
- * The "show" subcommand does a "get" and displays the results in a user readable format.
- */
-GED_EXPORT extern int ged_attr(struct ged *gedp, int argc, const char *argv[]);
-
-/**
- * Rotate angle degrees about the specified axis
- */
-GED_EXPORT extern int ged_arot_args(struct ged *gedp, int argc, const char *argv[], mat_t rmat);
-GED_EXPORT extern int ged_arot(struct ged *gedp, int argc, const char *argv[]);
-
-/**
- * Auto-adjust the view so that all displayed geometry is in view
- */
-GED_EXPORT extern int ged_autoview(struct ged *gedp, int argc, const char *argv[]);
-
-/**
- * Report the size of the bounding box (rpp) around the specified object
- */
-GED_EXPORT extern int ged_bb(struct ged *gedp, int argc, const char *argv[]);
-
-/**
- * Tessellates each operand object, then performs the
- * boolean evaluation, storing result in 'new_obj'
- */
-GED_EXPORT extern int ged_bev(struct ged *gedp, int argc, const char *argv[]);
-
-/**
- * Manipulate opaque binary objects.
- * Must specify one of -i (for creating or adjusting objects (input))
- * or -o for extracting objects (output).
- * If the major type is "u" the minor type must be one of:
- *   "f" -> float
- *   "d" -> double
- *   "c" -> char (8 bit)
- *   "s" -> short (16 bit)
- *   "i" -> int (32 bit)
- *   "l" -> long (64 bit)
- *   "C" -> unsigned char (8 bit)
- *   "S" -> unsigned short (16 bit)
- *   "I" -> unsigned int (32 bit)
- *   "L" -> unsigned long (64 bit)
- * For input, source is a file name and dest is an object name.
- * For output source is an object name and dest is a file name.
- * Only uniform array binary objects (major_type=u) are currently supported}}
- */
-GED_EXPORT extern int ged_bo(struct ged *gedp, int argc, const char *argv[]);
-
-/**
- * Erase all currently displayed geometry and draw the specified object(s)
- */
-GED_EXPORT extern int ged_blast(struct ged *gedp, int argc, const char *argv[]);
-
-/**
- * Query or manipulate properties of bot
- */
-GED_EXPORT extern int ged_bot(struct ged *gedp, int argc, const char *argv[]);
-
-/**
- * Create new_bot by condensing old_bot
- */
-GED_EXPORT extern int ged_bot_condense(struct ged *gedp, int argc, const char *argv[]);
-
-/**
- * Uses edge decimation to reduce the number of triangles in the
- * specified BOT while keeping within the specified constraints.
- */
-GED_EXPORT extern int ged_bot_decimate(struct ged *gedp, int argc, const char *argv[]);
-
-/**
- * Dump bots to the specified format.
- */
-GED_EXPORT extern int ged_bot_dump(struct ged *gedp, int argc, const char *argv[]);
-
-/**
- * Dump displayed bots to the specified format.
- */
-GED_EXPORT extern int ged_dbot_dump(struct ged *gedp, int argc, const char *argv[]);
-
-/**
- * Split the specified bot edge. This splits the triangles that share the edge.
- */
-GED_EXPORT extern int ged_bot_edge_split(struct ged *gedp, int argc, const char *argv[]);
-
-/**
- * Create new_bot by fusing faces in old_bot
- */
-GED_EXPORT extern int ged_bot_face_fuse(struct ged *gedp, int argc, const char *argv[]);
-
-/**
- * Sort the facelist of BOT solids to optimize ray trace performance
- * for a particular number of triangles per raytrace piece.
- */
-GED_EXPORT extern int ged_bot_face_sort(struct ged *gedp, int argc, const char *argv[]);
-
-/**
- * Split the specified bot face into three parts (i.e. by adding a point to the center)
- */
-GED_EXPORT extern int ged_bot_face_split(struct ged *gedp, int argc, const char *argv[]);
-
-/**
- * Flip/reverse the specified bot's orientation.
- */
-GED_EXPORT extern int ged_bot_flip(struct ged *gedp, int argc, const char *argv[]);
-
-/**
- * Fuse bot
- */
-GED_EXPORT extern int ged_bot_fuse(struct ged *gedp, int argc, const char *argv[]);
-
-/**
- * Create bot_dest by merging the bot sources.
- */
-GED_EXPORT extern int ged_bot_merge(struct ged *gedp, int argc, const char *argv[]);
-
-/**
- * Calculate vertex normals for the BOT primitive
- */
-GED_EXPORT extern int ged_bot_smooth(struct ged *gedp, int argc, const char *argv[]);
-
-/**
- * Split the specified bot
- */
-GED_EXPORT extern int ged_bot_split(struct ged *gedp, int argc, const char *argv[]);
-
-/**
- * Sync the specified bot's orientation (i.e. make sure all neighboring triangles have same orientation).
- */
-GED_EXPORT extern int ged_bot_sync(struct ged *gedp, int argc, const char *argv[]);
-
-/**
- * Fuse bot vertices
- */
-GED_EXPORT extern int ged_bot_vertex_fuse(struct ged *gedp, int argc, const char *argv[]);
-
-/**
- * BREP utility command
- */
-GED_EXPORT extern int ged_brep(struct ged *gedp, int argc, const char *argv[]);
-
-/**
- * BREP debug plot command
- */
+* BREP debug plot command
+*/
 GED_EXPORT extern int ged_dplot(struct ged *gedp, int argc, const char *argv[]);
 
-/**
- * List attributes (brief).
- */
-GED_EXPORT extern int ged_cat(struct ged *gedp, int argc, const char *argv[]);
-
-/**
- * Create constraint object
- */
-GED_EXPORT extern int ged_cc(struct ged *gedp, int argc, const char *argv[]);
-
-/**
- * Get or set the view center.
- */
-GED_EXPORT extern int ged_center(struct ged *gedp, int argc, const char *argv[]);
-
-/**
- * Performs a deep copy of object.
- */
-GED_EXPORT extern int ged_clone(struct ged *gedp, int argc, const char *argv[]);
-
-/**
- * Make coil shapes.
- */
-GED_EXPORT extern int ged_coil(struct ged *gedp, int argc, const char *argv[]);
-
-/**
- * Make color entry.
- */
-GED_EXPORT extern int ged_color(struct ged *gedp, int argc, const char *argv[]);
-
-/**
- * Set combination color.
- */
-GED_EXPORT extern int ged_comb_color(struct ged *gedp, int argc, const char *argv[]);
-
-/**
- * Create or extend combination w/booleans.
- */
-GED_EXPORT extern int ged_comb(struct ged *gedp, int argc, const char *argv[]);
-
-/**
- * Create or extend a combination using standard notation.
- */
-GED_EXPORT extern int ged_comb_std(struct ged *gedp, int argc, const char *argv[]);
-
-/**
- * Set/get comb's members.
- */
-GED_EXPORT extern int ged_combmem(struct ged *gedp, int argc, const char *argv[]);
-
-/**
- * create, update, remove, and list geometric and dimensional constraints.
- */
-GED_EXPORT extern int ged_constraint(struct ged *gedp, int argc, const char *argv[]);
-
-/**
- * Import a database into the current database using an auto-incrementing or custom affix
- */
-GED_EXPORT extern int ged_concat(struct ged *gedp, int argc, const char *argv[]);
-
-/**
- * Copy a database object
- */
-GED_EXPORT extern int ged_copy(struct ged *gedp, int argc, const char *argv[]);
-
-/**
- * Copy an 'evaluated' path solid
- */
-GED_EXPORT extern int ged_copyeval(struct ged *gedp, int argc, const char *argv[]);
-
-/**
- * Copy the matrix from one combination's arc to another.
- */
-GED_EXPORT extern int ged_copymat(struct ged *gedp, int argc, const char *argv[]);
-
-/**
- * Copy cylinder and position at end of original cylinder
- */
-GED_EXPORT extern int ged_cpi(struct ged *gedp, int argc, const char *argv[]);
-
-/**
- * Get dbip
- */
-GED_EXPORT extern int ged_dbip(struct ged *gedp, int argc, const char *argv[]);
-
-/**
- * Set/get libbu's debug bit vector
- */
-GED_EXPORT extern int ged_debugbu(struct ged *gedp, int argc, const char *argv[]);
-
-/**
- * Dump of the database's directory
- */
-GED_EXPORT extern int ged_debugdir(struct ged *gedp, int argc, const char *argv[]);
-
-/**
- * Set/get librt's debug bit vector
- */
-GED_EXPORT extern int ged_debuglib(struct ged *gedp, int argc, const char *argv[]);
-
-/**
- * Provides user-level access to LIBBU's bu_prmem()
- */
-GED_EXPORT extern int ged_debugmem(struct ged *gedp, int argc, const char *argv[]);
-GED_EXPORT extern int ged_memprint(struct ged *gedp, int argc, const char *argv[]);
-
-/**
- * Set/get librt's NMG debug bit vector
- */
-GED_EXPORT extern int ged_debugnmg(struct ged *gedp, int argc, const char *argv[]);
-
-/**
- * Decompose nmg_solid into maximally connected shells
- */
-GED_EXPORT extern int ged_decompose(struct ged *gedp, int argc, const char *argv[]);
-
-=======
->>>>>>> f2a522ca
 /**
  * Delay the specified amount of time
  */
