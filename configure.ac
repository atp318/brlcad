--- conflicted
+++ resolved
@@ -2575,6 +2575,7 @@
 TCL=""
 TCLSTUB=""
 TCL_CPPFLAGS=""
+unset ac_cv_c_tclconfig
 if test "x$build_brlcad_tcl" = "xyes" ; then
     TCL_VERSION="8.5"
     AC_MSG_RESULT(yes)
@@ -2613,11 +2614,7 @@
 	sleep 1
     fi
 fi
-AC_SUBST(TCL)
-AC_SUBST(TCLSTUB)
-AC_SUBST(TCL_CPPFLAGS)
-AC_SUBST(TCL_VERSION)
-AC_SUBST(LIBTCL)
+dnl AC_SUBST values are below after itcl sanity check
 
 
 dnl *** Tk ***
@@ -2695,6 +2692,7 @@
 TK=""
 TKSTUB=""
 TK_CPPFLAGS=""
+unset ac_cv_c_tkconfig
 if test "x$build_brlcad_tk" = "xyes" ; then
     TK_VERSION="8.5"
     build_against_tk="yes"
@@ -2730,11 +2728,7 @@
 	sleep 1
     fi
 fi
-AC_SUBST(TK)
-AC_SUBST(TKSTUB)
-AC_SUBST(TK_CPPFLAGS)
-AC_SUBST(TK_VERSION)
-AC_SUBST(LIBTK)
+dnl AC_SUBST values are below after itcl sanity check
 
 
 dnl *** incrTcl ***
@@ -2832,8 +2826,6 @@
 AC_SUBST(ITCL_LIB_FILE)
 AC_SUBST(ITK_LIB_FILE)
 
-<<<<<<< HEAD
-=======
 
 dnl *** tcl+itcl sanity ***
 dnl See if the tcl we're using is compatible with the incrTcl we're using
@@ -2886,7 +2878,6 @@
 AC_SUBST(LIBTK)
 
 
->>>>>>> 7cbabc52
 dnl *** iwidgets ***
 dnl See if the iwidgets are available
 iwidgets_works=no
