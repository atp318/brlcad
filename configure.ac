--- conflicted
+++ resolved
@@ -1507,6 +1507,7 @@
 	 )]
 )
 
+
 dnl *************************
 dnl *** Check for headers ***
 dnl *************************
@@ -2730,23 +2731,16 @@
     SC_ENABLE_THREADS
     case $host_os in
 	 darwin*)
-<<<<<<< HEAD
-	     TCL='-L${top_builddir}/src/other/tcl/macosx'" -ltcl${TCL_VERSION} $FRAMEWORK_COREFOUNDATION"
-    	     TCLSTUB='-L${top_builddir}/src/other/tcl/macosx'" -ltclstub${TCL_VERSION}"
+	     TCL='-L${top_builddir}/src/other/tcl/macosx'" -ltcl${TCL_VERSION} $FRAMEWORK_COREFOUNDATION $THREADS_LIBS"
+    	     TCLSTUB='-L${top_builddir}/src/other/tcl/macosx'" -ltclstub${TCL_VERSION} $THREADS_LIBS"
              TCL_CPPFLAGS='-I${top_srcdir}/src/other/tcl/generic -I${top_srcdir}/src/other/tcl/macosx -I${top_srcdir}/src/other/tcl/unix'
 	     TCL_DIR='macosx'
 	     ;;
     	 *)
-	     TCL='-L${top_builddir}/src/other/tcl/unix'" -ltcl${TCL_VERSION} ${LIBDL} ${LIBM}"
-             TCLSTUB='-L${top_builddir}/src/other/tcl/unix'" -ltclstub${TCL_VERSION}"
+	     TCL='-L${top_builddir}/src/other/tcl/unix'" -ltcl${TCL_VERSION} ${LIBDL} ${LIBM} $THREADS_LIBS"
+             TCLSTUB='-L${top_builddir}/src/other/tcl/unix'" -ltclstub${TCL_VERSION} $THREADS_LIBS"
              TCL_CPPFLAGS='-I${top_srcdir}/src/other/tcl/generic -I${top_srcdir}/src/other/tcl/unix'
 	     TCL_DIR='unix'
-=======
-	     TCL='-L${top_builddir}/src/other/tcl/unix'" -ltcl${TCL_VERSION} $FRAMEWORK_COREFOUNDATION $THREADS_LIBS"
-	     ;;
-    	 *)
-	     TCL='-L${top_builddir}/src/other/tcl/unix'" -ltcl${TCL_VERSION} ${LIBDL} ${LIBM} $THREADS_LIBS"
->>>>>>> da09709c
 	     ;;
     esac
 else
@@ -2873,32 +2867,23 @@
     AC_MSG_CHECKING(whether to build Tk)
     if test "x$build_brlcad_tk" = "xyes" ; then
 	AC_MSG_RESULT(yes)
-<<<<<<< HEAD
+	SC_ENABLE_THREADS
 	case $host_os in
 	 darwin*)
-             TK='-L${top_builddir}/src/other/tk/macosx'" -ltk${TCL_VERSION}"
-	     TKSTUB='-L${top_builddir}/src/other/tk/macosx'" -ltkstub${TK_VERSION}"
+             TK='-L${top_builddir}/src/other/tk/macosx'" -ltk${TCL_VERSION} $THREADS_LIBS"
+	     TKSTUB='-L${top_builddir}/src/other/tk/macosx'" -ltkstub${TK_VERSION}i $THREADS_LIBS"
 	     TK_DIR='macosx'
 	     if test "x$bc_build_aquatk" = "xyes" ; then
 	         TK_CPPFLAGS="$TK_CPPFLAGS "'-I${top_srcdir}/src/other/tk/xlib'
 	     fi
 	     ;;
     	 *)
-             TK='-L${top_builddir}/src/other/tk/unix'" -ltk${TCL_VERSION}"
-	     TKSTUB='-L${top_builddir}/src/other/tk/unix'" -ltkstub${TK_VERSION}"
+             TK='-L${top_builddir}/src/other/tk/unix'" -ltk${TCL_VERSION} $THREADS_LIBS"
+	     TKSTUB='-L${top_builddir}/src/other/tk/unix'" -ltkstub${TK_VERSION} $THREADS_LIBS"
 	     TK_DIR='unix'
 	     ;;
    	 esac
 	 TK_CPPFLAGS='-I${top_srcdir}/src/other/tk/generic -I${top_srcdir}/src/other/tk/macosx -I${top_srcdir}/src/other/tk/unix -I${top_srcdir}/src/other/tk/win'
-=======
-    	SC_ENABLE_THREADS
-	TK='-L${top_builddir}/src/other/tk/unix'" -ltk${TCL_VERSION} $THREADS_LIBS"
-	TKSTUB='-L${top_builddir}/src/other/tk/unix'" -ltkstub${TK_VERSION} $THREADS_LIBS"
-	TK_CPPFLAGS='-I${top_srcdir}/src/other/tk/generic -I${top_srcdir}/src/other/tk/unix -I${top_srcdir}/src/other/tk/win'
-	if test "x$bc_build_aquatk" = "xyes" ; then
-	    TK_CPPFLAGS="$TK_CPPFLAGS "'-I${top_srcdir}/src/other/tk/xlib'
-	fi
->>>>>>> da09709c
     else
 	AC_MSG_RESULT(no)
 
