--- conflicted
+++ resolved
@@ -155,15 +155,9 @@
 catch {
   # stub_dir [file join $shareDir pix]
   stub_dir [file join $installDir bin]
-<<<<<<< HEAD
-  stub_dir [file join $installDir bin Tkhtml3.0]
-  stub_dir [file join $installDir bin Tktable2.10]
-  stub_dir [file join $installDir bin Tktable2.10 html]
-=======
   stub_dir [file join $installDir lib Tkhtml3.0]
   stub_dir [file join $installDir lib Tktable2.10]
   stub_dir [file join $installDir lib Tktable2.10 html]
->>>>>>> 93840806
   stub_dir [file join $installDir lib iwidgets$iwidgetsVersion]
   stub_dir [file join $installDir lib]
   stub_dir [file join $installDir share brlcad]
@@ -329,11 +323,7 @@
   puts $fd {package ifneeded Tkhtml 3.0 [list load [file join $dir tkhtml.dll]]}
   close $fd
   cd $savepwd
-<<<<<<< HEAD
-  copy_stuff [file join $rootDir src other tkhtml src pkgIndex.tcl] [file join $installDir bin Tkhtml3.0]
-=======
   copy_stuff [file join $rootDir src other tkhtml src pkgIndex.tcl] [file join $installDir lib Tkhtml3.0]
->>>>>>> 93840806
 }
 
 
@@ -360,17 +350,10 @@
     puts $fd {package ifneeded Tktable 2.10 [list load [file join $dir tktable.dll] Tktable]}
     close $fd
 
-<<<<<<< HEAD
-    copy_stuff [file join $tktabledir pkgIndex.tcl] [file join $installDir bin Tktable2.10]
-    copy_stuff [file join $tktabledir library tkTable.tcl] [file join $installDir bin Tktable2.10]
-    copy_stuff [file join $tktabledir doc tkTable.html] [file join $installDir bin Tktable2.10 html]
-    copy_stuff [file join $tktabledir license.txt] [file join $installDir bin Tktable2.10]
-=======
     copy_stuff [file join $tktabledir pkgIndex.tcl] [file join $installDir lib Tktable2.10]
     copy_stuff [file join $tktabledir library tkTable.tcl] [file join $installDir lib Tktable2.10]
     copy_stuff [file join $tktabledir doc tkTable.html] [file join $installDir lib Tktable2.10 html]
     copy_stuff [file join $tktabledir license.txt] [file join $installDir lib Tktable2.10]
->>>>>>> 93840806
 }
 
 
