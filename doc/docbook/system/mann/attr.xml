--- conflicted
+++ resolved
@@ -227,11 +227,7 @@
 
 <refsection xml:id="copyright"><title>COPYRIGHT</title>
     <para>
-<<<<<<< HEAD
-      This software is Copyright (c) 2008-2018 United States
-=======
       This software is Copyright (c) 2008-2020 United States
->>>>>>> 60304d81
       Government as represented by the U.S. Army Research Laboratory.
     </para>
 </refsection>
