<refentry xmlns="http://docbook.org/ns/docbook" version="5.0" xml:id="rtarea1">
  <refmeta>
    <refentrytitle>RTAREA</refentrytitle>
    <manvolnum>nged</manvolnum>
    <refmiscinfo class="source">BRL-CAD</refmiscinfo>
    <refmiscinfo class="manual">BRL-CAD User Commands</refmiscinfo>
  </refmeta>
  <refnamediv xml:id="name">
    <refname>rtarea</refname>
    <refpurpose>Calculate exposed, presented and centers of surface areas (MGED Command)</refpurpose>
  </refnamediv>

  <!-- body begins here -->
  <refsynopsisdiv xml:id="synopsis">
    <cmdsynopsis sepchar=" ">
      <command>rtarea</command>
      <arg choice="opt" rep="repeat"><replaceable>options</replaceable></arg>
    </cmdsynopsis>
  </refsynopsisdiv>

  <refsection xml:id="description"><title>DESCRIPTION</title>

    <para>
      For displayed objects, the <emphasis remap="I">rtarea</emphasis> command calculates
      the exposed, presented and centers of surface areas. The summary output includes
      details for individual regions, assemblies (combinations that contain regions),
      and summarized totals. By default current display azimuth and elevation are used
      for computations. Summary units are current MGED editing units.
    </para>
    <para>
      The <emphasis remap="B">exposed </emphasis> area corresponds to what a human observer
      would see looking at the object(s) in question, if all the objects were non-transparent.
      For example, say rays were cast towards two cubes, each one of which is a region, one in
      front of the other, grouped into an assembly, with the ray direction pointed into the page:
      <screen>
|----------------| Rear Cube
|                |
|                |
|        |--------------| Front Cube
|        |       |      |
|        |       |      |
|--------|-------|      |
	 |              |
	 |              |
	 |--------------|
      </screen>

      The exposed area of the Front Cube corresponds to the total area of the sheet, since it is not
      occluded by any other object:
       <screen>
|----------------| Rear Cube
|                |
|                |
|        |--------------| Front Cube
|        |**************|
|        |**************|
|--------|**************|
	 |**************|
	 |**************|
	 |--------------|
      </screen>


      The Rear Cube, on the other hand, IS occluded by the Front Cube and would thus report only a fraction
      of its area as exposed:
       <screen>
|----------------| Rear Cube
|****************|
|****************|
|********|--------------| Front Cube
|********|       |      |
|********|       |      |
|--------|-------|      |
	 |              |
	 |              |
	 |--------------|
      </screen>


      An object that combines both of these sheets would thus report as its exposed area the
      sum of the exposed areas of the individual sheets:
      <screen>
|----------------| Rear Cube
|****************|
|****************|
|****************|------| Front Cube
|***********************|
|***********************|
|--------|**************|
	 |**************|
	 |**************|
	 |--------------|
      </screen>


   </para>
   <para>
      <emphasis remap="B">Presented</emphasis> area, unlike exposed area, does not take
      occlusion into account. It is the equivalent of taking each object and considering
      it in isolation. So for the previous case of two sheets of metal, the Front Cube
      would report the same area:

       <screen>
|----------------| Rear Cube
|                |
|                |
|        |--------------| Front Cube
|        |**************|
|        |**************|
|--------|**************|
	 |**************|
	 |**************|
	 |--------------|
      </screen>


      The Rear Cube, on the other hand, ALSO reports its full area:
      <screen>
|----------------| Rear Cube
|****************|
|****************|
|****************-------| Front Cube
|****************|      |
|****************|      |
|--------|-------|      |
	 |              |
	 |              |
	 |--------------|
      </screen>


      When reporting the presented area of the group, there is a subtle point - rtarea
      does not count area covered by multiple regions multiple times when totaling the
      presented area. So for the group containing both cubes, the presented area is NOT
      the cumulative area of both regions' presented areas but the area of the union of
      those two areas. In this case, that works out to be the same as the exposed area.
       <screen>
|----------------| Rear Cube
|****************|
|****************|
|****************|------| Front Cube
|***********************|
|***********************|
|--------|**************|
	 |**************|
	 |**************|
	 |--------------|
      </screen>


    </para>

    <para>
      It should be noted that rtarea only counts surfaces with a surface normal that
      has a component looking back in the direction of the ray.  So, for example, a
      cube with only one face looking "back toward" the ray will not report area from
      other faces as "presented", since their surface normals will indicate they are
      not surfaces being presented to the ray.
    </para>

    <para>
      WARNING: <emphasis remap="I">Rtarea</emphasis> may not correctly report area or
      center when instancing is done at the group level. Using <command>xpush</command>
      can be a workaround for this problem.
    </para>

</refsection>

<refsection xml:id="options"><title>OPTIONS</title>

    <variablelist remap="TP">
      <varlistentry>
	<term><option>-s#</option></term>
	<listitem>
	  <para>
	    Specifies the number of rays to fire in the X and Y directions on a
	    square grid. The default size is 512 pixels.
	  </para>
	</listitem>
      </varlistentry>
      <varlistentry>
	<term><option>-a#</option></term>
	<listitem>
	  <para>
	    Selects auto-sizing, and gives the view azimuth in degrees. Used with
	    -e option. The default is the current display azimuth.
	  </para>
	</listitem>
      </varlistentry>
      <varlistentry>
	<term><option>-e#</option></term>
	<listitem>
	  <para>
	    Selects auto-sizing, and gives the view elevation in degrees. Used with
	    -a option. The default is the current display elevation.
	  </para>
	</listitem>
      </varlistentry>
      <varlistentry>
	<term><option>-g#</option></term>
	<listitem>
	  <para>
	    Is used to set the grid cell width, in millimeters. Ordinarily, the cell
	    width is computed by dividing the view size by the number of pixels of
	    width, so this option need not be used. To obtain exactly 1 inch ray
	    spacing, specify -g25.4.  If the grid cell width is specified and the grid
	    cell height is not specified, the grid cell height defaults to be the same
	    as the width.
	  </para>
	</listitem>
      </varlistentry>
      <varlistentry>
	<term><option>-G#</option></term>
	<listitem>
	  <para>
	    Sets the grid cell height, in millimeters.
	  </para>
	</listitem>
      </varlistentry>
      <varlistentry>
	<term><option>-J#</option></term>
	<listitem>
	  <para>
	    The "jitter" flag is a bit vector. If one (-J1), it randomizes the
	    point from which each ray is fired by +/- one half of the pixel size.
	    If two (-J2), it shifts the origin of the output frame once for each frame.
	    The shift is along a circular path in the plane of the frame, with a period
	    of ten seconds, and a radius of +/- 1/4 pixel width. If three (-J3), it
	    performs both operations.
	  </para>
	</listitem>
      </varlistentry>
      <varlistentry>
	<term><option>-U#</option></term>
	<listitem>
	  <para>
	    Sets the "use_air" value. The default is 1, meaning "air" solids (i.e. regions
	    with a non-zero aircode attribute value) will be retained. If this value is zero,
	    "air" solids in the model will be ignored.
	  </para>
	</listitem>
      </varlistentry>
      <varlistentry>
	<term><option>-c "set cc=1"</option></term>
	<listitem>
	  <para>
	    Compute and report area centers. The default is off.
	  </para>
	</listitem>
      </varlistentry>
      <varlistentry>
	<term><option>-X#</option></term>
	<listitem>
	  <para>
	    Turns on the rt(1) program debugging flags. See raytrace.h for the meaning of
	    these bits.
	  </para>
	</listitem>
      </varlistentry>
      <varlistentry>
	<term><option>-x#</option></term>
	<listitem>
	  <para>
	    Sets the librt(3) debug flags to the given hexadecimal bit vector. See raytrace.h
	    for the bit definitions.
	  </para>
	</listitem>
      </varlistentry>
    </variablelist>
  </refsection>

  <refsection xml:id="examples"><title>EXAMPLES</title>
    <example><title>Calculate exposed and presented surface areas</title>
      <para>
      <prompt>mged&gt; </prompt><userinput>rtarea</userinput>
      </para>
      <para>Calculate exposed and presented surface areas of the displayed
       objects using current azimuth, elevation and size. Results are reported
       in current editing units.
      </para>
    </example>
    <example><title>Calculate exposed, presented and centers of surface areas</title>
      <para>
      <prompt>mged&gt; </prompt><userinput>rtarea -c "set cc=1"</userinput>
      </para>
      <para>Calculate exposed, presented and centers of surface areas of the
       displayed objects using current azimuth, elevation and size. Results are
       reported in current editing units.
      </para>
    </example>
    <example><title>Calculate exposed and presented surface areas (results in inches)</title>
      <para>
      <prompt>mged&gt; </prompt><userinput>units in</userinput>
      </para>
      <para>Set current editing units to inches.
      </para>
      <para>
      <prompt>mged&gt; </prompt><userinput>rtarea</userinput>
      </para>
      <para>Calculate exposed and presented surface areas of the displayed
       objects using current azimuth, elevation and size. Results reported
       in inches.
      </para>
    </example>
    <example><title>Calculate exposed and presented surface areas (az=35, el=25, auto-size)</title>
      <para>
      <prompt>mged&gt; </prompt><userinput>rtarea -a35 -e25</userinput>
      </para>
      <para>Calculate exposed and presented surface areas of the displayed
       objects using azimuth 35, elevation 25 and size auto-set for best fit.
       Results reported in current editing units.
      </para>
    </example>
    <example><title>Calculate exposed and presented surface areas (1x1 inch grid cells)</title>
      <para>
      <prompt>mged&gt; </prompt><userinput>rtarea -g25.4</userinput>
      </para>
      <para>Calculate exposed and presented surface areas of the displayed
       objects using current azimuth, elevation and size. The grid cell width
       and height is 25.4 millimeters (i.e. 1 inch). Results reported in
       current editing units.
      </para>
    </example>
  </refsection>

  <refsection xml:id="copyright"><title>COPYRIGHT</title>
    <para>
<<<<<<< HEAD
      This software is Copyright (c) 1987-2018 United States Government as represented by the
=======
      This software is Copyright (c) 1987-2020 United States Government as represented by the
>>>>>>> 2965d039
      U.S. Army Research Laboratory.
    </para>
  </refsection>

  <refsection xml:id="bug_reports"><title>BUG REPORTS</title>
    <para>
      Reports of bugs or problems should be submitted via electronic
      mail to &lt;bugs@brlcad.org&gt;.
    </para>
  </refsection>

  <refsection xml:id="author"><title>AUTHOR</title><para>BRL-CAD Team</para></refsection>
</refentry><|MERGE_RESOLUTION|>--- conflicted
+++ resolved
@@ -325,11 +325,7 @@
 
   <refsection xml:id="copyright"><title>COPYRIGHT</title>
     <para>
-<<<<<<< HEAD
-      This software is Copyright (c) 1987-2018 United States Government as represented by the
-=======
       This software is Copyright (c) 1987-2020 United States Government as represented by the
->>>>>>> 2965d039
       U.S. Army Research Laboratory.
     </para>
   </refsection>
