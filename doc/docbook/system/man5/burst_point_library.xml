<?xml version="1.0" encoding="ISO-8859-1"?>
<refentry xmlns='http://docbook.org/ns/docbook' version='5.0' xml:lang='en' xml:id='burst_point_library'>
  <refmeta>
    <refentrytitle>Burst Point Library File Format</refentrytitle>
    <manvolnum>5</manvolnum>
    <refmiscinfo class='source'>BRL-CAD</refmiscinfo>
    <refmiscinfo class='manual'>BRL-CAD</refmiscinfo>
  </refmeta>

  <refnamediv>
    <refname>burst_point_library</refname>
    <refpurpose>Data output by the <command>burst-file</command> command from the burst tool.</refpurpose>
  </refnamediv>

  <refsection xml:id='format'>
    <title>FORMAT</title>
    <para>

      Burst point library files are composed of single-line records. Each line begins with a
      digit that identifies the type of record it represents. The file is composed of one or more runs that
      begin with a run header. Each shotline that intersects the target will result in a shotline header that is
      followed by one or more shotline intersection records. If a burst point occurs along a shotline, the burst ray header will
      immediately follow that shotline's last intersection record. Each burst ray header records will be
      immediately followed by burst ray intersection records, one for each ray that strikes a critical component.

      <table>
	<title>Burst Point Library File Format</title>
	<tgroup cols="3">
	  <thead>
	    <row>
	      <entry>Record Description</entry>
	      <entry>Field Format</entry>
	      <entry>Field Description</entry>
	    </row>
	  </thead>
	  <tbody>

	    <row>
	      <entry>run header</entry>
	      <entry>'1'</entry>
	      <entry>record number 1</entry>
	    </row>

	    <row>
	      <entry></entry>
	      <entry>1x,f9.4</entry>
	      <entry>attack azimuth (degrees)</entry>
	    </row>

	    <row>
	      <entry></entry>
	      <entry>1x,f8.4</entry>
	      <entry>attack elevation (degrees)</entry>
	    </row>

	    <row>
	      <entry></entry>
	      <entry>1x,f5.2</entry>
	      <entry>burst distance</entry>
	    </row>

	    <row>
	      <entry></entry>
	      <entry>1x,f10.2</entry>
	      <entry>projected area associated with burst point</entry>
	    </row>

	    <row>
	      <entry></entry>
	      <entry>1x,6a</entry>
	      <entry>units (mm,cm,inches,feet,meters)</entry>
	    </row>

	    <row>
	      <entry></entry>
	      <entry>1x,f9.6</entry>
	      <entry>ray solid angle (steradians)</entry>
	    </row>

	    <row>
	      <entry>shotline header</entry>
	      <entry>'2'</entry>
	      <entry>record number 2</entry>
	    </row>

	    <row>
	      <entry></entry>
	      <entry>1x,f8.3</entry>
	      <entry>Y' coordinate of shotline</entry>
	    </row>

	    <row>
	      <entry></entry>
	      <entry>1x,f8.3</entry>
	      <entry>Z' coordinate of shotline</entry>
	    </row>

	    <row>
	      <entry>shotline intersections</entry>
	      <entry>'3'</entry>
	      <entry>record number 3</entry>
	    </row>

	    <row>
	      <entry></entry>
	      <entry>1x,f8.2</entry>
	      <entry>X' coordinate of component intersection</entry>
	    </row>

	    <row>
	      <entry></entry>
	      <entry>1x,f8.2</entry>
	      <entry>line-of-sight thickness of component</entry>
	    </row>

	    <row>
	      <entry></entry>
	      <entry>1x,i4</entry>
	      <entry>component code number</entry>
	    </row>

	    <row>
	      <entry></entry>
	      <entry>1x,i2</entry>
	      <entry>space code</entry>
	    </row>

	    <row>
	      <entry></entry>
	      <entry>1x,f7.3</entry>
	      <entry>sine of fallback angle of exit normal</entry>
	    </row>

	    <row>
	      <entry></entry>
	      <entry>1x,f7.2</entry>
	      <entry>rotation angle of exit normal (degrees)</entry>
	    </row>

	    <row>
	      <entry></entry>
	      <entry>1x,f7.3</entry>
	      <entry>cosine of obliquity angle at entry</entry>
	    </row>

	    <row>
	      <entry></entry>
	      <entry>1x,a1</entry>
	      <entry>burst flag ('1' for yes, '0' for no)</entry>
	    </row>

	    <row>
	      <entry>burst ray header</entry>
	      <entry>'4'</entry>
	      <entry>record number 4</entry>
	    </row>

	    <row>
	      <entry></entry>
	      <entry>1x,f8.3</entry>
	      <entry>azimuth angle WRT shotline (radians)</entry>
	    </row>

	    <row>
	      <entry></entry>
	      <entry>1x,f8.3</entry>
	      <entry>sine of elevation angle WRT shotline</entry>
	    </row>

	    <row>
	      <entry></entry>
	      <entry>1x,i6</entry>
	      <entry>sequential ray number for this burst point</entry>
	    </row>

	    <row>
	      <entry>burst ray intersections</entry>
	      <entry>'5'</entry>
	      <entry>record number 5</entry>
	    </row>

	    <row>
	      <entry></entry>
	      <entry>1x,f10.3</entry>
	      <entry>distance to first contact with component</entry>
	    </row>

	    <row>
	      <entry></entry>
	      <entry>1x,f9.3</entry>
	      <entry>line-of-sight thickness of component</entry>
	    </row>

	    <row>
	      <entry></entry>
	      <entry>1x,f9.3</entry>
	      <entry>normal thickness of component</entry>
	    </row>

	    <row>
	      <entry></entry>
	      <entry>1x,i4</entry>
	      <entry>space code</entry>
	    </row>

	    <row>
	      <entry></entry>
	      <entry>ix,i4</entry>
	      <entry>component code number</entry>
	    </row>

	    <row>
	      <entry></entry>
	      <entry>ix,f6.3</entry>
	      <entry>cosine of obliquity angle at entry</entry>
	    </row>

	  </tbody>
	</tgroup>
      </table>
    </para>
  </refsection>
  <refsection xml:id='see_also'>
    <title>SEE ALSO</title>
    <para>
      <citerefentry><refentrytitle>burst</refentrytitle><manvolnum>1</manvolnum></citerefentry>
    </para>
  </refsection>

  <refsection xml:id='author'>
    <title>AUTHOR</title>
    <para>BRL-CAD Team</para>
  </refsection>

  <refsection xml:id='copyright'>
    <title>COPYRIGHT</title>
    <para>
<<<<<<< HEAD
      This software is Copyright (c) 1989-2018 by the United States
=======
      This software is Copyright (c) 1989-2020 by the United States
>>>>>>> 2965d039
      Government as represented by U.S. Army Research Laboratory.
    </para>

  </refsection>

  <refsection xml:id='bug_reports'>
    <title>BUG REPORTS</title>
    <para>
      Reports of bugs or problems should be submitted via electronic
      mail to <email>devs@brlcad.org</email>
    </para>
  </refsection>
</refentry><|MERGE_RESOLUTION|>--- conflicted
+++ resolved
@@ -235,11 +235,7 @@
   <refsection xml:id='copyright'>
     <title>COPYRIGHT</title>
     <para>
-<<<<<<< HEAD
-      This software is Copyright (c) 1989-2018 by the United States
-=======
       This software is Copyright (c) 1989-2020 by the United States
->>>>>>> 2965d039
       Government as represented by U.S. Army Research Laboratory.
     </para>
 
