--- conflicted
+++ resolved
@@ -1,153 +1,149 @@
-#include "FactsHandler.h"
-
-void makeTopSection(IFPainter& img, InformationGatherer& info, int offsetX, int offsetY, int width, int height) {
-	//Draw black rectangle
-	img.drawRect(offsetX, offsetY, offsetX + width, offsetY + height, -1, cv::Scalar(0,0,0));
-
-	int textHeight = 3 * height / 8;
-	int textYOffset = (height - textHeight) / 2;
-
-	//Draw text on top
-	std::string text;
-	if (info.getInfo("classification") == "CONFIDENTIAL") {
-		text = "Owner: " + info.getInfo("owner") + "     Version: " + info.getInfo("version") + "     " + info.getInfo("classification") + "     Last Updated: " + info.getInfo("lastUpdate") + "     Source File: " + info.getInfo("file");
-	}
-	else {
-		text = "Owner: " + info.getInfo("owner") + "     Version: " + info.getInfo("version") + "     Last Updated: " + info.getInfo("lastUpdate") + "     Source File: " + info.getInfo("file");
-	}
-	img.drawTextCentered(offsetX + width / 2, offsetY + textYOffset, textHeight, width, text, TO_WHITE);
-}
-
-void makeBottomSection(IFPainter& img, InformationGatherer& info, int offsetX, int offsetY, int width, int height) { 
-	//Draw black rectangle
-	img.drawRect(offsetX, offsetY, offsetX + width, offsetY + height, -1, cv::Scalar(0, 0, 0));
-
-	int textHeight = 3 * height / 8;
-	int textYOffset = (height - textHeight) / 2;
-
-	//Draw text on bottom
-	std::string text;
-	if (info.getInfo("classification") == "CONFIDENTIAL") {
-		text = "Preparer: " + info.getInfo("preparer") + "     " + info.getInfo("classification") + "     Date Generated: " + info.getInfo("dateGenerated");
-	}
-	else {
-		text = "Preparer: " + info.getInfo("preparer") + "     Date Generated: " + info.getInfo("dateGenerated");
-	}
-	img.drawTextCentered(offsetX + width / 2, offsetY + textYOffset, textHeight, width, text, TO_WHITE);
-}
-
-void makeFileInfoSection(IFPainter& img, InformationGatherer& info, int offsetX, int offsetY, int width, int height) {
-	// draw bounding rectangle
-	img.drawRect(offsetX, offsetY, offsetX + width, offsetY + height, 3, cv::Scalar(0, 0, 0));
-
-	int headerOffset = width / 20;
-	int textOffset = width / 10;
-	int textHeight = height / 30;
-	int textYOffset = textHeight * 8 / 5;
-
-	img.drawTextCentered(offsetX + width / 2, offsetY + textHeight, textHeight, width, "File Information", TO_BOLD);
-	
-	int curiX = 3;
-
-	img.drawText(offsetX + headerOffset, offsetY + curiX++ * textYOffset, textHeight, width, "Geometry Type", TO_BOLD);
-	img.drawText(offsetX + textOffset, offsetY + curiX++ * textYOffset, textHeight, width, "(Sample) Implicit - CSG");
-	curiX++;
-	img.drawText(offsetX + headerOffset, offsetY + curiX++ * textYOffset, textHeight, width, "File Extension", TO_BOLD);
-	img.drawText(offsetX + textOffset, offsetY + curiX++ * textYOffset, textHeight, width, "(Sample) .g");
-	curiX++;
-	img.drawText(offsetX + headerOffset, offsetY + curiX++ * textYOffset, textHeight, width, "Orientation", TO_BOLD);
-	img.drawText(offsetX + textOffset, offsetY + curiX++ * textYOffset, textHeight, width, "(Sample) Right-Hand, Z-Up");
-	curiX++;
-	img.drawText(offsetX + headerOffset, offsetY + curiX++ * textYOffset, textHeight, width, "Entity Summary", TO_BOLD);
-	img.drawText(offsetX + textOffset, offsetY + curiX++ * textYOffset, textHeight, width, "XXX primitives, 0 regions");
-	img.drawText(offsetX + textOffset, offsetY + curiX++ * textYOffset, textHeight, width, "0 assemblies, 336 total");
-	curiX++;
-	img.drawText(offsetX + headerOffset, offsetY + curiX++ * textYOffset, textHeight, width, "Notes", TO_BOLD);
-	img.drawText(offsetX + textOffset, offsetY + curiX++ * textYOffset, textHeight, width, "(Sample) My Notes");
-	
-}
-void makeVerificationSection(IFPainter& img, InformationGatherer& info, int offsetX, int offsetY, int width, int height) {
-	img.drawRect(offsetX, offsetY, offsetX + width, offsetY + height, 3, cv::Scalar(0, 0, 0));
-
-	int headerOffset = width / 20;
-	int textOffset = width / 10;
-	int textHeight = height / 30;
-	int textYOffset = textHeight * 8 / 5;
-
-	img.drawTextCentered(offsetX + width / 2, offsetY + textHeight, textHeight, width, "Verification", TO_BOLD);
-
-	int curiX = 3;
-
-<<<<<<< HEAD
-	img.drawText(offsetX + headerOffset, offsetY + curiX++ * textYOffset, textHeight, "Unit", TO_BOLD);
-	img.drawText(offsetX + textOffset, offsetY + curiX++ * textYOffset, textHeight, info.getInfo("units"));
-=======
-	img.drawText(offsetX + headerOffset, offsetY + curiX++ * textYOffset, textHeight, width, "Unit", TO_BOLD);
-	img.drawText(offsetX + textOffset, offsetY + curiX++ * textYOffset, textHeight, width, "(Sample) Meters, m");
->>>>>>> ec4e4084
-	curiX++;
-	img.drawText(offsetX + headerOffset, offsetY + curiX++ * textYOffset, textHeight, width, "Approximate Volume", TO_BOLD);
-	img.drawText(offsetX + textOffset, offsetY + curiX++ * textYOffset, textHeight, width, "(Sample) 912 m^3");
-	curiX++;
-	img.drawText(offsetX + headerOffset, offsetY + curiX++ * textYOffset, textHeight, width, "Surface Area", TO_BOLD);
-	img.drawText(offsetX + textOffset, offsetY + curiX++ * textYOffset, textHeight, width, "(Sample) 100 m^2 (3D)");
-	img.drawText(offsetX + textOffset, offsetY + curiX++ * textYOffset, textHeight, width, "(Sample) 128 m^2 (Projected)");
-	curiX++;
-	img.drawText(offsetX + headerOffset, offsetY + curiX++ * textYOffset, textHeight, width, "Mass", TO_BOLD);
-	img.drawText(offsetX + textOffset, offsetY + curiX++ * textYOffset, textHeight, width, "2.5 Tonnes");
-}
-
-void makeHeirarchySection(IFPainter& img, InformationGatherer& info, int offsetX, int offsetY, int width, int height) {
-	img.drawRect(offsetX, offsetY, offsetX + width, offsetY + height, 3, cv::Scalar(0, 0, 0));
-
-	int textHeight = height / 20;
-	img.drawTextCentered(offsetX + width / 2, offsetY + textHeight, textHeight, width, "Object Hierarchy", TO_BOLD);
-}
-
-void makeVVSection(IFPainter& img, InformationGatherer& info, int offsetX, int offsetY, int width, int height) {
-	img.drawRect(offsetX, offsetY, offsetX + width, offsetY + height, 3, cv::Scalar(0, 0, 0));
-
-	int boxOffset = width / 40;
-	int textHeightTitle = height / 20;
-	int textHeight = height / 30;
-	int textYOffset = textHeight * 8 / 5;
-
-	int textOffset = 2 * boxOffset + textHeight;
-
-	img.drawTextCentered(offsetX + width / 2, offsetY + textHeight, textHeightTitle, width, "V&V Checks", TO_BOLD);
-
-	// left side
-	int curX = offsetX;
-	int curY = offsetY + 2 * textOffset;
-	img.drawRect(curX + boxOffset, curY, curX + boxOffset + textHeight, curY + textHeight, 2, cv::Scalar(0, 0, 0));
-	img.drawText(curX + textOffset, curY, textHeight, width, "Has Material Properties");
-	curY += textOffset;
-	img.drawRect(curX + boxOffset, curY, curX + boxOffset + textHeight, curY + textHeight, 2, cv::Scalar(0, 0, 0));
-	img.drawText(curX + textOffset, curY, textHeight, width, "Has Optical Properties");
-	curY += textOffset;
-	img.drawRect(curX + boxOffset, curY, curX + boxOffset + textHeight, curY + textHeight, 2, cv::Scalar(0, 0, 0));
-	img.drawText(curX + textOffset, curY, textHeight, width, "Has Analytical Properties");
-	curY += textOffset;
-
-	// right side
-	curX = offsetX + width*7/16;
-	curY = offsetY + 2 * textOffset;
-	img.drawRect(curX + boxOffset, curY, curX + boxOffset + textHeight, curY + textHeight, 2, cv::Scalar(0, 0, 0));
-	img.drawText(curX + textOffset, curY, textHeight, width, "Watertight and Solid");
-	curY += textOffset;
-	img.drawRect(curX + boxOffset, curY, curX + boxOffset + textHeight, curY + textHeight, 2, cv::Scalar(0, 0, 0));
-	img.drawText(curX + textOffset, curY, textHeight, width, "Has Overlaps/Interferences");
-	curY += textOffset;
-	img.drawRect(curX + boxOffset, curY, curX + boxOffset + textHeight, curY + textHeight, 2, cv::Scalar(0, 0, 0));
-	img.drawText(curX + textOffset, curY, textHeight, width, "Has Domain-Specific Issues");
-	curY += textOffset;
-	img.drawRect(curX + boxOffset, curY, curX + boxOffset + textHeight, curY + textHeight, 2, cv::Scalar(0, 0, 0));
-	img.drawText(curX + textOffset, curY, textHeight, width, "Suitable for Scientific Analysis");
-	curY += textOffset;
-	img.drawRect(curX + boxOffset, curY, curX + boxOffset + textHeight, curY + textHeight, 2, cv::Scalar(0, 0, 0));
-	img.drawText(curX + textOffset, curY, textHeight, width, "Suitable for Gaming/Visualization");
-	curY += textOffset;
-	img.drawRect(curX + boxOffset, curY, curX + boxOffset + textHeight, curY + textHeight, 2, cv::Scalar(0, 0, 0));
-	img.drawText(curX + textOffset, curY, textHeight, width, "Suitable for 3D Printing");
-	curY += textOffset;
-}
+#include "FactsHandler.h"
+
+void makeTopSection(IFPainter& img, InformationGatherer& info, int offsetX, int offsetY, int width, int height) {
+	//Draw black rectangle
+	img.drawRect(offsetX, offsetY, offsetX + width, offsetY + height, -1, cv::Scalar(0,0,0));
+
+	int textHeight = 3 * height / 8;
+	int textYOffset = (height - textHeight) / 2;
+
+	//Draw text on top
+	std::string text;
+	if (info.getInfo("classification") == "CONFIDENTIAL") {
+		text = "Owner: " + info.getInfo("owner") + "     Version: " + info.getInfo("version") + "     " + info.getInfo("classification") + "     Last Updated: " + info.getInfo("lastUpdate") + "     Source File: " + info.getInfo("file");
+	}
+	else {
+		text = "Owner: " + info.getInfo("owner") + "     Version: " + info.getInfo("version") + "     Last Updated: " + info.getInfo("lastUpdate") + "     Source File: " + info.getInfo("file");
+	}
+	img.drawTextCentered(offsetX + width / 2, offsetY + textYOffset, textHeight, width, text, TO_WHITE);
+}
+
+void makeBottomSection(IFPainter& img, InformationGatherer& info, int offsetX, int offsetY, int width, int height) { 
+	//Draw black rectangle
+	img.drawRect(offsetX, offsetY, offsetX + width, offsetY + height, -1, cv::Scalar(0, 0, 0));
+
+	int textHeight = 3 * height / 8;
+	int textYOffset = (height - textHeight) / 2;
+
+	//Draw text on bottom
+	std::string text;
+	if (info.getInfo("classification") == "CONFIDENTIAL") {
+		text = "Preparer: " + info.getInfo("preparer") + "     " + info.getInfo("classification") + "     Date Generated: " + info.getInfo("dateGenerated");
+	}
+	else {
+		text = "Preparer: " + info.getInfo("preparer") + "     Date Generated: " + info.getInfo("dateGenerated");
+	}
+	img.drawTextCentered(offsetX + width / 2, offsetY + textYOffset, textHeight, width, text, TO_WHITE);
+}
+
+void makeFileInfoSection(IFPainter& img, InformationGatherer& info, int offsetX, int offsetY, int width, int height) {
+	// draw bounding rectangle
+	img.drawRect(offsetX, offsetY, offsetX + width, offsetY + height, 3, cv::Scalar(0, 0, 0));
+
+	int headerOffset = width / 20;
+	int textOffset = width / 10;
+	int textHeight = height / 30;
+	int textYOffset = textHeight * 8 / 5;
+
+	img.drawTextCentered(offsetX + width / 2, offsetY + textHeight, textHeight, width, "File Information", TO_BOLD);
+	
+	int curiX = 3;
+
+	img.drawText(offsetX + headerOffset, offsetY + curiX++ * textYOffset, textHeight, width, "Geometry Type", TO_BOLD);
+	img.drawText(offsetX + textOffset, offsetY + curiX++ * textYOffset, textHeight, width, "(Sample) Implicit - CSG");
+	curiX++;
+	img.drawText(offsetX + headerOffset, offsetY + curiX++ * textYOffset, textHeight, width, "File Extension", TO_BOLD);
+	img.drawText(offsetX + textOffset, offsetY + curiX++ * textYOffset, textHeight, width, "(Sample) .g");
+	curiX++;
+	img.drawText(offsetX + headerOffset, offsetY + curiX++ * textYOffset, textHeight, width, "Orientation", TO_BOLD);
+	img.drawText(offsetX + textOffset, offsetY + curiX++ * textYOffset, textHeight, width, "(Sample) Right-Hand, Z-Up");
+	curiX++;
+	img.drawText(offsetX + headerOffset, offsetY + curiX++ * textYOffset, textHeight, width, "Entity Summary", TO_BOLD);
+	img.drawText(offsetX + textOffset, offsetY + curiX++ * textYOffset, textHeight, width, "XXX primitives, 0 regions");
+	img.drawText(offsetX + textOffset, offsetY + curiX++ * textYOffset, textHeight, width, "0 assemblies, 336 total");
+	curiX++;
+	img.drawText(offsetX + headerOffset, offsetY + curiX++ * textYOffset, textHeight, width, "Notes", TO_BOLD);
+	img.drawText(offsetX + textOffset, offsetY + curiX++ * textYOffset, textHeight, width, "(Sample) My Notes");
+	
+}
+void makeVerificationSection(IFPainter& img, InformationGatherer& info, int offsetX, int offsetY, int width, int height) {
+	img.drawRect(offsetX, offsetY, offsetX + width, offsetY + height, 3, cv::Scalar(0, 0, 0));
+
+	int headerOffset = width / 20;
+	int textOffset = width / 10;
+	int textHeight = height / 30;
+	int textYOffset = textHeight * 8 / 5;
+
+	img.drawTextCentered(offsetX + width / 2, offsetY + textHeight, textHeight, width, "Verification", TO_BOLD);
+
+	int curiX = 3;
+
+	img.drawText(offsetX + headerOffset, offsetY + curiX++ * textYOffset, textHeight, "Unit", TO_BOLD);
+	img.drawText(offsetX + textOffset, offsetY + curiX++ * textYOffset, textHeight, info.getInfo("units"));
+
+	curiX++;
+	img.drawText(offsetX + headerOffset, offsetY + curiX++ * textYOffset, textHeight, width, "Approximate Volume", TO_BOLD);
+	img.drawText(offsetX + textOffset, offsetY + curiX++ * textYOffset, textHeight, width, "(Sample) 912 m^3");
+	curiX++;
+	img.drawText(offsetX + headerOffset, offsetY + curiX++ * textYOffset, textHeight, width, "Surface Area", TO_BOLD);
+	img.drawText(offsetX + textOffset, offsetY + curiX++ * textYOffset, textHeight, width, "(Sample) 100 m^2 (3D)");
+	img.drawText(offsetX + textOffset, offsetY + curiX++ * textYOffset, textHeight, width, "(Sample) 128 m^2 (Projected)");
+	curiX++;
+	img.drawText(offsetX + headerOffset, offsetY + curiX++ * textYOffset, textHeight, width, "Mass", TO_BOLD);
+	img.drawText(offsetX + textOffset, offsetY + curiX++ * textYOffset, textHeight, width, "2.5 Tonnes");
+}
+
+void makeHeirarchySection(IFPainter& img, InformationGatherer& info, int offsetX, int offsetY, int width, int height) {
+	img.drawRect(offsetX, offsetY, offsetX + width, offsetY + height, 3, cv::Scalar(0, 0, 0));
+
+	int textHeight = height / 20;
+	img.drawTextCentered(offsetX + width / 2, offsetY + textHeight, textHeight, width, "Object Hierarchy", TO_BOLD);
+}
+
+void makeVVSection(IFPainter& img, InformationGatherer& info, int offsetX, int offsetY, int width, int height) {
+	img.drawRect(offsetX, offsetY, offsetX + width, offsetY + height, 3, cv::Scalar(0, 0, 0));
+
+	int boxOffset = width / 40;
+	int textHeightTitle = height / 20;
+	int textHeight = height / 30;
+	int textYOffset = textHeight * 8 / 5;
+
+	int textOffset = 2 * boxOffset + textHeight;
+
+	img.drawTextCentered(offsetX + width / 2, offsetY + textHeight, textHeightTitle, width, "V&V Checks", TO_BOLD);
+
+	// left side
+	int curX = offsetX;
+	int curY = offsetY + 2 * textOffset;
+	img.drawRect(curX + boxOffset, curY, curX + boxOffset + textHeight, curY + textHeight, 2, cv::Scalar(0, 0, 0));
+	img.drawText(curX + textOffset, curY, textHeight, width, "Has Material Properties");
+	curY += textOffset;
+	img.drawRect(curX + boxOffset, curY, curX + boxOffset + textHeight, curY + textHeight, 2, cv::Scalar(0, 0, 0));
+	img.drawText(curX + textOffset, curY, textHeight, width, "Has Optical Properties");
+	curY += textOffset;
+	img.drawRect(curX + boxOffset, curY, curX + boxOffset + textHeight, curY + textHeight, 2, cv::Scalar(0, 0, 0));
+	img.drawText(curX + textOffset, curY, textHeight, width, "Has Analytical Properties");
+	curY += textOffset;
+
+	// right side
+	curX = offsetX + width*7/16;
+	curY = offsetY + 2 * textOffset;
+	img.drawRect(curX + boxOffset, curY, curX + boxOffset + textHeight, curY + textHeight, 2, cv::Scalar(0, 0, 0));
+	img.drawText(curX + textOffset, curY, textHeight, width, "Watertight and Solid");
+	curY += textOffset;
+	img.drawRect(curX + boxOffset, curY, curX + boxOffset + textHeight, curY + textHeight, 2, cv::Scalar(0, 0, 0));
+	img.drawText(curX + textOffset, curY, textHeight, width, "Has Overlaps/Interferences");
+	curY += textOffset;
+	img.drawRect(curX + boxOffset, curY, curX + boxOffset + textHeight, curY + textHeight, 2, cv::Scalar(0, 0, 0));
+	img.drawText(curX + textOffset, curY, textHeight, width, "Has Domain-Specific Issues");
+	curY += textOffset;
+	img.drawRect(curX + boxOffset, curY, curX + boxOffset + textHeight, curY + textHeight, 2, cv::Scalar(0, 0, 0));
+	img.drawText(curX + textOffset, curY, textHeight, width, "Suitable for Scientific Analysis");
+	curY += textOffset;
+	img.drawRect(curX + boxOffset, curY, curX + boxOffset + textHeight, curY + textHeight, 2, cv::Scalar(0, 0, 0));
+	img.drawText(curX + textOffset, curY, textHeight, width, "Suitable for Gaming/Visualization");
+	curY += textOffset;
+	img.drawRect(curX + boxOffset, curY, curX + boxOffset + textHeight, curY + textHeight, 2, cv::Scalar(0, 0, 0));
+	img.drawText(curX + textOffset, curY, textHeight, width, "Suitable for 3D Printing");
+	curY += textOffset;
+}